--- conflicted
+++ resolved
@@ -117,11 +117,7 @@
     <string name="no_application_found" msgid="1945184804521392093">"Няма приложение, с което този прикачен файл може да се отвори и прегледа."</string>
     <string name="fetching_attachment" msgid="2599763030649526179">"Извличане на прикачен файл"</string>
     <string name="please_wait" msgid="8797634225088247121">"Моля, изчакайте…"</string>
-<<<<<<< HEAD
-    <string name="saved" msgid="6977782468220926548">"Запазено,"</string>
-=======
     <string name="saved" msgid="6660844285730790469">"Запазено, <xliff:g id="SIZE">%s</xliff:g>"</string>
->>>>>>> f3359e53
     <string name="download_failed" msgid="442019281547315527">"Не можа да се изтегли. Докоснете за нов опит."</string>
     <string name="attachments_header" msgid="6459475590011460229">"Прикачени файлове"</string>
     <string name="menu_photo_save_all" msgid="4295226099481995348">"Запазв. на всички"</string>
