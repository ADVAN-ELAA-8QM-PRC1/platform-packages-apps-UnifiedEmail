--- conflicted
+++ resolved
@@ -46,9 +46,6 @@
         <item name="android:layout_width">match_parent</item>
     </style>
 
-<<<<<<< HEAD
-    <style name="ShortcutWidgetTheme" parent="@android:style/Theme.Holo.Light.Dialog.MinWidth"/>
-=======
     <style name="ShortcutWidgetTheme" parent="@android:style/Theme.Holo.Dialog.MinWidth"/>
 
     <style name="SendersStyleImages" parent="@style/SendersStyle">
@@ -60,5 +57,4 @@
         <item name="android:layout_marginLeft">0dip</item>
         <item name="android:layout_marginTop">3sp</item>
     </style>
->>>>>>> 43be61f1
 </resources>