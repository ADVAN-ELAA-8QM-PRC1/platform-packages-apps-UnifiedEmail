<?xml version="1.0" encoding="utf-8"?>
<!--
     Copyright (C) 2011 Google Inc.
     Licensed to The Android Open Source Project.

     Licensed under the Apache License, Version 2.0 (the "License");
     you may not use this file except in compliance with the License.
     You may obtain a copy of the License at

          http://www.apache.org/licenses/LICENSE-2.0

     Unless required by applicable law or agreed to in writing, software
     distributed under the License is distributed on an "AS IS" BASIS,
     WITHOUT WARRANTIES OR CONDITIONS OF ANY KIND, either express or implied.
     See the License for the specific language governing permissions and
     limitations under the License.
-->
<resources xmlns:xliff="urn:oasis:names:tc:xliff:document:1.2">
    <!-- Names of packages and authorities that are common to all apps
    and read from resources -->

    <!-- Name of the search suggestions authority that looks up recent suggestions. This
         needs to be modified in AndroidManifest.xml and res/xml/searchable.xml as well.  -->
    <string name="suggestions_authority" translatable="false">com.android.mail.suggestionsprovider</string>

    <!-- Layout tests strings -->
    <string name="mock_content_provider" translatable="false">Mock Content Provider</string>
    <string name="conversation_content_provider" translatable="false">Conversation Content Provider</string>
    <string name="account_cache_provider" translatable="false">Account Cache Provider</string>
    <string name="dummy_gmail_provider" translatable="false">Dummy Gmail Provider</string>
    <string name="test_application" translatable="false">Test Application</string>

    <string name="app_name" translatable="false">Unified Email</string>

    <!-- Compose -->
    <!-- Shown in Compose; the recipient(s) of the message [CHAR LIMIT=10] -->
    <string name="to">To</string>
    <!-- Shown in Compose; the cc recipient(s) of the message [CHAR LIMIT=10] -->
    <string name="cc">Cc</string>
    <!-- Shown in Compose; the bcc recipient(s) of the message [CHAR LIMIT=10] -->
    <string name="bcc">Bcc</string>
    <!-- Shown in Compose; the subject of the message [CHAR LIMIT=100] -->
    <string name="subject_hint">Subject</string>
    <!-- Shown in Compose; the subject of the message [CHAR LIMIT=100] -->
    <string name="body_hint">Compose email</string>
    <!-- Compose screen, button: add bcc fields [CHAR LIMIT=1]-->
    <string name="plus_bcc_folder">+</string>
    <!--  Compose screen button. Add an attachment to this message [CHAR LIMIT=20] -->
    <string name="add_file_attachment">Attach file</string>
    <!--  Compose screen button. Add a photo attachment to this message [CHAR LIMIT=20] -->
    <string name="add_photo_attachment">Attach picture</string>
    <!--  Compose screen button. Add a video attachment to this message [CHAR LIMIT=20] -->
    <string name="add_video_attachment">Attach video</string>
    <!-- Button name: save this message as draft [CHAR LIMIT=25]-->
    <string name="save_draft">Save draft</string>
    <!--  Button name: discard this message [CHAR LIMIT=15] -->
    <string name="discard">Discard</string>
    <!-- The possible ways to reply to a message [CHAR LIMIT=15] -->
    <string name="compose">Compose</string>
    <!-- The possible ways to reply to a message [CHAR LIMIT=15] -->
    <string-array name="compose_modes">
        <!-- Reply -->
        <item>Reply</item>
        <!-- Reply all -->
        <item>Reply all</item>
        <!-- Forward -->
        <item>Forward</item>
    </string-array>
        <!-- Formatting string for the subject when it contains a reply or forward identifier. Do not translate.-->
    <string name="formatted_subject"><xliff:g id="prefix">%1$s</xliff:g> <xliff:g id="subject">%2$s</xliff:g></string>
    <!-- Compose screen, prefixed to the subject of a message when replying to it (if not already present). Do not translate. -->
    <string name="reply_subject_label" translatable="false">Re:</string>
    <!-- Compose screen, Prefix to forwarded message subject. Do not translate. -->
    <string name="forward_subject_label" translatable="false">Fwd:</string>
    <!-- Compose screen, displayed at the top of a message being replied to. Please preserve the HTML entities (surrounded by & and ;).  The two %s strings will be replaced by 1) the date 2) the person who wrote the email being responded to. [CHAR LIMIT=1000]-->
    <string name="reply_attribution">On <xliff:g id="date">%s</xliff:g>, <xliff:g id="person">%s</xliff:g> wrote:</string>
    <!-- Compose screen, displayed at the top of a message being forwarded. Please preserve the HTML entities (surrounded by & and ;). [CHAR LIMIT=1000] -->
    <string name="forward_attribution">---------- Forwarded message ----------&lt;br&gt;From: <xliff:g id="from">%1$s</xliff:g>&lt;br&gt;Date: <xliff:g id="date">%2$s</xliff:g>&lt;br&gt;Subject: <xliff:g id="subject">%3$s</xliff:g>&lt;br&gt;To: <xliff:g id="to">%4$s</xliff:g>&lt;br&gt;</string>
    <!-- Compose screen, displayed at the top of a message being forwarded if there are any email addresses in the CC list. Please preserve the HTML entities (surrounded by & and ;). [CHAR LIMIT=1000]-->
    <string name="cc_attribution">Cc: <xliff:g id="cc">%1$s</xliff:g>&lt;br&gt;</string>
    <!-- Dialog text: select the type of an attachment while composing [CHAR LIMIT=100]-->
    <string name="select_attachment_type">Choose type of attachment</string>
    <!-- Toast, attachment too large for single file [CHAR LIMIT=100] -->
    <string name="too_large_to_attach_single">Can\'t attach file over <xliff:g id="maxSize">%1$s</xliff:g>.</string>
    <!-- Toast, attachment too large for multiple files [CHAR LIMIT=100] -->
    <string name="too_large_to_attach_multiple">One or more files not attached. Limit <xliff:g id="maxSize">%1$s</xliff:g>.</string>
    <!-- Toast, attachment too large when existing attachments exist [CHAR LIMIT=100] -->
    <string name="too_large_to_attach_additional">File not attached. <xliff:g id="maxSize">%1$s</xliff:g> limit reached.</string>
    <!-- Toast, problem attaching file [CHAR LIMIT=100] -->
    <string name="generic_attachment_problem">Couldn\'t attach file.</string>
    <!-- Displayed for one second after trying to send with no recipients in To field [CHAR LIMIT=200]-->
    <string name="recipient_needed">Add at least one recipient.</string>
    <!-- Title for recipient error dialog [CHAR LIMIT=200]-->
    <string name="recipient_error_dialog_title">Recipient error</string>
    <!-- Title for send confirmation dialog [CHAR LIMIT=200]-->
    <string name="confirm_send_title">Send message?</string>
    <!-- Messages for send confirmation dialog [CHAR LIMIT=100]-->
    <string name="confirm_send_message_with_no_subject">There\'s no text in the message subject.</string>
    <string name="confirm_send_message_with_no_body">There\'s no text in the message body.</string>
    <string name="confirm_send_message">Send this message?</string>
    <!-- Displayed for one second after discarding draft message [CHAR LIMIT=50]-->
    <string name="message_discarded">Message discarded.</string>
    <!-- Formatting string for the user's signaure. [CHAR LIMIT=10] -->
    <string name="signature">\n\n<xliff:g id="signature">%s</xliff:g></string>
    <!--  Shown in the from dropdown in front of custom from addresses. [CHAR LIMIT=15] -->
    <string name="custom_from_account_label">Send mail as:</string>

    <!-- Menu item: send this message -->
    <string name="send">Send</string>
    <!-- Menu item: mark this conversation as read -->
    <string name="mark_read">Mark read</string>
    <!-- Menu item: mark this conversation as unread -->
    <string name="mark_unread">Mark unread</string>
    <!--  Menu item: mute this conversation -->
    <string name="mute">Mute</string>
    <!-- Menu item: add a star to this conversation -->
    <string name="add_star">Add star</string>
    <!-- Menu item: remove the star from this conversation -->
    <string name="remove_star">Remove star</string>
    <!-- Remove the folder from this conversation [CHAR LIMIT = 30]-->
    <string name="remove_folder">Remove from <xliff:g id="folderName">%1$s</xliff:g></string>
    <!-- Menu item: archive this conversation -->
    <string name="archive">Archive</string>
    <!-- Menu item: report this conversation as spam [CHAR LIMIT = 30] -->
    <string name="report_spam">Report spam</string>
    <!-- Menu item: report this conversation not as spam [CHAR LIMIT = 30] -->
    <string name="mark_not_spam">Report not spam</string>
    <!-- Menu item: report this conversation as phishing [CHAR LIMIT = 30] -->
    <string name="report_phishing">Report phishing</string>
    <!-- Menu item: delete this conversation -->
    <string name="delete">Delete</string>
    <!-- Menu item: discard the drafts in this conversation [CHAR LIMIT = 30] -->
    <string name="discard_drafts">Discard drafts</string>
    <!-- Menu item: next conversation -->
    <string name="next">Older</string>
    <!-- Menu item: previous conversation -->
    <string name="previous">Newer</string>
    <!-- Menu item: refresh the inbox -->
    <string name="refresh">Refresh</string>
    <!-- Menu item: reply to this message -->
    <string name="reply">Reply</string>
    <!-- Menu item: reply to all recipients in this message [CHAR LIMIT=18] -->
    <string name="reply_all">Reply all</string>
    <!-- Menu item: resume a draft message [CHAR LIMIT=12] -->
    <string name="resume_draft">Edit</string>
    <!-- Menu item: forward this message -->
    <string name="forward">Forward</string>
    <!-- Menu item: compose a new email -->
    <string name="menu_compose">Compose</string>
    <!-- Menu item: change the folders for this conversation. -->
    <string name="menu_change_folders">Change folders</string>
    <!-- Menu item: manages the folders for this account. [CHAR LIMIT = 30] -->
    <string name="menu_manage_folders">Folder settings</string>
    <!-- Title for the Folder list screen. [CHAR LIMIT = 30] -->
    <string name="folder_list_title">Folders</string>
    <!-- action bar sub title for manage folder mode. [CHAR LIMIT = 30] -->
    <string name="manage_folders_subtitle">Sync &amp; notify</string>
    <!-- Menu item: options for this folder. When source text cannot be translated within the char limit, please translate the shorter "Folder options" instead. [CHAR LIMIT = 30] -->
    <string name="menu_folder_options">Folder settings</string>
    <!-- Menu item: launch the Global Account Settings activity -->
    <string name="menu_account_settings">Account settings</string>
    <!-- Menu item: launch the Settings activity -->
    <string name="menu_settings">Settings</string>
    <!-- Menu item: search through the Gmail inbox -->
    <string name="menu_search">Search</string>
    <!-- Menu item: show more menu options in a popup. Portrait mode string. [CHAR LIMIT=15] -->
    <string name="more">More</string>
    <!-- Menu item: show message number out of total in conversation view [CHAR LIMIT=50]-->
    <string name="message_count"><xliff:g id="count">%1$s</xliff:g> of <xliff:g id="total">%2$s</xliff:g></string>
    <!--  Menu item: shown in conversation menu. Tap this to move to a newer message. [CHAR LIMIT=20] -->
    <string name="newer">Newer</string>
    <!--  Menu item: shown in conversation menu. Tap this to move to an older message. [CHAR LIMIT=20] -->
    <string name="older">Older</string>
    <!--  Menu item: shown in conversation menu. Tap this to move to mark conversation as important [CHAR LIMIT=30] -->

    <!--  Menu item: shown in conversation menu. Tap this to move to mark conversation as important [CHAR LIMIT=30] -->
    <string name="mark_important">Mark important</string>
    <!--  Menu item: shown in conversation menu. Tap this to move to mark conversation as not important [CHAR LIMIT=30] -->
    <string name="mark_not_important">Mark not important</string>

    <!-- Compose screen, menu item: add Cc/Bcc fields -->
    <string name="add_cc_label">Add Cc/Bcc</string>
    <!-- Compose screen, menu item: add Bcc field [CHAR_LIMIT=20]-->
    <string name="add_bcc_label">Add Bcc</string>
    <!-- Solicit feedback string in about screen [CHAR LIMIT=50]-->
    <string name="feedback">Send feedback</string>
    <!-- Menu item that displays the help page for Gmail. [CHAR LIMIT=50]-->
    <string name="help_and_info">Help</string>
    <!-- Compose screen, Prefix to quoted text in forwarded/replied message [CHAR LIMIT=50]-->
    <string name="quoted_text">Include quoted text</string>
    <!-- Compose screen, Prefix to quoted text in forwarded/replied message; folder for the quoted text area. [CHAR LIMIT=25] -->
    <string name="quoted_text_label">Quote text</string>
    <!--  Button for including inline responses. [CHAR LIMIT=25] -->
    <string name="respond_inline">Respond inline</string>
    <!-- Format string for email addresses -->
    <string name="formatted_email_address" translate="false">&lt;<xliff:g id="email">%1$s</xliff:g>&gt;</string>

    <!-- Attachments -->
    <!-- Size unit, displayed in a button next to an attachment [CHAR LIMIT=5]-->
    <string name="bytes"><xliff:g id="count">%s</xliff:g>&#160;B</string>
    <!-- Size unit, displayed in a button next to an attachment [CHAR LIMIT=5] -->
    <string name="kilobytes"><xliff:g id="count">%s</xliff:g>&#160;KB</string>
    <!-- Size unit, displayed in a button next to an attachment  [CHAR LIMIT=5]-->
    <string name="megabytes"><xliff:g id="count">%s</xliff:g>&#160;MB</string>
    <!-- Attachment description for image files [CHAR LIMIT=30] -->
    <string name="attachment_image">Image</string>
    <!-- Attachment description for video files [CHAR LIMIT=30] -->
    <string name="attachment_video">Video</string>
    <!-- Attachment description for audio files [CHAR LIMIT=30] -->
    <string name="attachment_audio">Audio</string>
    <!-- Attachment description for text files [CHAR LIMIT=30] -->
    <string name="attachment_text">Text</string>
    <!-- Attachment description for .doc files [CHAR LIMIT=30] -->
    <string name="attachment_application_msword">Document</string>
    <!-- Attachment description for .ppt files [CHAR LIMIT=30] -->
    <string name="attachment_application_vnd_ms_powerpoint">Presentation</string>
    <!-- Attachment description for .pdf files [CHAR LIMIT=30] -->
    <string name="attachment_application_vnd_ms_excel">Spreadsheet</string>
    <!-- Attachment description for .pdf files [CHAR LIMIT=30] -->
    <string name="attachment_application_pdf">PDF</string>
    <!-- Attachment description for unknown files [CHAR LIMIT=30]-->
    <string name="attachment_unknown"><xliff:g id="attachmentExtension">%s</xliff:g> File</string>
    <!-- Read email screen, button name. Preview an attachment by Gview. [CHAR LIMIT=18] -->
    <string name="preview_attachment">Preview</string>
    <!-- Read email screen, button name. Save an attachment to sd card. [CHAR LIMIT=10] -->
    <string name="save_attachment">Save</string>
    <!-- Read email screen, button name. Open a dialog to explain that no application found to view the attachment. [CHAR LIMIT=10] -->
    <string name="info_attachment">Info</string>
    <!-- Read email screen, button name. Cancel a downloading attachment. [CHAR LIMIT=10] -->
    <string name="cancel_attachment">Cancel</string>
    <!-- Read email screen, button name. Redownload an attachment [CHAR LIMIT=20]-->
    <string name="download_again">Download again</string>
    <!-- Dialog box title [CHAR LIMIT=30] -->
    <string name="more_info_attachment">Info</string>
    <!-- Dialog box message, displayed when we block downloading an attachment due to security concerns. [CHAR LIMIT=200]-->
    <string name="attachment_type_blocked">Unfortunately, you can\'t save or open this type of attachment.</string>
    <!-- Dialog box message, displayed when we could not view an attachment. [CHAR LIMIT=200]-->
    <string name="no_application_found">No app can open this attachment for viewing.</string>
    <!-- Dialog box title. [CHAR LIMIT=30] -->
    <string name="fetching_attachment">Fetching attachment</string>
    <!-- Dialog box message. [CHAR LIMIT=80] -->
    <string name="please_wait">Please wait\u2026</string>
    <!-- Displayed in the conversation view, next to a file's size and type. Status of a saved attachment. [CHAR LIMIT=20]-->
<<<<<<< HEAD
    <string name="saved">Saved,&#160;</string>
=======
    <string name="saved">Saved,&#160;<xliff:g id="size">%s</xliff:g></string>
>>>>>>> f3359e53
    <!-- Displayed in the conversation view. Status of a failed attachment. [CHAR LIMIT=50]-->
    <string name="download_failed">Couldn\'t download. Touch to retry.</string>
    <!-- Displayed in the conversation view, as a header informing
         the user that the following is the attachments. [CHAR LIMIT=100] -->
    <string name="attachments_header">Attachments</string>
    <!-- Photo view screen, button name. Save all attachments to sd card. [CHAR LIMIT=17] -->
    <string name="menu_photo_save_all">Save all</string>
    <!-- Photo view screen, button name. Share attachment. [CHAR LIMIT=10] -->
    <string name="menu_photo_share">Share</string>
    <!-- Photo view screen, button name. Share all attachments. [CHAR LIMIT=15] -->
    <string name="menu_photo_share_all">Share all</string>
    <!-- Displayed in the action bar as a subtitle. Save in progress. [CHAR LIMIT=15] -->
    <string name="saving">Saving&#8230;</string>
    <!-- Attachment Type Selector Adapter. This string is an option in the "Attach" dialog [CHAR LIMIT=20] -->
    <string name="attach_image">Picture</string>
    <!-- Attachment Type Selector Adapter. This string is an option in the "Attach" dialog [CHAR LIMIT=20] -->
    <string name="attach_video">Video</string>
    <plurals name="number_of_attachments">
        <item quantity="one">%d attachment</item>
        <item quantity="other">%d attachments</item>
    </plurals>

    <!-- Webview Context Menu Strings -->
    <!-- Title of dialog for choosing which activity to share a link with. [CHAR LIMIT=50]-->
    <string name="choosertitle_sharevia">Share via</string>
    <!-- Menu item to open a link  [CHAR LIMIT=50]-->
    <string name="contextmenu_openlink">Open in Browser</string>
    <!-- Menu item to copy the selection  [CHAR LIMIT=50]-->
    <string name="contextmenu_copy">Copy</string>
    <!-- Menu item to copy a link  [CHAR LIMIT=50]-->
    <string name="contextmenu_copylink">Copy link URL</string>
    <!-- Menu item to dial a number  [CHAR LIMIT=50]-->
    <string name="contextmenu_dial_dot">Dial\u2026</string>
    <!-- Menu item to send an SMS  [CHAR LIMIT=50]-->
    <string name="contextmenu_sms_dot">SMS\u2026</string>
    <!-- Menu item to add a contact  [CHAR LIMIT=50]-->
    <string name="contextmenu_add_contact">Add contact</string>
    <!-- Menu item to send an email [CHAR LIMIT=50] -->
    <string name="contextmenu_send_mail">Send email</string>
    <!-- Menu item to show a map  [CHAR LIMIT=50]-->
    <string name="contextmenu_map">Map</string>
    <!-- Menu item to share link  [CHAR LIMIT=50]-->
    <string name="contextmenu_sharelink">Share link</string>
    <!-- Menu item that displays the help page for Gmail.  [CHAR LIMIT=50]-->
    <string name="contextmenu_help">Help</string>
    <!-- Solicit feedback string in about screen [CHAR LIMIT=50]-->
    <string name="contextmenu_feedback">Send feedback</string>

    <!-- Browse list item strings -->
    <!-- Text indicating how many messages are selected in the top action bar
    [CHAR LIMIT=40] -->
    <string name="num_selected"><xliff:g id="number" example="7">%d</xliff:g> selected</string>
    <!--  Displayed when drag and drop conversations "Move ? conversations" [CHAR LIMIT=50] -->
    <plurals name="move_conversation">
        <!-- Move 1 conversation -->
        <item quantity="one">Move conversation</item>
        <!-- Move several conversations -->
        <item quantity="other">Move <xliff:g>%1$d</xliff:g> conversations</item>
    </plurals>
    <!-- Formatting string for the content description field of the unread mail count [CHAR LIMIT=100] -->
    <plurals name="unread_mail_count">
        <!-- 1 unread mail -->
        <item quantity="one">1 unread mail</item>
        <!-- Several unread mails -->
        <item quantity="other"><xliff:g>%1$d</xliff:g> unread mails</item>
    </plurals>
    <!-- Formatting string for the content description field of a conversation list item when device is in accessibility mode. [CHAR LIMIT=250] -->
    <string name="content_description"><xliff:g id="sender">%1$s</xliff:g> about <xliff:g id="subject">%2$s</xliff:g>, <xliff:g id="snippet">%3$s</xliff:g> on <xliff:g id="date">%4$s</xliff:g>, <xliff:g id="readstate">%5$s</xliff:g></string>
    <!-- Formatting string for the content description field of a conversation list item when device is in accessibility mode and the message was received today. [CHAR LIMI=250] -->
    <string name="content_description_today"><xliff:g id="sender">%1$s</xliff:g> about <xliff:g id="subject">%2$s</xliff:g>, <xliff:g id="snippet">%3$s</xliff:g> at <xliff:g id="time">%4$s</xliff:g>, <xliff:g id="readstate">%5$s</xliff:g></string>
     <!-- String used in content description field of a conversation list item when device is in accessibility mode and the conversation was read [CHAR LIMIT=250] -->
    <string name="read_string">conversation read</string>
    <!-- String used in content description field of a conversation list item when device is in accessibility mode and the conversation was not read [CHAR LIMIT=250] -->
    <string name="unread_string">conversation unread</string>
    <!-- Formatting string. If the subject contains the tag of a mailing-list (text surrounded with
    return the subject with that tag ellipsized, e.g. "[android-gmail-team] Hello" -> "[andr...] Hello" [CHAR LIMIT=100] -->
    <string name="filtered_tag"> [<xliff:g id="tag">%1$s</xliff:g>]<xliff:g id="subject">%2$s</xliff:g></string>
    <!-- Displayed in Conversation Header View and Widget in the form of "subject - snippet"
         [CHAR LIMIT=5] -->
    <string name="subject_and_snippet"><xliff:g>%s</xliff:g> \u2014 <xliff:g>%s</xliff:g></string>
    <!-- Displayed in browse list item when the list item is a draft message instead of showing the subject [CHAR LIMIT=100] -->
    <plurals name="draft">
        <!-- Title of the screen when there is exactly one draft -->
        <item quantity="one">Draft</item>
        <!-- Title of the screen when there are more than one draft -->
        <item quantity="other">Drafts</item>
    </plurals>
    <!-- Message displayed in a browse list item for one second when message is being sent [CHAR LIMIT=20]-->
    <string name="sending">Sending\u2026</string>
    <!-- Message displayed in a browse list item for one second after a send failed [CHAR LIMIT=26]-->
    <string name="send_failed">Message wasn\'t sent.</string>
    <!-- Strings used to show myself in a To/Cc list. [CHAR LIMIT=15] -->
    <string name="me">me</string>
    <!-- List item to open folders view in account dropdown [CHAR LIMIT=50] -->
    <string name="show_all_folders">Show all folders</string>

    <plurals name="confirm_delete_conversation">
        <!-- Dialog message to confirm deletion of one conversation -->
        <item quantity="one">Delete this conversation?</item>
        <!-- Dialog message to confirm deletion of several conversations -->
        <item quantity="other">Delete these <xliff:g id="count">%1$d</xliff:g> conversations?</item>
    </plurals>
    <plurals name="confirm_archive_conversation">
        <!-- Dialog message to confirm archival of one conversation -->
        <item quantity="one">Archive this conversation?</item>
        <!-- Dialog message to confirm archival of several conversations -->
        <item quantity="other">Archive these <xliff:g id="count">%1$d</xliff:g> conversations?</item>
    </plurals>
    <plurals name="confirm_discard_drafts_conversation">
        <!-- Dialog message to confirm discarding drafts from one conversation [CHAR LIMIT=50] -->
        <item quantity="one">Discard drafts from this conversation?</item>
        <!-- Dialog message to confirm discarding drafts from several conversations [CHAR LIMIT=50] -->
        <item quantity="other">Discard drafts from these <xliff:g id="count">%1$d</xliff:g> conversations?</item>
    </plurals>

    <!-- Dialog text: confirm discard -->
    <string name="confirm_discard_text">Discard this message?</string>

    <!-- Conversation list shared between the Activity and Widget -->
    <!-- Displayed in the middle of the screen when conversations are being loaded [CHAR LIMIT 100]-->
    <string name="loading_conversations">Loading\u2026</string>
    <!-- Displayed in the middle of the screen when the inbox is empty [CHAR LIMIT 100]-->
    <string name="no_conversations">No conversations.</string>

    <!-- Undo bar strings -->
    <!-- Menu item: undo latest action [CHAR LIMIT=12]-->
    <string name="undo">Undo</string>

    <plurals name="conversation_unstarred">
        <item quantity="one">Unstarring <xliff:g id="count">%1$d</xliff:g> conversation.</item>
        <item quantity="other">Unstarring <xliff:g id="count">%1$d</xliff:g> conversations.</item>
    </plurals>

    <!-- The following are shown as a toast after the operation has completed --><skip />
    <plurals name="conversation_muted">
        <!-- Displayed while muting one conversation -->
        <item quantity="one">&lt;b><xliff:g id="count">%1$d</xliff:g>&lt;/b> muted.</item>
        <!-- Displayed while muting several conversations -->
        <item quantity="other">&lt;b><xliff:g id="count">%1$d</xliff:g>&lt;/b> muted.</item>
    </plurals>

    <plurals name="conversation_spammed">
        <!-- Displayed while reporting one conversation as spam -->
        <item quantity="one">&lt;b><xliff:g id="count">%1$d</xliff:g>&lt;/b> reported as spam.</item>
        <!-- Displayed while reporting several conversations as spam -->
        <item quantity="other">&lt;b><xliff:g id="count">%1$d</xliff:g>&lt;/b> reported as spam.</item>
    </plurals>

    <plurals name="conversation_not_spam">
        <!-- Displayed while reporting one conversation as not spam -->
        <item quantity="one">&lt;b><xliff:g id="count">%1$d</xliff:g>&lt;/b> reported as not spam.</item>
        <!-- Displayed while reporting several conversations as not spam -->
        <item quantity="other">&lt;b><xliff:g id="count">%1$d</xliff:g>&lt;/b> reported as not spam.</item>
    </plurals>

    <plurals name="conversation_not_important">
        <!-- Displayed while reporting one conversation as not important in the important folder -->
        <item quantity="one">&lt;b><xliff:g id="count">%1$d</xliff:g>&lt;/b> marked not important.</item>
        <!-- Displayed while reporting several conversations as not important in the important folder -->
        <item quantity="other">&lt;b><xliff:g id="count">%1$d</xliff:g>&lt;/b> marked not important.</item>
    </plurals>

    <plurals name="conversation_phished">
        <!-- Displayed while reporting one conversation as phishing -->
        <item quantity="one">&lt;b><xliff:g id="count">%1$d</xliff:g>&lt;/b> reported as phishing.</item>
        <!-- Displayed while reporting several conversations as phishing -->
        <item quantity="other">&lt;b><xliff:g id="count">%1$d</xliff:g>&lt;/b> reported as phishing.</item>
    </plurals>

    <plurals name="conversation_archived">
        <!-- Displayed while archiving one conversation -->
        <item quantity="one">&lt;b><xliff:g id="count">%1$d</xliff:g>&lt;/b> archived.</item>
        <!-- Displayed while archiving multiple conversations -->
        <item quantity="other">&lt;b><xliff:g id="count">%1$d</xliff:g>&lt;/b> archived.</item>
    </plurals>

    <plurals name="conversation_deleted">
        <!-- Displayed while deleting one conversation -->
        <item quantity="one">&lt;b><xliff:g id="count">%1$d</xliff:g>&lt;/b> deleted.</item>
        <!-- Displayed while deleting multiple conversations -->
        <item quantity="other">&lt;b><xliff:g id="count">%1$d</xliff:g>&lt;/b> deleted.</item>
    </plurals>
    <!-- Displayed when swiping away a single conversation to delete it [CHAR LIMIT=80] -->
    <string name="deleted">Deleted</string>
    <!-- Displayed when swiping away a single conversation to archive it [CHAR LIMIT=80] -->
    <string name="archived">Archived</string>
    <!-- Displayed when swiping away a single conversation to remove the currently displayed folder [CHAR LIMIT=80] -->
    <string name="folder_removed">Removed from <xliff:g id="folderName">%1$s</xliff:g></string>
 
    <plurals name="conversation_folder_changed">
        <!-- Displayed while adding and removing folders to a single conversation. [CHAR LIMIT=100] -->
        <item quantity="one">Changed folder.</item>
        <!-- Displayed while adding and removing folders to multiple conversations. [CHAR LIMIT=100] -->
        <item quantity="other">Changed folders.</item>
    </plurals>

    <!-- Search Results: Text for header that is shown above search results [CHAR LIMIT=30] -->
    <string name="search_results_header">Results</string>
    <!-- Toast shown when the user taps the search hard key when viewing an account that does not support search [CHAR LIMIT=100] -->
    <string name="search_unsupported">Search is not supported on this account.</string>

    <string name="searchMode" translate="false">Search Mode</string>
    <string name="searchConversationMode" translate="false">Search Conversation Mode</string>
    <string name="setBackButton" translate="false">Set Back Button</string>
    <string name="removeBackButton" translate="false">Remove Back Button</string>
    <string name="normalMode" translate="false">Set Normal Mode</string>
    <string name="searchResultMode" translate="false">Search Result Mode</string>
    <string name="folderMode" translate="false">Set Folder Mode</string>
    <!-- Search Results: Text for header that is shown above search results, while waiting for search results from the server [CHAR LIMIT=30] -->
    <string name="search_results_searching_header">Searching\u2026</string>

    <!-- List header for recent folders for current account in account dropdown [CHAR LIMIT=100] -->
    <string name="recent_folders">Recent</string>

    <!-- Conversation view -->
    <!--  Text anchor for control to add / change labels on a conversation when
          viewing it. [CHAR LIMIT=40] -->
    <string name="add_label">Add label</string>
    <!-- position bar label in conversation view: number out of total [CHAR LIMIT=50]-->
    <string name="conversation_count"><xliff:g id="count">%1$s</xliff:g> of <xliff:g id="total">%2$s</xliff:g></string>
    <!-- position bar label in conversation view: label for a newer conversation [CHAR LIMIT=20]-->
    <string name="conversation_newer">Newer</string>
    <!-- position bar label in conversation view: label for an older conversation [CHAR LIMIT=20]-->
    <string name="conversation_older">Older</string>

    <!-- New Message notification text that appears over conversation view on incoming message. [CHAR LIMIT=30] -->
    <string name="new_incoming_messages_one">New message from <xliff:g id="sender">%s</xliff:g>.</string>
    <!-- New Message notification text that appears over conversation view on incoming messages. [CHAR LIMIT=30] -->
    <string name="new_incoming_messages_many"><xliff:g id="count">%1$d</xliff:g> new messages</string>

    <!-- Anchor text for a control to show new messages when viewing a
         conversation. [CHAR LIMIT=20] -->
    <string name="show">Show</string>

    <!-- Conversation message header strings -->
    <!--  Icon name for expanding recipient details in a message when viewing it. [CHAR LIMIT=40] -->
    <string name="expand_recipient_details">Expand recipient details</string>
    <!--  Icon name for collapsing recipient details in a message when viewing it. [CHAR LIMIT=40] -->
    <string name="collapse_recipient_details">Collapse recipient details</string>
    <!--  Icon name for showing sender contact information. [CHAR LIMIT=100] -->
    <string name="contact_info_string">Show contact information for <xliff:g id="name">%1$s</xliff:g></string>
    <!--  Icon name for showing sender contact information when we cannot get sender info. [CHAR LIMIT=100] -->
    <string name="contact_info_string_default">Show contact information</string>
    <!-- Shown in collapsed mode when a conversation has more than one read message.
         The message count is shown to the right of this text. [CHAR LIMIT=70] -->
    <string name="show_messages_read">Previously read messages</string>
    <!-- Shown to display the date of the message [CHAR LIMIT=10] -->
    <string name="date_heading">Date:</string>
    <!-- Shown to display the from address of the message [CHAR LIMIT=10] -->
    <string name="from_heading">From:</string>
    <!-- Shown to display the reply to address of the message [CHAR LIMIT=20] -->
    <string name="replyto_heading">Reply-to:</string>
    <!-- Shown to display the recipient(s) of the message [CHAR LIMIT=10] -->
    <string name="to_heading">To:</string>
    <!-- Shown to display the recipient(s) of the message [CHAR LIMIT=10] -->
    <string name="cc_heading">Cc:</string>
    <!-- Shown to display the recipient(s) of the message [CHAR LIMIT=10] -->
    <string name="bcc_heading">Bcc:</string>
    <!-- Displayed above an HTML message to show the images in that message [CHAR LIMIT=40] -->
    <string name="show_images">Show pictures</string>
    <!-- Displayed above an HTML message to always show images in messages from that sender [CHAR LIMIT=40] -->
    <string name="always_show_images">Always show pictures from this sender</string>
    <!-- Shown in a toast to acknowledge always showing images for a sender [CHAR LIMIT=100] -->
    <string name="always_show_images_toast">Pictures from this sender will be shown automatically.</string>
    <!-- Display format of an email recipient, displayed in expanded message details [CHAR LIMIT=10] -->
    <string name="address_display_format"><xliff:g id="name">%1$s</xliff:g> <xliff:g id="email">%2$s</xliff:g></string>
    <!-- Display format of an email sender if the message has a via domain set, displayed in expanded message details [CHAR LIMIT=15] -->
    <string name="address_display_format_with_via_domain"><xliff:g id="name">%1$s</xliff:g> <xliff:g id="email">%2$s</xliff:g> via <xliff:g id="via_domain">%3$s</xliff:g></string>
    <!-- Displayed for one second after user saves message as draft [CHAR LIMIT=50]-->
    <string name="message_saved">Message saved as draft.</string>
    <!-- Displayed for one second while message is being sent [CHAR LIMIT=50]-->
    <string name="sending_message">Sending message\u2026</string>
    <!-- Displayed for one second after trying to send with invalid recipients [CHAR LIMIT=50]-->
    <string name="invalid_recipient">The address <xliff:g id="wrongemail" example="foo@@gmail..com">%s</xliff:g> is invalid.</string>
    <!-- Shown in HTML to allow the user to see quoted text; should match Gmail web UI. 25B6 is Unicode for a right-pointing triangle. [CHAR LIMIT=50] -->
    <string name="show_elided">\u25B6 Show quoted text</string>
    <!-- Shown in HTML to allow the user to hide quoted text; should match Gmail web UI. 25BC is Unicode for a downward-pointing triangle. [CHAR LIMIT=50] -->
    <string name="hide_elided">\u25BC Hide quoted text</string>
    <!-- Shown as a heading in message view when a message contains a calendar invite [CHAR LIMIT=30]-->
    <string name="message_invite_title">Calendar invite</string>
    <!-- Shown as a button label in message view to launch calendar to see this invite [CHAR LIMIT=40]-->
    <string name="message_invite_calendar_view">View in Calendar</string>
    <!-- Shown as a text label in message view describing the choices of whether to attend an invite [CHAR LIMIT=20]-->
    <string name="message_invite_label_attending">Going?</string>
    <!-- Shown as a button label in message view to accept a calendar invite [CHAR LIMIT=20]-->
    <string name="message_invite_accept">Yes</string>
    <!-- Shown as a button label in message view to give a tentative response to a calendar invite [CHAR LIMIT=20]-->
    <string name="message_invite_tentative">Maybe</string>
    <!-- Shown as a button label in message view to decline a calendar invite [CHAR LIMIT=20]-->
    <string name="message_invite_decline">No</string>

    <!-- An enumeration comma for separating items in lists. [CHAR LIMIT=2] -->
    <string name="enumeration_comma">,\u0020</string>

    <!-- Button name, displayed in dialogs [CHAR LIMIT=10]-->
    <string name="ok">OK</string>
    <string name="done">Done</string>
    <string name="cancel">Cancel</string>
    <string name="close">Close</string>
    <string name="yes">Yes</string>
    <string name="no">No</string>

    <!-- Folders -->
    <!-- Displayed in the middle of the Folders screen when no folders have been defined -->
    <string name="folders_activity_instructions">No folders have been set for this account.</string>

    <!-- Sync status errors. Please do not change the order [CHAR LIMIT=100] -->
    <string-array name="sync_status">
        <item>Success</item>
        <item>No connection.</item>
        <item>Couldn\'t sign in.</item>
        <item>Security error.</item>
        <item>Couldn\'t sync.</item>
        <item>Internal Error</item>
    </string-array>

    <!-- Widget strings -->
    <!-- Displayed when user adds a new widget. Tapping on the widget in this
          mode will bring user to the account selection screen [CHAR LIMIT=35] -->
    <string name="tap_to_configure">Touch to set up</string>

    <!-- Displayed within a widget that was setup for a non-synced folder [CHAR LIMIT=60] -->
    <string name="non_synced_folder_description">To view conversations, sync this folder.</string>

    <!-- Displayed within a widget that was setup for a non-synced folder.  This is the text of the
         button that will allow the user to configure sync for the folder [CHAR LIMIT=35] -->
    <string name="tap_to_configure_folder_sync">Sync Folder</string>

    <!-- Displayed in widget when unread count > 100. [CHAR LIMIT=4] -->
    <string name="widget_large_unread_count">%d+</string>

    <!-- Displayed at the end of the conversation list in the widget. Tapping on this will open the default Inbox. [CHAR LIMIT=35] -->
    <string name="view_more_conversations">View more conversations</string>

    <!-- Displayed while we load a conversation. [CHAR LIMIT=100] -->
    <string name="loading_conversation">Loading\u2026</string>

    <!-- Name of the Mailboxes activity [CHAR LIMIT=30] -->
    <string name="activity_mailbox_selection">Choose account</string>

    <!-- Name of the Folders activity [CHAR LIMIT=30] -->
    <string name="activity_folder_selection">Choose folder</string>

    <!-- Manange folders mode, sync option: synchronize all conversations with this folder. [CHAR LIMIT=100] -->
    <string name="sync_all">Sync: All</string>
    <plurals name="sync_recent">
        <!-- Manage folders mode, sync option: synchronize conversations in the last day with this folder [CHAR LIMIT=100] -->
        <item quantity="one">Sync: Last <xliff:g id="count" example="1">%1$d</xliff:g> day</item>
        <!-- Manage folders mode, sync option: synchronize conversations in the last 2+ day with this folder [CHAR LIMIT=100] -->
        <item quantity="other">Sync: Last <xliff:g id="count" example="4">%1$d</xliff:g> days</item>
    </plurals>
    <!-- Manage folders mode, sync option: don't synchronize any conversation with this folder [CHAR LIMIT=100] -->
    <string name="sync_none">Sync: None</string>

    <!-- Folder selection dialog -->
    <!-- Title for change folders dialog [CHAR LIMIT=30] -->
    <string name="folder_selection_dialog_title">Change folders</string>

    <!-- Search -->
    <!-- Title of the search dialog -->
    <string name="search_title" translatable="false">Unified Email</string>
    <!-- Shown in light gray in the Search box when no text has been entered [CHAR LIMIT=20]-->
    <string name="search_hint">Search mail</string>
    <!-- Search Results: Text for status of the search when the results are completely loaded [CHAR LIMIT=10] -->
    <string name="search_results_loaded"><xliff:g id="searchCount">%1$d</xliff:g></string>

    <!-- Show in the actionbar -->
    <string name="folders">Folders</string>

    <!-- Shown in conversation list footer when application cannot make a connection [CHAR LIMIT=20]-->
    <string name="network_error">No connection</string>
        <!-- Message at the bottom of the conversation list screen if all conversations haven't been loaded yet [CHAR LIMIT=30]-->
    <string name="loading">Loading conversations\u2026</string>
    <!-- Button at bottom of conversation list screen if last attempt to load conversations failed [CHAR LIMIT=20]-->
    <string name="retry">Retry</string>
    <!-- Button at bottom of conversation list screen if the folder for which contents are being shown supports loading more on demand [CHAR LIMIT=20]-->
    <string name="load_more">Load more</string>

    <!-- Shortcut strings -->
    <!-- Title for shortcut naming dialog [CHAR LIMIT=100]-->
    <string name="shortcut_name_title">Name folder shortcut</string>

    <!-- Wait fragment strings -->
    <!-- Displayed in title bar during the initial sync  [CHAR LIMIT=40] -->
    <string name="wait_for_sync_title">Waiting for sync</string>
    <!-- Displayed in the middle of the screen during the initial sync [CHAR LIMIT=40] -->
    <string name="wait_for_sync_body">Your email will appear shortly.</string>
    <!-- Title for the screen displayed during the initial sync [CHAR LIMIT=100]  -->
    <string name="not_synced_title">Account not synced</string>
    <!-- Displayed in the middle of the screen during the initial sync [CHAR LIMIT=300]-->
    <string name="wait_for_manual_sync_body">This account isn\'t set up to sync automatically.\nTouch <b>Sync Now</b> to sync mail once, or <b>Change Sync Settings</b> to set up this account to sync mail automatically.</string>
    <!-- Displayed at the bottom of the screen during the initial sync. If pressed will sync users mail for the selected account. [CHAR LIMIT=12]  -->
    <string name="manual_sync">Sync now</string>
    <!-- Displayed at the bottom of the screen during the initial sync. If pressed will open sync setting screen for accounts. [CHAR LIMIT=30]  -->
    <string name="change_sync_settings">Change sync settings</string>

    <!-- Displayed when we could not load a photo in the photo viewer. [CHAR LIMIT=30] -->
    <string name="photo_load_failed">Couldn\'t load image</string>

    <!--  The move message / change labels action can't be taken because the selected messages
        come from different accounts -->
    <string name="cant_move_or_change_labels">Can\'t move because selection contains multiple
        accounts.</string>

    <!-- Format string used when displaying a summary in a message summary in list notification that was triggered by several new conversations.
         Extra space between sender and subject is intentional.  [CHAR LIMIT=120] -->
    <string name="multiple_new_message_notification_item"><b><xliff:g id="sender">%1$s</xliff:g></b>\u0020\u0020\u0020<xliff:g id="subject">%2$s</xliff:g></string>

    <!-- Format string used when displaying the big text of a notification that was triggered by a single new conversation. [CHAR LIMIT=120] -->
    <string name="single_new_message_notification_big_text"><xliff:g id="subject">%1$s</xliff:g>\n<xliff:g id="snippet">%2$s</xliff:g></string>

    <!-- Displayed in a message subheading. Ignore the current spam warning. [CHAR LIMIT=30] -->
    <string name="ignore_spam_warning">Ignore, I trust this message</string>

    <!-- Displayed in the message heading. Shown if the message was sent via another domain. [CHAR LIMIT=10] -->
    <string name="via_domain">via <xliff:g id="viaDomain">%1$s</xliff:g></string>

    <!-- The section headers for the move to folder dialog [CHAR LIMIT=15] -->
    <string-array name="moveto_folder_sections">
        <item>System</item>
        <item>Frequently Used</item>
        <item>All Folders</item>
    </string-array>

    <!-- Button text for the button to click to have the user sign in again. [CHAR LIMIT=20]-->
    <string name="signin">Sign-in</string>
    <!-- Button text for the button to click for more information. [CHAR LIMIT=20]-->
    <string name="info">Info</string>
    <!-- Button text for the button to click to report feedback. [CHAR LIMIT=20]-->
    <string name="report">Report</string>
    <!-- Dialog title when a sync error occurs. [CHAR LIMIT=50]-->
    <string name="sync_error">Couldn\'t sync.</string>
    <!-- Dialog title when a sync error occurs. [CHAR LIMIT=100]-->
    <string name="sync_error_message">Your device doesn\'t have enough storage space to sync.</string>
    <!-- Button text for the button to click to go to the manage storage settings screen. [CHAR LIMIT=20]-->
    <string name="storage">Storage</string>

    <string translate="false" name="hierarchical_folder_parent_top"><xliff:g id="topLevelParent">%1$s</xliff:g>\u2215<xliff:g id="parent">%2$s</xliff:g>\u2215</string>
    <string translate="false" name="hierarchical_folder_parent_top_ellip"><xliff:g id="topLevelParent">%1$s</xliff:g>\u2215\u2026\u2215<xliff:g id="parent">%2$s</xliff:g>\u2215</string>
    <string translate="false" name="hierarchical_folder_top"><xliff:g id="topLevelParent">%1$s</xliff:g>\u2215</string>

    <!-- Token used as a divider between senders -->
    <string name="senders_split_token">,\u00A0</string>
    <string name="draft_count_format">\u00A0(<xliff:g id="count">%1$s</xliff:g>)</string>

    <!-- Token to replace senders that are not visible -->
    <string translatable="false" name="senders_elided">..</string>
    <!-- Token used to space out elided senders that are not visible -->
    <string translatable="false" name="elided_padding_token">\u00A0</string>
    <!-- Token used to space out message count, draft text, and senders -->
    <string translatable="false" name="message_count_spacer">\u00A0\u00A0</string>
    <string translatable="false" name="ellipsis">\u2026</string>

    <string translatable="false" name="quote_begin">&lt;div class=\"quote\"&gt;</string>

    <!-- String used in the FolderListFragment to mark the start of user-defined folders -->
    <string name="all_folders_heading">All folders</string>
    <!-- String used in the FolderListFragment to mark the start of recent folders -->
    <string name="recent_folders_heading">Recent folders</string>

    <!-- Dialog title when showing message header details in a popup window. [CHAR LIMIT=100]-->
    <string name="message_details_title">Message details</string>

    <!-- General preference: Label of the setting for the direction to move to
         when deleting the current message.
         Options contain "newer message","older message", etc. [CHAR LIMIT=32] -->
    <string name="auto_advance_label">Auto-advance</string>

    <!-- General preference: Description of the setting for the direction to move to
         when deleting the current message.
         Options contain "newer message","older message", etc. [CHAR LIMIT=64] -->
    <string name="auto_advance_summary">Choose which screen to show after you
         delete a message</string>

    <!-- Title of the dialog that appears the first time they perform an action that would cause
         auto advance logic to fire [CHAR LIMIT=70] -->
    <string name="auto_advance_help_title">Set auto-advance preference\n(after you delete, etc.)</string>

    <!-- The auto-advance modes -->
    <string-array name="prefEntries_autoAdvance">
        <!-- Newer conversation -->
        <item>Newer</item>
        <!-- Older conversation -->
        <item>Older</item>
        <!-- Conversation list -->
        <item>Conversation list</item>
    </string-array>

    <!-- Description for each auto-advance option to display after the user has picked one -->
    <!-- The entries here must correspond to the entries in prefEntries_autoAdvance [CHAR LIMIT=60] -->
    <string-array name="prefSummaries_autoAdvance">
        <!-- Newer conversation -->
        <item>Show newer conversation after you delete</item>
        <!-- Older conversation -->
        <item>Show older conversation after you delete</item>
        <!-- Conversation list -->
        <item>Show conversation list after you delete</item>
    </string-array>

    <!-- TODO: these pref keys that are never user visible should probably be
    moved to a donttranslate file -->
    <!-- The default auto-advance mode -->
    <string translatable="false" name="prefDefault_autoAdvance">list</string>

    <!-- The auto-advance mode values -->
    <string-array translatable="false" name="prefValues_autoAdvance">
        <item>newer</item>
        <item>older</item>
        <item>list</item>
    </string-array>

    <!-- Dialog title for the What's New dialog. [CHAR LIMIT=50] -->
    <string name="whats_new_dialog_title">What\'s new</string>

    <!-- Dialog title for the Auto-fit messages dialog. [CHAR LIMIT=50] -->
    <string name="auto_fit_messages_dialog_title">Auto-fit messages?</string>
    <!-- Dialog message for the Auto-fit messages dialog. -->
    <string name="auto_fit_messages_dialog_message">Shrink wide messages to fit your screen and allow zooming in. To turn off this option, go to Settings > General\u00A0settings.</string>

    <!-- Notification action for replying to a message. [CHAR LIMIT=20] -->
    <string name="notification_action_reply">Reply</string>
    <!-- Notification action for replying-all to a message. [CHAR LIMIT=20] -->
    <string name="notification_action_reply_all">Reply all</string>
    <!-- Notification action for forwarding a message. [CHAR LIMIT=20] -->
    <string name="notification_action_forward">Forward</string>
    <!-- Notification action for archiving a message. [CHAR LIMIT=20] -->
    <string name="notification_action_archive">Archive</string>
    <!-- Notification action for removing a label from a message. [CHAR LIMIT=20] -->
    <string name="notification_action_remove_label">Remove label</string>
    <!-- Notification action for deleting a message. [CHAR LIMIT=20] -->
    <string name="notification_action_delete">Delete</string>
    <!-- Notification action for marking a message as read. [CHAR LIMIT=24] -->
    <string name="notification_action_mark_read">Mark read</string>

    <!-- Notification undo text after archiving a message. [CHAR LIMIT=30] -->
    <string name="notification_action_undo_archive">Archived</string>
    <!-- Notification undo text after removing a label from a message. [CHAR LIMIT=30] -->
    <string name="notification_action_undo_remove_label">Label Removed</string>
    <!-- Notification undo text after deleting a message. [CHAR LIMIT=30] -->
    <string name="notification_action_undo_delete">Deleted</string>

    <!-- Manage label/folder screen, summary for notification actions preference when no actions are set. [CHAR LIMIT=30] -->
    <string name="notification_action_preference_summary_not_set">Not set</string>

    <!-- Regex that specifies veiled addresses. These are all empty because this is disabled currently. -->
    <string name="veiled_address"></string>
    <!-- String to be shown instead of a veiled addresses. [CHAR LIMIT=50] -->
    <string name="veiled_alternate_text"></string>
    <!-- String to be shown instead of a veiled addresses. [CHAR LIMIT=50] -->
    <string name="veiled_alternate_text_unknown_person"></string>
    <!-- Summary string to be shown instead of a veiled recipient. [CHAR LIMIT=50] -->
    <string name="veiled_summary_unknown_person"></string>
</resources><|MERGE_RESOLUTION|>--- conflicted
+++ resolved
@@ -241,11 +241,7 @@
     <!-- Dialog box message. [CHAR LIMIT=80] -->
     <string name="please_wait">Please wait\u2026</string>
     <!-- Displayed in the conversation view, next to a file's size and type. Status of a saved attachment. [CHAR LIMIT=20]-->
-<<<<<<< HEAD
-    <string name="saved">Saved,&#160;</string>
-=======
     <string name="saved">Saved,&#160;<xliff:g id="size">%s</xliff:g></string>
->>>>>>> f3359e53
     <!-- Displayed in the conversation view. Status of a failed attachment. [CHAR LIMIT=50]-->
     <string name="download_failed">Couldn\'t download. Touch to retry.</string>
     <!-- Displayed in the conversation view, as a header informing
