<?xml version="1.0" encoding="utf-8"?>
<!--
     Copyright (C) 2011 Google Inc.
     Licensed to The Android Open Source Project.

     Licensed under the Apache License, Version 2.0 (the "License");
     you may not use this file except in compliance with the License.
     You may obtain a copy of the License at

          http://www.apache.org/licenses/LICENSE-2.0

     Unless required by applicable law or agreed to in writing, software
     distributed under the License is distributed on an "AS IS" BASIS,
     WITHOUT WARRANTIES OR CONDITIONS OF ANY KIND, either express or implied.
     See the License for the specific language governing permissions and
     limitations under the License.
-->
<resources xmlns:xliff="urn:oasis:names:tc:xliff:document:1.2">
    <!-- Names of packages and authorities that are common to all apps
    and read from resources -->

    <!-- Name of the search suggestions authority that looks up recent suggestions. This
         needs to be modified in AndroidManifest.xml and res/xml/searchable.xml as well.  -->
    <string name="suggestions_authority" translatable="false">com.android.mail.suggestionsprovider</string>

    <!-- Layout tests strings -->
    <string name="mock_content_provider" translatable="false">Mock Content Provider</string>
    <string name="conversation_content_provider" translatable="false">Conversation Content Provider</string>
    <string name="account_cache_provider" translatable="false">Account Cache Provider</string>
    <string name="dummy_gmail_provider" translatable="false">Dummy Gmail Provider</string>
    <string name="test_application" translatable="false">Test Application</string>

    <string name="app_name" translatable="false">Unified Email</string>

    <!-- Compose -->
    <!-- Shown in Compose; the recipient(s) of the message [CHAR LIMIT=10] -->
    <string name="to">To</string>
    <!-- Shown in Compose; the cc recipient(s) of the message [CHAR LIMIT=10] -->
    <string name="cc">Cc</string>
    <!-- Shown in Compose; the bcc recipient(s) of the message [CHAR LIMIT=10] -->
    <string name="bcc">Bcc</string>
    <!-- Shown in Compose; the subject of the message [CHAR LIMIT=100] -->
    <string name="subject_hint">Subject</string>
    <!-- Shown in Compose; the subject of the message [CHAR LIMIT=100] -->
    <string name="body_hint">Compose email</string>
    <!-- Compose screen, button: add bcc fields [CHAR LIMIT=1]-->
    <string name="plus_bcc_folder">+</string>
    <!--  Compose screen button. Add an attachment to this message [CHAR LIMIT=20] -->
    <string name="add_file_attachment">Attach file</string>
    <!--  Compose screen button. Add a photo attachment to this message [CHAR LIMIT=20] -->
    <string name="add_photo_attachment">Attach picture</string>
    <!--  Compose screen button. Add a video attachment to this message [CHAR LIMIT=20] -->
    <string name="add_video_attachment">Attach video</string>
    <!-- Button name: save this message as draft [CHAR LIMIT=25]-->
    <string name="save_draft">Save draft</string>
    <!--  Button name: discard this message [CHAR LIMIT=15] -->
    <string name="discard">Discard</string>
    <!-- The possible ways to reply to a message [CHAR LIMIT=15] -->
    <string name="compose">Compose</string>
    <!-- The possible ways to reply to a message [CHAR LIMIT=15] -->
    <string-array name="compose_modes">
        <!-- Reply -->
        <item>Reply</item>
        <!-- Reply all -->
        <item>Reply all</item>
        <!-- Forward -->
        <item>Forward</item>
    </string-array>
        <!-- Formatting string for the subject when it contains a reply or forward identifier. Do not translate.-->
    <string name="formatted_subject" translatable="false"><xliff:g id="prefix">%1$s</xliff:g> <xliff:g id="subject">%2$s</xliff:g></string>
    <!-- Compose screen, prefixed to the subject of a message when replying to it (if not already present). Do not translate. -->
    <string name="reply_subject_label" translatable="false">Re:</string>
    <!-- Compose screen, Prefix to forwarded message subject. Do not translate. -->
    <string name="forward_subject_label" translatable="false">Fwd:</string>
    <!-- Compose screen, displayed at the top of a message being replied to. Please preserve the HTML entities (surrounded by & and ;).  The two %s strings will be replaced by 1) the date 2) the person who wrote the email being responded to. [CHAR LIMIT=1000]-->
    <string name="reply_attribution">On <xliff:g id="date">%s</xliff:g>, <xliff:g id="person">%s</xliff:g> wrote:</string>
    <!-- Compose screen, displayed at the top of a message being forwarded. Please preserve the HTML entities (surrounded by & and ;). [CHAR LIMIT=1000] -->
    <string name="forward_attribution">---------- Forwarded message ----------&lt;br&gt;From: <xliff:g id="from">%1$s</xliff:g>&lt;br&gt;Date: <xliff:g id="date">%2$s</xliff:g>&lt;br&gt;Subject: <xliff:g id="subject">%3$s</xliff:g>&lt;br&gt;To: <xliff:g id="to">%4$s</xliff:g>&lt;br&gt;</string>
    <!-- Compose screen, displayed at the top of a message being forwarded if there are any email addresses in the CC list. Please preserve the HTML entities (surrounded by & and ;). [CHAR LIMIT=1000]-->
    <string name="cc_attribution">Cc: <xliff:g id="cc">%1$s</xliff:g>&lt;br&gt;</string>
    <!-- Dialog text: select the type of an attachment while composing [CHAR LIMIT=100]-->
    <string name="select_attachment_type">Choose type of attachment</string>
    <!-- Toast, attachment too large for single file [CHAR LIMIT=100] -->
    <string name="too_large_to_attach_single">Can\'t attach file over <xliff:g id="maxSize">%1$s</xliff:g>.</string>
    <!-- Toast, attachment too large for multiple files [CHAR LIMIT=100] -->
    <string name="too_large_to_attach_multiple">One or more files not attached. Limit <xliff:g id="maxSize">%1$s</xliff:g>.</string>
    <!-- Toast, attachment too large when existing attachments exist [CHAR LIMIT=100] -->
    <string name="too_large_to_attach_additional">File not attached. <xliff:g id="maxSize">%1$s</xliff:g> limit reached.</string>
    <!-- Toast, problem attaching file [CHAR LIMIT=100] -->
    <string name="generic_attachment_problem">Couldn\'t attach file.</string>
    <!-- Displayed for one second after trying to send with no recipients in To field [CHAR LIMIT=200]-->
    <string name="recipient_needed">Add at least one recipient.</string>
    <!-- Title for recipient error dialog [CHAR LIMIT=200]-->
    <string name="recipient_error_dialog_title">Recipient error</string>
    <!-- Title for send confirmation dialog [CHAR LIMIT=200]-->
    <string name="confirm_send_title">Send message?</string>
    <!-- Messages for send confirmation dialog [CHAR LIMIT=100]-->
    <string name="confirm_send_message_with_no_subject">There\'s no text in the message subject.</string>
    <string name="confirm_send_message_with_no_body">There\'s no text in the message body.</string>
    <string name="confirm_send_message">Send this message?</string>
    <!-- Displayed for one second after discarding draft message [CHAR LIMIT=50]-->
    <string name="message_discarded">Message discarded.</string>
    <!-- Formatting string for the user's signaure. [CHAR LIMIT=10] -->
    <string name="signature">\n\n<xliff:g id="signature">%s</xliff:g></string>
    <!--  Shown in the from dropdown in front of custom from addresses. [CHAR LIMIT=15] -->
    <string name="custom_from_account_label">Send mail as:</string>

    <!-- Menu item: send this message -->
    <string name="send">Send</string>
    <!-- Menu item: mark this conversation as read -->
    <string name="mark_read">Mark read</string>
    <!-- Menu item: mark this conversation as unread -->
    <string name="mark_unread">Mark unread</string>
    <!--  Menu item: mute this conversation -->
    <string name="mute">Mute</string>
    <!-- Menu item: add a star to this conversation -->
    <string name="add_star">Add star</string>
    <!-- Menu item: remove the star from this conversation -->
    <string name="remove_star">Remove star</string>
    <!-- Remove the folder from this conversation [CHAR LIMIT = 30]-->
    <string name="remove_folder">Remove from <xliff:g id="folderName">%1$s</xliff:g></string>
    <!-- Menu item: archive this conversation -->
    <string name="archive">Archive</string>
    <!-- Menu item: report this conversation as spam [CHAR LIMIT = 30] -->
    <string name="report_spam">Report spam</string>
    <!-- Menu item: report this conversation not as spam [CHAR LIMIT = 30] -->
    <string name="mark_not_spam">Report not spam</string>
    <!-- Menu item: report this conversation as phishing [CHAR LIMIT = 30] -->
    <string name="report_phishing">Report phishing</string>
    <!-- Menu item: delete this conversation -->
    <string name="delete">Delete</string>
    <!-- Menu item: discard the drafts in this conversation [CHAR LIMIT = 30] -->
    <string name="discard_drafts">Discard drafts</string>
    <!-- Menu item: next conversation -->
    <string name="next">Older</string>
    <!-- Menu item: previous conversation -->
    <string name="previous">Newer</string>
    <!-- Menu item: refresh the inbox -->
    <string name="refresh">Refresh</string>
    <!-- Menu item: reply to this message -->
    <string name="reply">Reply</string>
    <!-- Menu item: reply to all recipients in this message [CHAR LIMIT=18] -->
    <string name="reply_all">Reply all</string>
    <!-- Menu item: resume a draft message [CHAR LIMIT=12] -->
    <string name="resume_draft">Edit</string>
    <!-- Menu item: forward this message -->
    <string name="forward">Forward</string>
    <!-- Menu item: compose a new email -->
    <string name="menu_compose">Compose</string>
    <!-- Menu item: change the folders for this conversation. -->
    <string name="menu_change_folders">Change folders</string>
    <!-- Menu item: moves to folders for selected conversation(s). [CHAR LIMIT = 30] -->
    <string name="menu_move_to">Move to</string>
    <!-- Menu item: moves current or selected conversation(s) to Inbox. [CHAR LIMIT = 30] -->
    <string name="menu_move_to_inbox">Move to Inbox</string>
    <!-- Menu item: manages the folders for this account. [CHAR LIMIT = 30] -->
    <string name="menu_manage_folders">Folder settings</string>
    <!-- Menu item: report an email was not readable or poorly rendered -->
    <string name="report_rendering_problem" translatable="false">Looks bad</string>
    <!-- Menu item: report an email's readability has improved -->
    <string name="report_rendering_improvement" translatable="false">Looks good</string>
    <!-- Temporary text used for reporting rendering issues Googlers see in testing -->
    <string name="report_rendering_problem_desc" translatable="false">
        This message looks bad.
    </string>
    <!-- Temporary text used for reporting rendering improvements Googlers see in testing -->
    <string name="report_rendering_improvement_desc" translatable="false">
        This message looks good.
    </string>
    <!-- Menu item text to show the original version of an email conversation, before message manipulation [CHAR LIMIT=25] -->
    <string name="menu_show_original">Revert auto-sizing</string>
    <!-- After message manipulation, this small disclaimer text appears above a re-formatted message [CHAR LIMIT=200] -->
    <string name="message_modified">(This message has been modified from its original version to fit this screen.)</string>
    <!-- Title for the Folder list screen. [CHAR LIMIT = 30] -->
    <string name="folder_list_title">Folders</string>
    <!-- Folder list item: show more folders. [CHAR LIMIT = 30] -->
    <string name="folder_list_more">More</string>
    <!-- Folder list item: show all accounts. [CHAR LIMIT = 30] -->
    <string name="folder_list_show_all_accounts">More accounts</string>
    <!-- action bar sub title for manage folder mode. [CHAR LIMIT = 30] -->
    <string name="manage_folders_subtitle">Sync &amp; notify</string>
    <!-- Menu item: options for this folder. When source text cannot be translated within the char limit, please translate the shorter "Folder options" instead. [CHAR LIMIT = 30] -->
    <string name="menu_folder_options">Folder settings</string>
    <!-- Menu item: launch the Global Account Settings activity -->
    <string name="menu_account_settings">Account settings</string>
    <!-- Menu item: launch the Settings activity -->
    <string name="menu_settings">Settings</string>
    <!-- Menu item: search through the Gmail inbox -->
    <string name="menu_search">Search</string>
    <!-- Menu item: show more menu options in a popup. Portrait mode string. [CHAR LIMIT=15] -->
    <string name="more">More</string>
    <!-- Menu item: show message number out of total in conversation view [CHAR LIMIT=50]-->
    <string name="message_count"><xliff:g id="count">%1$s</xliff:g> of <xliff:g id="total">%2$s</xliff:g></string>
    <!--  Menu item: shown in conversation menu. Tap this to move to a newer message. [CHAR LIMIT=20] -->
    <string name="newer">Newer</string>
    <!--  Menu item: shown in conversation menu. Tap this to move to an older message. [CHAR LIMIT=20] -->
    <string name="older">Older</string>
    <!--  Menu item: shown in conversation menu. Tap this to move to mark conversation as important [CHAR LIMIT=30] -->

    <!--  Menu item: shown in conversation menu. Tap this to move to mark conversation as important [CHAR LIMIT=30] -->
    <string name="mark_important">Mark important</string>
    <!--  Menu item: shown in conversation menu. Tap this to move to mark conversation as not important [CHAR LIMIT=30] -->
    <string name="mark_not_important">Mark not important</string>

    <!-- Compose screen, menu item: add Cc/Bcc fields -->
    <string name="add_cc_label">Add Cc/Bcc</string>
    <!-- Compose screen, menu item: add Bcc field [CHAR_LIMIT=20]-->
    <string name="add_bcc_label">Add Bcc</string>
    <!-- Solicit feedback string in about screen [CHAR LIMIT=50]-->
    <string name="feedback">Send feedback</string>
    <!-- Menu item that displays the help page for Gmail. [CHAR LIMIT=50]-->
    <string name="help_and_info">Help</string>
    <!-- Compose screen, Prefix to quoted text in forwarded/replied message [CHAR LIMIT=50]-->
    <string name="quoted_text">Include quoted text</string>
    <!-- Compose screen, Prefix to quoted text in forwarded/replied message; folder for the quoted text area. [CHAR LIMIT=25] -->
    <string name="quoted_text_label">Quote text</string>
    <!--  Button for including inline responses. [CHAR LIMIT=25] -->
    <string name="respond_inline">Respond inline</string>
    <!-- Format string for email addresses -->
    <string name="formatted_email_address" translate="false">&lt;<xliff:g id="email">%1$s</xliff:g>&gt;</string>

    <!-- Attachments -->
    <!-- Size unit, displayed in a button next to an attachment [CHAR LIMIT=5]-->
    <string name="bytes"><xliff:g id="count">%s</xliff:g>&#160;B</string>
    <!-- Size unit, displayed in a button next to an attachment [CHAR LIMIT=5] -->
    <string name="kilobytes"><xliff:g id="count">%s</xliff:g>&#160;KB</string>
    <!-- Size unit, displayed in a button next to an attachment  [CHAR LIMIT=5]-->
    <string name="megabytes"><xliff:g id="count">%s</xliff:g>&#160;MB</string>
    <!-- Attachment description for image files [CHAR LIMIT=30] -->
    <string name="attachment_image">Image</string>
    <!-- Attachment description for video files [CHAR LIMIT=30] -->
    <string name="attachment_video">Video</string>
    <!-- Attachment description for audio files [CHAR LIMIT=30] -->
    <string name="attachment_audio">Audio</string>
    <!-- Attachment description for text files [CHAR LIMIT=30] -->
    <string name="attachment_text">Text</string>
    <!-- Attachment description for .doc files [CHAR LIMIT=30] -->
    <string name="attachment_application_msword">Document</string>
    <!-- Attachment description for .ppt files [CHAR LIMIT=30] -->
    <string name="attachment_application_vnd_ms_powerpoint">Presentation</string>
    <!-- Attachment description for .pdf files [CHAR LIMIT=30] -->
    <string name="attachment_application_vnd_ms_excel">Spreadsheet</string>
    <!-- Attachment description for .pdf files [CHAR LIMIT=30] -->
    <string name="attachment_application_pdf">PDF</string>
    <!-- Attachment description for unknown files [CHAR LIMIT=30]-->
    <string name="attachment_unknown"><xliff:g id="attachmentExtension">%s</xliff:g> File</string>
    <!-- Read email screen, button name. Preview an attachment by Gview. [CHAR LIMIT=18] -->
    <string name="preview_attachment">Preview</string>
    <!-- Read email screen, button name. Save an attachment to sd card. [CHAR LIMIT=10] -->
    <string name="save_attachment">Save</string>
    <!-- Read email screen, button name. Open a dialog to explain that no application found to view the attachment. [CHAR LIMIT=10] -->
    <string name="info_attachment">Info</string>
    <!-- Read email screen, button name. Cancel a downloading attachment. [CHAR LIMIT=10] -->
    <string name="cancel_attachment">Cancel</string>
    <!-- Read email screen, button name. Redownload an attachment [CHAR LIMIT=20]-->
    <string name="download_again">Download again</string>
    <!-- Dialog box title [CHAR LIMIT=30] -->
    <string name="more_info_attachment">Info</string>
    <!-- Dialog box message, displayed when we block downloading an attachment due to security concerns. [CHAR LIMIT=200]-->
    <string name="attachment_type_blocked">Unfortunately, you can\'t save or open this type of attachment.</string>
    <!-- Dialog box message, displayed when we could not view an attachment. [CHAR LIMIT=200]-->
    <string name="no_application_found">No app can open this attachment for viewing.</string>
    <!-- Dialog box title. [CHAR LIMIT=30] -->
    <string name="fetching_attachment">Fetching attachment</string>
    <!-- Dialog box message. [CHAR LIMIT=80] -->
    <string name="please_wait">Please wait\u2026</string>
    <!-- Displayed in the conversation view, next to a file's size and type. Status of a saved attachment. [CHAR LIMIT=20]-->
    <string name="saved">Saved,&#160;<xliff:g id="size">%s</xliff:g></string>
    <!-- Displayed in the conversation view. Status of a failed attachment. [CHAR LIMIT=50]-->
    <string name="download_failed">Couldn\'t download. Touch to retry.</string>
    <!-- Displayed in the conversation view, as a header informing
         the user that the following is the attachments. [CHAR LIMIT=100] -->
    <string name="attachments_header">Attachments</string>
    <!-- Photo view screen, button name. Save all attachments to sd card. [CHAR LIMIT=17] -->
    <string name="menu_photo_save_all">Save all</string>
    <!-- Photo view screen, button name. Share attachment. [CHAR LIMIT=10] -->
    <string name="menu_photo_share">Share</string>
    <!-- Photo view screen, button name. Share all attachments. [CHAR LIMIT=20] -->
    <string name="menu_photo_share_all">Share all</string>
    <!-- Displayed in the action bar as a subtitle. Save in progress. [CHAR LIMIT=15] -->
    <string name="saving">Saving&#8230;</string>
    <!-- Attachment Type Selector Adapter. This string is an option in the "Attach" dialog [CHAR LIMIT=20] -->
    <string name="attach_image">Picture</string>
    <!-- Attachment Type Selector Adapter. This string is an option in the "Attach" dialog [CHAR LIMIT=20] -->
    <string name="attach_video">Video</string>
    <plurals name="number_of_attachments">
        <item quantity="one">%d attachment</item>
        <item quantity="other">%d attachments</item>
    </plurals>

    <!-- Webview Context Menu Strings -->
    <!-- Title of dialog for choosing which activity to share a link with. [CHAR LIMIT=50]-->
    <string name="choosertitle_sharevia">Share via</string>
    <!-- Menu item to open a link  [CHAR LIMIT=50]-->
    <string name="contextmenu_openlink">Open in Browser</string>
    <!-- Menu item to copy the selection  [CHAR LIMIT=50]-->
    <string name="contextmenu_copy">Copy</string>
    <!-- Menu item to copy a link  [CHAR LIMIT=50]-->
    <string name="contextmenu_copylink">Copy link URL</string>
    <!-- Menu item to dial a number  [CHAR LIMIT=50]-->
    <string name="contextmenu_dial_dot">Dial\u2026</string>
    <!-- Menu item to send an SMS  [CHAR LIMIT=50]-->
    <string name="contextmenu_sms_dot">SMS\u2026</string>
    <!-- Menu item to add a contact  [CHAR LIMIT=50]-->
    <string name="contextmenu_add_contact">Add contact</string>
    <!-- Menu item to send an email [CHAR LIMIT=50] -->
    <string name="contextmenu_send_mail">Send email</string>
    <!-- Menu item to show a map  [CHAR LIMIT=50]-->
    <string name="contextmenu_map">Map</string>
    <!-- Menu item to share link  [CHAR LIMIT=50]-->
    <string name="contextmenu_sharelink">Share link</string>
    <!-- Menu item that displays the help page for Gmail.  [CHAR LIMIT=50]-->
    <string name="contextmenu_help">Help</string>
    <!-- Solicit feedback string in about screen [CHAR LIMIT=50]-->
    <string name="contextmenu_feedback">Send feedback</string>

    <!-- Browse list item strings -->
    <!-- Text indicating how many messages are selected in the top action bar
    [CHAR LIMIT=40] -->
    <string name="num_selected"><xliff:g id="number" example="7">%d</xliff:g></string>
    <!--  Displayed when drag and drop conversations "Move ? conversations" [CHAR LIMIT=50] -->
    <plurals name="move_conversation">
        <!-- Move 1 conversation -->
        <item quantity="one">Move conversation</item>
        <!-- Move several conversations -->
        <item quantity="other">Move <xliff:g>%1$d</xliff:g> conversations</item>
    </plurals>
    <!-- Formatting string for the content description field of the unread mail count [CHAR LIMIT=100] -->
    <plurals name="unread_mail_count">
        <!-- 1 unread mail -->
        <item quantity="one">1 unread mail</item>
        <!-- Several unread mails -->
        <item quantity="other"><xliff:g>%1$d</xliff:g> unread mails</item>
    </plurals>
    <!-- Formatting string for the content description field of a conversation list item when device is in accessibility mode. [CHAR LIMIT=250] -->
    <string name="content_description"><xliff:g id="sender">%1$s</xliff:g> about <xliff:g id="subject">%2$s</xliff:g>, <xliff:g id="snippet">%3$s</xliff:g> on <xliff:g id="date">%4$s</xliff:g>, <xliff:g id="readstate">%5$s</xliff:g></string>
    <!-- Formatting string for the content description field of a conversation list item when device is in accessibility mode and the message was received today. [CHAR LIMI=250] -->
    <string name="content_description_today"><xliff:g id="sender">%1$s</xliff:g> about <xliff:g id="subject">%2$s</xliff:g>, <xliff:g id="snippet">%3$s</xliff:g> at <xliff:g id="time">%4$s</xliff:g>, <xliff:g id="readstate">%5$s</xliff:g></string>
     <!-- String used in content description field of a conversation list item when device is in accessibility mode and the conversation was read [CHAR LIMIT=250] -->
    <string name="read_string">conversation read</string>
    <!-- String used in content description field of a conversation list item when device is in accessibility mode and the conversation was not read [CHAR LIMIT=250] -->
    <string name="unread_string">conversation unread</string>
    <!-- Formatting string. If the subject contains the tag of a mailing-list (text surrounded with
    return the subject with that tag ellipsized, e.g. "[android-gmail-team] Hello" -> "[andr...] Hello" [CHAR LIMIT=100] -->
    <string name="filtered_tag"> [<xliff:g id="tag">%1$s</xliff:g>]<xliff:g id="subject">%2$s</xliff:g></string>
    <!-- Displayed in Conversation Header View and Widget in the form of "subject - snippet"
         [CHAR LIMIT=5] -->
    <string name="subject_and_snippet"><xliff:g>%s</xliff:g> \u2014 <xliff:g>%s</xliff:g></string>
    <!-- Displayed in browse list item when the list item is a draft message instead of showing the subject [CHAR LIMIT=100] -->
    <plurals name="draft">
        <!-- Title of the screen when there is exactly one draft -->
        <item quantity="one">Draft</item>
        <!-- Title of the screen when there are more than one draft -->
        <item quantity="other">Drafts</item>
    </plurals>
    <!-- Message displayed in a browse list item for one second when message is being sent [CHAR LIMIT=20]-->
    <string name="sending">Sending\u2026</string>
    <!-- Message displayed in a browse list item for one second after a send failed [CHAR LIMIT=26]-->
    <string name="send_failed">Message wasn\'t sent.</string>
    <!-- Strings used to show myself in a To/Cc list. [CHAR LIMIT=15] -->
    <string name="me">me</string>
    <!-- Header for list of inboxes in the drawer (Inbox, Priority) [CHAR LIMIT=50] -->
    <string name="inbox_folders_heading">Inbox</string>

    <plurals name="confirm_delete_conversation">
        <!-- Dialog message to confirm deletion of one conversation -->
        <item quantity="one">Delete this conversation?</item>
        <!-- Dialog message to confirm deletion of several conversations -->
        <item quantity="other">Delete these <xliff:g id="count">%1$d</xliff:g> conversations?</item>
    </plurals>
    <plurals name="confirm_archive_conversation">
        <!-- Dialog message to confirm archival of one conversation -->
        <item quantity="one">Archive this conversation?</item>
        <!-- Dialog message to confirm archival of several conversations -->
        <item quantity="other">Archive these <xliff:g id="count">%1$d</xliff:g> conversations?</item>
    </plurals>
    <plurals name="confirm_discard_drafts_conversation">
        <!-- Dialog message to confirm discarding drafts from one conversation [CHAR LIMIT=50] -->
        <item quantity="one">Discard drafts from this conversation?</item>
        <!-- Dialog message to confirm discarding drafts from several conversations [CHAR LIMIT=50] -->
        <item quantity="other">Discard drafts from these <xliff:g id="count">%1$d</xliff:g> conversations?</item>
    </plurals>

    <!-- Dialog text: confirm discard -->
    <string name="confirm_discard_text">Discard this message?</string>

    <!-- Conversation list shared between the Activity and Widget -->
    <!-- Displayed in the middle of the screen when conversations are being loaded [CHAR LIMIT 100]-->
    <string name="loading_conversations">Loading\u2026</string>
    <!-- Displayed in the middle of the screen when the inbox is empty [CHAR LIMIT 100]-->
    <string name="no_conversations">No conversations.</string>

    <!-- Undo bar strings -->
    <!-- Menu item: undo latest action [CHAR LIMIT=12]-->
    <string name="undo">Undo</string>

    <plurals name="conversation_unstarred">
        <item quantity="one">Unstarring <xliff:g id="count">%1$d</xliff:g> conversation.</item>
        <item quantity="other">Unstarring <xliff:g id="count">%1$d</xliff:g> conversations.</item>
    </plurals>

    <!-- The following are shown as a toast after the operation has completed --><skip />
    <plurals name="conversation_muted">
        <!-- Displayed while muting one conversation -->
        <item quantity="one">&lt;b><xliff:g id="count">%1$d</xliff:g>&lt;/b> muted.</item>
        <!-- Displayed while muting several conversations -->
        <item quantity="other">&lt;b><xliff:g id="count">%1$d</xliff:g>&lt;/b> muted.</item>
    </plurals>

    <plurals name="conversation_spammed">
        <!-- Displayed while reporting one conversation as spam -->
        <item quantity="one">&lt;b><xliff:g id="count">%1$d</xliff:g>&lt;/b> reported as spam.</item>
        <!-- Displayed while reporting several conversations as spam -->
        <item quantity="other">&lt;b><xliff:g id="count">%1$d</xliff:g>&lt;/b> reported as spam.</item>
    </plurals>

    <plurals name="conversation_not_spam">
        <!-- Displayed while reporting one conversation as not spam -->
        <item quantity="one">&lt;b><xliff:g id="count">%1$d</xliff:g>&lt;/b> reported as not spam.</item>
        <!-- Displayed while reporting several conversations as not spam -->
        <item quantity="other">&lt;b><xliff:g id="count">%1$d</xliff:g>&lt;/b> reported as not spam.</item>
    </plurals>

    <plurals name="conversation_not_important">
        <!-- Displayed while reporting one conversation as not important in the important folder -->
        <item quantity="one">&lt;b><xliff:g id="count">%1$d</xliff:g>&lt;/b> marked not important.</item>
        <!-- Displayed while reporting several conversations as not important in the important folder -->
        <item quantity="other">&lt;b><xliff:g id="count">%1$d</xliff:g>&lt;/b> marked not important.</item>
    </plurals>

    <plurals name="conversation_phished">
        <!-- Displayed while reporting one conversation as phishing -->
        <item quantity="one">&lt;b><xliff:g id="count">%1$d</xliff:g>&lt;/b> reported as phishing.</item>
        <!-- Displayed while reporting several conversations as phishing -->
        <item quantity="other">&lt;b><xliff:g id="count">%1$d</xliff:g>&lt;/b> reported as phishing.</item>
    </plurals>

    <plurals name="conversation_archived">
        <!-- Displayed while archiving one conversation -->
        <item quantity="one">&lt;b><xliff:g id="count">%1$d</xliff:g>&lt;/b> archived.</item>
        <!-- Displayed while archiving multiple conversations -->
        <item quantity="other">&lt;b><xliff:g id="count">%1$d</xliff:g>&lt;/b> archived.</item>
    </plurals>

    <plurals name="conversation_deleted">
        <!-- Displayed while deleting one conversation -->
        <item quantity="one">&lt;b><xliff:g id="count">%1$d</xliff:g>&lt;/b> deleted.</item>
        <!-- Displayed while deleting multiple conversations -->
        <item quantity="other">&lt;b><xliff:g id="count">%1$d</xliff:g>&lt;/b> deleted.</item>
    </plurals>
    <!-- Displayed when swiping away a single conversation to delete it [CHAR LIMIT=80] -->
    <string name="deleted">Deleted</string>
    <!-- Displayed when swiping away a single conversation to archive it [CHAR LIMIT=80] -->
    <string name="archived">Archived</string>
    <!-- Displayed when swiping away a single conversation to remove the currently displayed folder [CHAR LIMIT=80] -->
    <string name="folder_removed">Removed from <xliff:g id="folderName">%1$s</xliff:g></string>

    <plurals name="conversation_folder_changed">
        <!-- Displayed while adding and removing folders to a single conversation. [CHAR LIMIT=100] -->
        <item quantity="one">Changed folder.</item>
        <!-- Displayed while adding and removing folders to multiple conversations. [CHAR LIMIT=100] -->
        <item quantity="other">Changed folders.</item>
    </plurals>

    <!-- Displayed after moving a conversation to a different folder. [CHAR LIMIT=100] -->
    <string name="conversation_folder_moved">Moved to <xliff:g id="folderName">%1$s</xliff:g></string>

    <!-- Search Results: Text for header that is shown above search results [CHAR LIMIT=30] -->
    <string name="search_results_header">Results</string>
    <!-- Toast shown when the user taps the search hard key when viewing an account that does not support search [CHAR LIMIT=100] -->
    <string name="search_unsupported">Search is not supported on this account.</string>

    <string name="searchMode" translate="false">Search Mode</string>
    <string name="searchConversationMode" translate="false">Search Conversation Mode</string>
    <string name="setBackButton" translate="false">Set Back Button</string>
    <string name="removeBackButton" translate="false">Remove Back Button</string>
    <string name="normalMode" translate="false">Set Normal Mode</string>
    <string name="searchResultMode" translate="false">Search Result Mode</string>
    <string name="folderMode" translate="false">Set Folder Mode</string>
    <!-- Search Results: Text for header that is shown above search results, while waiting for search results from the server [CHAR LIMIT=30] -->
    <string name="search_results_searching_header">Searching\u2026</string>

    <!-- List header for recent folders for current account in account dropdown [CHAR LIMIT=100] -->
    <string name="recent_folders">Recent</string>

    <!-- Conversation view -->
    <!--  Text anchor for control to add / change labels on a conversation when
          viewing it. [CHAR LIMIT=40] -->
    <string name="add_label">Add label</string>
    <!-- position bar label in conversation view: number out of total [CHAR LIMIT=50]-->
    <string name="conversation_count"><xliff:g id="count">%1$s</xliff:g> of <xliff:g id="total">%2$s</xliff:g></string>
    <!-- position bar label in conversation view: label for a newer conversation [CHAR LIMIT=20]-->
    <string name="conversation_newer">Newer</string>
    <!-- position bar label in conversation view: label for an older conversation [CHAR LIMIT=20]-->
    <string name="conversation_older">Older</string>

    <!-- New Message notification text that appears over conversation view on incoming message. [CHAR LIMIT=30] -->
    <string name="new_incoming_messages_one">New message from <xliff:g id="sender">%s</xliff:g>.</string>
    <!-- New Message notification text that appears over conversation view on incoming messages. [CHAR LIMIT=30] -->
    <string name="new_incoming_messages_many"><xliff:g id="count">%1$d</xliff:g> new messages</string>

    <!-- Anchor text for a control to show new messages when viewing a
         conversation. [CHAR LIMIT=20] -->
    <string name="show">Show</string>

    <!-- Conversation message header strings -->
    <!--  Icon name for expanding recipient details in a message when viewing it. [CHAR LIMIT=40] -->
    <string name="expand_recipient_details">Expand recipient details</string>
    <!--  Icon name for collapsing recipient details in a message when viewing it. [CHAR LIMIT=40] -->
    <string name="collapse_recipient_details">Collapse recipient details</string>
    <!--  Icon name for showing sender contact information. [CHAR LIMIT=100] -->
    <string name="contact_info_string">Show contact information for <xliff:g id="name">%1$s</xliff:g></string>
    <!--  Icon name for showing sender contact information when we cannot get sender info. [CHAR LIMIT=100] -->
    <string name="contact_info_string_default">Show contact information</string>
    <!-- Shown in collapsed mode when a conversation has more than one read message.
         The message count is shown to the right of this text. [CHAR LIMIT=70] -->
    <string name="show_messages_read">Previously read messages</string>
    <!-- Shown to display the date of the message [CHAR LIMIT=10] -->
    <string name="date_heading">Date:</string>
    <!-- Shown to display the from address of the message [CHAR LIMIT=10] -->
    <string name="from_heading">From:</string>
    <!-- Shown to display the reply to address of the message [CHAR LIMIT=20] -->
    <string name="replyto_heading">Reply-to:</string>
    <!-- Shown to display the recipient(s) of the message [CHAR LIMIT=10] -->
    <string name="to_heading">To:</string>
    <!-- Shown to display the recipient(s) of the message [CHAR LIMIT=10] -->
    <string name="cc_heading">Cc:</string>
    <!-- Shown to display the recipient(s) of the message [CHAR LIMIT=10] -->
    <string name="bcc_heading">Bcc:</string>
    <!-- Displayed above an HTML message to show the images in that message [CHAR LIMIT=40] -->
    <string name="show_images">Show pictures</string>
    <!-- Displayed above an HTML message to always show images in messages from that sender [CHAR LIMIT=40] -->
    <string name="always_show_images">Always show pictures from this sender</string>
    <!-- Shown in a toast to acknowledge always showing images for a sender [CHAR LIMIT=100] -->
    <string name="always_show_images_toast">Pictures from this sender will be shown automatically.</string>
    <!-- Display format of an email recipient, displayed in expanded message details [CHAR LIMIT=10] -->
    <string name="address_display_format"><xliff:g id="name">%1$s</xliff:g> <xliff:g id="email">%2$s</xliff:g></string>
    <!-- Display format of an email sender if the message has a via domain set, displayed in expanded message details [CHAR LIMIT=15] -->
    <string name="address_display_format_with_via_domain"><xliff:g id="name">%1$s</xliff:g> <xliff:g id="email">%2$s</xliff:g> via <xliff:g id="via_domain">%3$s</xliff:g></string>
    <!-- Displayed for one second after user saves message as draft [CHAR LIMIT=50]-->
    <string name="message_saved">Message saved as draft.</string>
    <!-- Displayed for one second while message is being sent [CHAR LIMIT=50]-->
    <string name="sending_message">Sending message\u2026</string>
    <!-- Displayed for one second after trying to send with invalid recipients [CHAR LIMIT=50]-->
    <string name="invalid_recipient">The address <xliff:g id="wrongemail" example="foo@@gmail..com">%s</xliff:g> is invalid.</string>
    <!-- Shown in HTML to allow the user to see quoted text; should match Gmail web UI. 25B6 is Unicode for a right-pointing triangle. [CHAR LIMIT=50] -->
    <string name="show_elided">\u25B6 Show quoted text</string>
    <!-- Shown in HTML to allow the user to hide quoted text; should match Gmail web UI. 25BC is Unicode for a downward-pointing triangle. [CHAR LIMIT=50] -->
    <string name="hide_elided">\u25BC Hide quoted text</string>
    <!-- Shown as a heading in message view when a message contains a calendar invite [CHAR LIMIT=30]-->
    <string name="message_invite_title">Calendar invite</string>
    <!-- Shown as a button label in message view to launch calendar to see this invite [CHAR LIMIT=40]-->
    <string name="message_invite_calendar_view">View in Calendar</string>
    <!-- Shown as a text label in message view describing the choices of whether to attend an invite [CHAR LIMIT=20]-->
    <string name="message_invite_label_attending">Going?</string>
    <!-- Shown as a button label in message view to accept a calendar invite [CHAR LIMIT=20]-->
    <string name="message_invite_accept">Yes</string>
    <!-- Shown as a button label in message view to give a tentative response to a calendar invite [CHAR LIMIT=20]-->
    <string name="message_invite_tentative">Maybe</string>
    <!-- Shown as a button label in message view to decline a calendar invite [CHAR LIMIT=20]-->
    <string name="message_invite_decline">No</string>

    <!-- An enumeration comma for separating items in lists. [CHAR LIMIT=2] -->
    <string name="enumeration_comma">,\u0020</string>

    <!-- Button name, displayed in dialogs [CHAR LIMIT=10]-->
    <string name="yes">Yes</string>
    <!-- Button name, displayed in dialogs [CHAR LIMIT=10]-->
    <string name="no">No</string>
    <!-- Button name, displayed in dialogs [CHAR LIMIT=10] -->
    <string name="ok">OK</string>
    <!-- Button name, displayed in dialogs [CHAR LIMIT=10] -->
    <string name="done">Done</string>
    <!-- Button name, displayed in dialogs [CHAR LIMIT=10] -->
    <string name="cancel">Cancel</string>
    <!-- Button name, displayed in dialogs [CHAR LIMIT=10] -->
    <string name="clear">Clear</string>
    <!-- Button name, displayed in dialogs [CHAR LIMIT=10]-->
    <string name="close">Close</string>

    <!-- Folders -->
    <!-- Displayed in the middle of the Folders screen when no folders have been defined -->
    <string name="folders_activity_instructions">No folders have been set for this account.</string>

    <!-- Sync status errors. Please do not change the order [CHAR LIMIT=100] -->
    <string-array name="sync_status">
        <item>Success</item>
        <item>No connection.</item>
        <item>Couldn\'t sign in.</item>
        <item>Security error.</item>
        <item>Couldn\'t sync.</item>
        <item>Internal Error</item>
    </string-array>

    <!-- Widget strings -->
    <!-- Displayed when user adds a new widget. Tapping on the widget in this
          mode will bring user to the account selection screen [CHAR LIMIT=35] -->
    <string name="tap_to_configure">Touch to set up</string>

    <!-- Displayed within a widget that was setup for a non-synced folder [CHAR LIMIT=60] -->
    <string name="non_synced_folder_description">To view conversations, sync this folder.</string>

    <!-- Displayed within a widget that was setup for a non-synced folder.  This is the text of the
         button that will allow the user to configure sync for the folder [CHAR LIMIT=35] -->
    <string name="tap_to_configure_folder_sync">Sync Folder</string>

    <!-- Displayed in widget when unread count > 100. [CHAR LIMIT=4] -->
    <string name="widget_large_unread_count">%d+</string>

    <!-- Suffix for the actionbar subtitle when messages are unread [CHAR LIMIT=30] -->
    <string name="actionbar_unread_messages"><xliff:g id="count" example="4">%1$d</xliff:g> unread</string>

    <!-- Displayed in the actionbar when unread count > 999. [CHAR LIMIT=30] -->
    <string name="actionbar_large_unread_count"><xliff:g id="count">%1$d</xliff:g>+ unread</string>

    <!-- Displayed at the end of the conversation list in the widget. Tapping on this will open the default Inbox. [CHAR LIMIT=35] -->
    <string name="view_more_conversations">View more conversations</string>

    <!-- Displayed while we load a conversation. [CHAR LIMIT=100] -->
    <string name="loading_conversation">Loading\u2026</string>

    <!-- Name of the Mailboxes activity [CHAR LIMIT=30] -->
    <string name="activity_mailbox_selection">Choose account</string>

    <!-- Name of the Folders activity [CHAR LIMIT=30] -->
    <string name="activity_folder_selection">Choose folder</string>

    <!-- Manange folders mode, sync option: synchronize all conversations with this folder. [CHAR LIMIT=100] -->
    <string name="sync_all">Sync: All</string>
    <plurals name="sync_recent">
        <!-- Manage folders mode, sync option: synchronize conversations in the last day with this folder [CHAR LIMIT=100] -->
        <item quantity="one">Sync: Last <xliff:g id="count" example="1">%1$d</xliff:g> day</item>
        <!-- Manage folders mode, sync option: synchronize conversations in the last 2+ day with this folder [CHAR LIMIT=100] -->
        <item quantity="other">Sync: Last <xliff:g id="count" example="4">%1$d</xliff:g> days</item>
    </plurals>
    <!-- Manage folders mode, sync option: don't synchronize any conversation with this folder [CHAR LIMIT=100] -->
    <string name="sync_none">Sync: None</string>

    <!-- Folder selection dialog -->
    <!-- Title for change folders dialog [CHAR LIMIT=30] -->
    <string name="change_folders_selection_dialog_title">Change folders</string>
    <!-- Title for move to dialog [CHAR LIMIT=30] -->
    <string name="move_to_selection_dialog_title">Move to</string>

    <!-- Search -->
    <!-- Title of the search dialog -->
    <string name="search_title" translatable="false">Unified Email</string>
    <!-- Shown in light gray in the Search box when no text has been entered [CHAR LIMIT=20]-->
    <string name="search_hint">Search mail</string>
    <!-- Search Results: Text for status of the search when the results are completely loaded [CHAR LIMIT=10] -->
    <string name="search_results_loaded"><xliff:g id="searchCount">%1$d</xliff:g></string>

    <!-- Show in the actionbar -->
    <string name="folders">Folders</string>

    <!-- Shown in conversation list footer when application cannot make a connection [CHAR LIMIT=20]-->
    <string name="network_error">No connection</string>
        <!-- Message at the bottom of the conversation list screen if all conversations haven't been loaded yet [CHAR LIMIT=30]-->
    <string name="loading">Loading conversations\u2026</string>
    <!-- Button at bottom of conversation list screen if last attempt to load conversations failed [CHAR LIMIT=20]-->
    <string name="retry">Retry</string>
    <!-- Button at bottom of conversation list screen if the folder for which contents are being shown supports loading more on demand [CHAR LIMIT=20]-->
    <string name="load_more">Load more</string>

    <!-- Shortcut strings -->
    <!-- Title for shortcut naming dialog [CHAR LIMIT=100]-->
    <string name="shortcut_name_title">Name folder shortcut</string>

    <!-- Wait fragment strings -->
    <!-- Displayed in title bar during the initial sync  [CHAR LIMIT=40] -->
    <string name="wait_for_sync_title">Waiting for sync</string>
    <!-- Displayed in the middle of the screen during the initial sync [CHAR LIMIT=40] -->
    <string name="wait_for_sync_body">Your email will appear shortly.</string>
    <!-- Title for the screen displayed during the initial sync [CHAR LIMIT=100]  -->
    <string name="not_synced_title">Account not synced</string>
    <!-- Displayed in the middle of the screen during the initial sync [CHAR LIMIT=300]-->
    <string name="wait_for_manual_sync_body">This account isn\'t set up to sync automatically.\nTouch <b>Sync Now</b> to sync mail once, or <b>Change Sync Settings</b> to set up this account to sync mail automatically.</string>
    <!-- Displayed at the bottom of the screen during the initial sync. If pressed will sync users mail for the selected account. [CHAR LIMIT=12]  -->
    <string name="manual_sync">Sync now</string>
    <!-- Displayed at the bottom of the screen during the initial sync. If pressed will open sync setting screen for accounts. [CHAR LIMIT=30]  -->
    <string name="change_sync_settings">Change sync settings</string>
    <!-- Displayed above the conversation list view if the result of manual sync did not find any new messages. [CHAR LIMIT=60] -->
    <string name="no_new_messages">No new messages</string>

    <!-- Displayed when we could not load a photo in the photo viewer. [CHAR LIMIT=30] -->
    <string name="photo_load_failed">Couldn\'t load image</string>

    <!--  The move message / change labels action can't be taken because the selected messages
        come from different accounts -->
    <string name="cant_move_or_change_labels">Can\'t move because selection contains multiple
        accounts.</string>

    <!-- Format string used when displaying a summary in a message summary in list notification that was triggered by several new conversations.
         Extra space between sender and subject is intentional.  [CHAR LIMIT=120] -->
    <string name="multiple_new_message_notification_item"><b><xliff:g id="sender">%1$s</xliff:g></b>\u0020\u0020\u0020<xliff:g id="subject">%2$s</xliff:g></string>

    <!-- Format string used when displaying the big text of a notification that was triggered by a single new conversation. [CHAR LIMIT=120] -->
    <string name="single_new_message_notification_big_text"><xliff:g id="subject">%1$s</xliff:g>\n<xliff:g id="snippet">%2$s</xliff:g></string>

    <!-- Displayed in a message subheading. Ignore the current spam warning. [CHAR LIMIT=30] -->
    <string name="ignore_spam_warning">Ignore, I trust this message</string>

    <!-- Displayed in the message heading. Shown if the message was sent via another domain. [CHAR LIMIT=10] -->
    <string name="via_domain">via <xliff:g id="viaDomain">%1$s</xliff:g></string>

    <!-- The section headers for the move to folder dialog [CHAR LIMIT=15] -->
    <string-array name="moveto_folder_sections">
        <item>System</item>
        <item>Frequently Used</item>
        <item>All Folders</item>
    </string-array>

    <!-- Button text for the button to click to have the user sign in again. [CHAR LIMIT=20]-->
    <string name="signin">Sign-in</string>
    <!-- Button text for the button to click for more information. [CHAR LIMIT=20]-->
    <string name="info">Info</string>
    <!-- Button text for the button to click to report feedback. [CHAR LIMIT=20]-->
    <string name="report">Report</string>
    <!-- Dialog title when a sync error occurs. [CHAR LIMIT=50]-->
    <string name="sync_error">Couldn\'t sync.</string>
    <!-- Dialog title when a sync error occurs. [CHAR LIMIT=100]-->
    <string name="sync_error_message">Your device doesn\'t have enough storage space to sync.</string>
    <!-- Button text for the button to click to go to the manage storage settings screen. [CHAR LIMIT=20]-->
    <string name="storage">Storage</string>

    <string translate="false" name="hierarchical_folder_parent_top"><xliff:g id="topLevelParent">%1$s</xliff:g>\u2215<xliff:g id="parent">%2$s</xliff:g>\u2215</string>
    <string translate="false" name="hierarchical_folder_parent_top_ellip"><xliff:g id="topLevelParent">%1$s</xliff:g>\u2215\u2026\u2215<xliff:g id="parent">%2$s</xliff:g>\u2215</string>
    <string translate="false" name="hierarchical_folder_top"><xliff:g id="topLevelParent">%1$s</xliff:g>\u2215</string>

    <!-- Token used as a divider between senders -->
    <string name="senders_split_token">,\u00A0</string>
    <string name="draft_count_format">\u00A0(<xliff:g id="count">%1$s</xliff:g>)</string>

    <!-- Token to replace senders that are not visible -->
    <string translatable="false" name="senders_elided">..</string>
    <!-- Token used to space out elided senders that are not visible -->
    <string translatable="false" name="elided_padding_token">\u00A0</string>
    <!-- Token used to space out message count, draft text, and senders -->
    <string translatable="false" name="message_count_spacer">\u00A0\u00A0</string>
    <string translatable="false" name="ellipsis">\u2026</string>

    <string translatable="false" name="quote_begin">&lt;div class=\"quote\"&gt;</string>

    <!-- String used in the FolderListFragment to mark the start of user-defined folders -->
    <string name="all_folders_heading">All folders</string>
    <!-- String used in the FolderListFragment to mark the start of recent folders -->
    <string name="recent_folders_heading">Recent folders</string>

    <!-- Dialog title when showing message header details in a popup window. [CHAR LIMIT=100]-->
    <string name="message_details_title">Message details</string>

    <!-- General preference: Label of the setting for the direction to move to
         when deleting the current message.
         Options contain "newer message","older message", etc. [CHAR LIMIT=32] -->
    <string name="auto_advance_label">Auto-advance</string>

    <!-- General preference: Description of the setting for the direction to move to
         when deleting the current message.
         Options contain "newer message","older message", etc. [CHAR LIMIT=64] -->
    <string name="auto_advance_summary">Choose which screen to show after you
         delete a message</string>

    <!-- Title of the dialog that appears the first time they perform an action that would cause
         auto advance logic to fire [CHAR LIMIT=70] -->
    <string name="auto_advance_help_title">Set auto-advance preference\n(after you delete, etc.)</string>

    <!-- The auto-advance modes -->
    <string-array name="prefEntries_autoAdvance">
        <!-- Newer conversation -->
        <item>Newer</item>
        <!-- Older conversation -->
        <item>Older</item>
        <!-- Conversation list -->
        <item>Conversation list</item>
    </string-array>

    <!-- Description for each auto-advance option to display after the user has picked one -->
    <!-- The entries here must correspond to the entries in prefEntries_autoAdvance [CHAR LIMIT=60] -->
    <string-array name="prefSummaries_autoAdvance">
        <!-- Newer conversation -->
        <item>Show newer conversation after you delete</item>
        <!-- Older conversation -->
        <item>Show older conversation after you delete</item>
        <!-- Conversation list -->
        <item>Show conversation list after you delete</item>
    </string-array>

    <!-- TODO: these pref keys that are never user visible should probably be
    moved to a donttranslate file -->
    <!-- The default auto-advance mode -->
    <string translatable="false" name="prefDefault_autoAdvance">list</string>

    <!-- The auto-advance mode values -->
    <string-array translatable="false" name="prefValues_autoAdvance">
        <item>newer</item>
        <item>older</item>
        <item>list</item>
    </string-array>

    <!-- Settings screen, title of "Restore default for "Show pictures"" [CHAR LIMIT=1000]-->
    <string name="clear_display_images_whitelist_title">Clear picture approvals</string>

    <!-- Settings screen, title of dialog shown to confirm action when user taps
    "Clear picture approvals" in preferences [CHAR LIMIT=200]-->
    <string name="clear_display_images_whitelist_dialog_title">Clear picture approvals?</string>
    <!-- Settings screen, message of dialog shown to confirm action when tapping
    "Clear picture approvals" [CHAR LIMIT=1000]-->
    <string name="clear_display_images_whitelist_dialog_message">Stop displaying inline images from senders you previously allowed.</string>

    <!-- Message shown in toast when the user taps "Restore default for "Show pictures"" in Gmail general preferences. [CHAR LIMIT=50] -->
    <string name="sender_whitelist_cleared">Pictures won\'t be shown automatically.</string>


    <!-- Dialog title for the What's New dialog. [CHAR LIMIT=50] -->
    <string name="whats_new_dialog_title">What\'s new</string>

    <!-- Notification action for replying to a message. [CHAR LIMIT=20] -->
    <string name="notification_action_reply">Reply</string>
    <!-- Notification action for replying-all to a message. [CHAR LIMIT=20] -->
    <string name="notification_action_reply_all">Reply all</string>
    <!-- Notification action for archiving a message. [CHAR LIMIT=20] -->
    <string name="notification_action_archive">Archive</string>
    <!-- Notification action for removing a label from a message. [CHAR LIMIT=20] -->
    <string name="notification_action_remove_label">Remove label</string>
    <!-- Notification action for deleting a message. [CHAR LIMIT=20] -->
    <string name="notification_action_delete">Delete</string>

    <!-- Notification undo text after archiving a message. [CHAR LIMIT=30] -->
    <string name="notification_action_undo_archive">Archived</string>
    <!-- Notification undo text after removing a label from a message. [CHAR LIMIT=30] -->
    <string name="notification_action_undo_remove_label">Label Removed</string>
    <!-- Notification undo text after deleting a message. [CHAR LIMIT=30] -->
    <string name="notification_action_undo_delete">Deleted</string>

    <!-- Regex that specifies veiled addresses. These are all empty because this is disabled currently. -->
    <string name="veiled_address"/>
    <!-- String to be shown instead of a veiled addresses. [CHAR LIMIT=50] -->
    <string name="veiled_alternate_text"/>
    <!-- String to be shown instead of a veiled addresses. [CHAR LIMIT=50] -->
    <string name="veiled_alternate_text_unknown_person"/>
    <!-- Summary string to be shown instead of a veiled recipient. [CHAR LIMIT=50] -->
    <string name="veiled_summary_unknown_person"/>

    <!-- Notification ticker text for per-label notification [CHAR LIMIT=30]-->
    <string name="label_notification_ticker">"<xliff:g id="label">%s</xliff:g>: <xliff:g id="notification">%s</xliff:g>"</string>

    <!-- Notification message to the user upon new messages for a conversation. [CHAR LIMIT=120] -->
    <string name="new_messages"><xliff:g id="count">%1$d</xliff:g> new messages</string>

    <!-- Format string used when displaying the title of a notification that was triggered by a single new conversation. [CHAR LIMIT=120] -->
    <string name="single_new_message_notification_title"><xliff:g id="sender">%1$s</xliff:g>: <xliff:g id="subject">%2$s</xliff:g></string>

    <!-- Settings screen, what to display for Ringtone when the user chooses "silent" [CHAR LIMIT=100]-->
    <string name="silent_ringtone">Silent</string>

    <!-- Settings screen, preference name for archive vs. delete [CHAR LIMIT=50] -->
    <string name="preference_removal_action_title">Archive &amp; delete actions</string>
    <!-- Options to select from for whether to have archive or delete as the remove action [CHAR LIMIT=50] -->
    <string-array name="prefEntries_removal_action">
        <item>Show archive only</item>
        <item>Show delete only</item>
        <item>Show archive &amp; delete</item>
    </string-array>
    <!-- Description of currently selected option of whether to use archive or delete as remove action [CHAR LIMIT=200] -->
    <string-array name="prefSummaries_removal_action_summary">
        <item>Show archive only</item>
        <item>Show delete only</item>
        <item>Show archive &amp; delete</item>
    </string-array>
    <string-array translatable="false" name="prefValues_removal_action">
        <item>archive</item>
        <item>delete</item>
        <item>archive-and-delete</item>
    </string-array>
    <!-- Dialog title for the choosing whether to use archive or delete as remove action [CHAR LIMIT=150] -->
    <string name="prefDialogTitle_removal_action">Archive &amp; delete actions</string>
    <!-- The default value -->
    <string translatable="false" name="prefDefault_removal_action">archive</string>

    <!--  Settings screen, Reply to all default setting title  [CHAR LIMIT=30] -->
    <string name="preferences_default_reply_all_title">Reply all</string>
    <!--  Settings screen, Reply to all default setting summary [CHAR LIMIT=70] -->
    <string name="preferences_default_reply_all_summary">Use as default for message replies</string>

    <!-- Preference name for swipe action when action is archive [CHAR LIMIT=100]-->
    <string name="preference_swipe_title_archive">Swipe to archive</string>
    <!-- Preference name for swipe action when action is delete [CHAR LIMIT=100]-->
    <string name="preference_swipe_title_delete">Swipe to delete</string>
    <!-- Preference description swiping in conversation list option [CHAR LIMIT=100] -->
    <string name="preference_swipe_description">In conversation list</string>

    <!-- Preference name for whether to display sender images in conversation list [CHAR LIMIT=100] -->
    <string name="preference_sender_image_title">Sender image</string>
    <!-- Preference description for whether to display sender image option [CHAR LIMIT=200] -->
    <string name="preference_sender_image_description">Show beside name in conversation list</string>

    <!-- In conversation list, when user initiates a downward swipe,
        this text is displayed in the action bar as a hint that they can trigger a
        sync/refresh by continuing the downward swipe. [CHAR LIMIT=60] -->
    <string name="swipe_down_to_refresh">Swipe down to refresh</string>

    <!-- In conversation list, when user has triggered a sync via a downward swipe,
        this text is displayed in the action bar for a brief moment to
    indicate that a sync is in progress.  [CHAR LIMIT=60] -->
    <string name="checking_for_mail">Checking for mail</string>

    <!-- Conversation list screen overflow menu in trash folder [CHAR LIMIT=50]  -->
    <string name="empty_trash">Empty Trash</string>

    <!-- Conversation list screen overflow menu in spam folder [CHAR LIMIT=50]  -->
    <string name="empty_spam">Empty Spam</string>

    <!-- Dialog title for empty trash confirmation dialog [CHAR LIMIT=100] -->
    <string name="empty_trash_dialog_title">Empty Trash?</string>

    <!-- Dialog title for empty spam confirmation dialog [CHAR LIMIT=100] -->
    <string name="empty_spam_dialog_title">Empty Spam?</string>

    <!-- Dialog message for empty folder confirmation dialog [CHAR LIMIT=300] -->
    <plurals name="empty_folder_dialog_message">
        <item quantity="one"><xliff:g id="count">%1$d</xliff:g> message will be permanently deleted.</item>
        <item quantity="other"><xliff:g id="count">%1$d</xliff:g> messages will be permanently deleted.</item>
    </plurals>

    <!-- Strings used for accessibility for the items that toggles the drawer action  -->
    <string name="drawer_open">Open navigation drawer</string>
    <string name="drawer_close">Close navigation drawer</string>

    <string name="conversation_photo_welcome_text">Touch a sender image to select that conversation.</string>
<<<<<<< HEAD
    <!-- Content description for the folder icon for nested folders. -->
    <string name="folder_icon_desc">Folder icon</string>

    <!--  Button, "Add account" in the preference screen [CHAR LIMIT=30] -->
    <string name="add_account">Add account</string>

=======

    <string name="dismiss">Dismiss</string>
>>>>>>> bd99f34b
</resources><|MERGE_RESOLUTION|>--- conflicted
+++ resolved
@@ -927,15 +927,12 @@
     <string name="drawer_close">Close navigation drawer</string>
 
     <string name="conversation_photo_welcome_text">Touch a sender image to select that conversation.</string>
-<<<<<<< HEAD
+
     <!-- Content description for the folder icon for nested folders. -->
     <string name="folder_icon_desc">Folder icon</string>
 
     <!--  Button, "Add account" in the preference screen [CHAR LIMIT=30] -->
     <string name="add_account">Add account</string>
 
-=======
-
     <string name="dismiss">Dismiss</string>
->>>>>>> bd99f34b
 </resources>