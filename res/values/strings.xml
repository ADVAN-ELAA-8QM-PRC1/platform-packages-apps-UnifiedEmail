--- conflicted
+++ resolved
@@ -849,17 +849,11 @@
     <!-- Settings screen, what to display for Ringtone when the user chooses "silent" [CHAR LIMIT=100]-->
     <string name="silent_ringtone">Silent</string>
 
-<<<<<<< HEAD
-=======
-    <!-- Label list screen, banner for number of unseen messages [CHAR LIMIT=15]  -->
-    <string name="inbox_unseen_banner"><xliff:g id="number" example="7">%d</xliff:g> NEW</string>
-
     <!-- Settings screen, preference name for archive vs. delete [CHAR LIMIT=50] -->
     <string name="preference_archive_vs_delete_title">Remove action</string>
     <!-- Settings screen, preference description for archive vs. delete [CHAR LIMIT=200] -->
     <string name="preference_archive_vs_delete_text">Delete rather than archive conversations</string>
 
->>>>>>> 62d7d58e
     <!-- Settings screen, preference for configuring preferred ActionBar items [CHAR LIMIT=50] -->
     <string name="preference_preferred_actionbar_items">Preferred ActionBar items</string>
     <!-- Dialog title for the preferred ActionBar items dialog [CHAR LIMIT=150] -->
