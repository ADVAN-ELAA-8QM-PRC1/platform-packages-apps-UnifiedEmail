--- conflicted
+++ resolved
@@ -119,12 +119,8 @@
     <integer name="ap_overflow_max_count">99</integer>
 
     <!-- Duration of the animations for entering/exiting CAB mode -->
-<<<<<<< HEAD
     <integer name="conv_item_view_cab_anim_duration">250</integer>
-=======
-    <integer name="conv_item_view_cab_anim_duration">350</integer>
 
     <!-- Number of nested folders to display in the conversation list, before hiding the remainder under "Show more" -->
     <integer name="nested_folders_collapse_threshold">3</integer>
->>>>>>> 4df54f8f
 </resources>