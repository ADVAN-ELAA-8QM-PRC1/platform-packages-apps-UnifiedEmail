--- conflicted
+++ resolved
@@ -122,12 +122,8 @@
     <integer name="conv_item_view_cab_anim_duration">250</integer>
 
     <!-- Number of nested folders to display in the conversation list, before hiding the remainder under "Show more" -->
-<<<<<<< HEAD
-    <integer name="nested_folders_collapse_threshold">3</integer>
+    <integer name="nested_folders_collapse_threshold">1</integer>
 
     <!-- True if messages should show inline images by default. -->
     <bool name="always_show_images_default">false</bool>
-=======
-    <integer name="nested_folders_collapse_threshold">1</integer>
->>>>>>> bce71a4f
 </resources>