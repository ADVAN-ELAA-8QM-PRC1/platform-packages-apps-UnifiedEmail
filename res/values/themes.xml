--- conflicted
+++ resolved
@@ -19,11 +19,7 @@
     <style name="UnifiedEmailTheme.Appcompat" parent="@style/Theme.AppCompat.Light.DarkActionBar">
         <item name="actionModeBackground">@color/action_mode_background</item>
         <item name="actionOverflowButtonStyle">@style/ActionBarOverflowButtonStyle.Appcompat</item>
-<<<<<<< HEAD
-        <item name="android:colorPrimary">@color/actionbar_color</item>
-=======
         <item name="colorPrimary">@color/primary_color</item>
->>>>>>> bf69f28e
         <!-- Used by the StatusBar and NavBar (currently broken?) -->
         <item name="colorPrimaryDark">@color/primary_dark_color</item>
         <item name="colorAccent">@color/accent_blue</item>
