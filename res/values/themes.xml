<?xml version="1.0" encoding="utf-8"?>
<resources xmlns:tools="http://schemas.android.com/tools">
    <style name="UnifiedEmailTheme" parent="@android:style/Theme.Holo.Light.DarkActionBar">
        <item name="android:actionBarStyle">@style/ActionBarStyle</item>
        <item name="android:actionBarWidgetTheme">@style/ActionBarWidgetTheme</item>
        <item name="android:actionModeBackground">@color/action_mode_background</item>
        <item name="android:actionOverflowButtonStyle">@style/ActionBarOverflowButtonStyle</item>
        <item name="android:homeAsUpIndicator">@drawable/ic_arrow_back_wht_24dp</item>
        <item name="android:listViewWhiteStyle">@android:style/Widget.Holo.Light.ListView</item>
    </style>

    <style name="ActionBarWidgetTheme" parent="@android:style/Theme.Holo">
        <item name="android:dropDownListViewStyle">@style/ActionBarDividerlessListViewStyle</item>
        <item name="android:popupMenuStyle">@android:style/Widget.Holo.Light.ListPopupWindow</item>
        <item name="android:textAppearanceLargePopupMenu">@style/ActionBarTextAppearanceLargeStyle</item>
        <item name="android:textAppearanceSmallPopupMenu">@style/ActionBarTextAppearanceSmallStyle</item>
    </style>

    <style name="UnifiedEmailTheme.Appcompat" parent="@style/Theme.AppCompat.Light.DarkActionBar">
        <item name="actionModeBackground">@color/action_mode_background</item>
        <item name="actionOverflowButtonStyle">@style/ActionBarOverflowButtonStyle.Appcompat</item>
        <item name="android:colorPrimary">@color/actionbar_color</item>
        <!-- Used by the StatusBar and NavBar (currently broken?) -->
<<<<<<< HEAD
        <item name="android:colorPrimaryDark">@color/statusbar_color</item>
        <item name="android:colorAccent">@color/accent_blue</item>
=======
        <item name="colorPrimaryDark">@color/primary_dark_color</item>
        <item name="colorAccent">@color/accent_blue</item>
>>>>>>> 818dabaf
        <item name="homeAsUpIndicator">@drawable/ic_arrow_back_wht_24dp</item>
    </style>

    <style name="UnifiedEmailTheme.Appcompat.Toolbar" parent="@style/Theme.AppCompat.Light.NoActionBar">
        <item name="actionModeBackground">@color/action_mode_background</item>
        <item name="actionOverflowButtonStyle">@style/ActionBarOverflowButtonStyle.Appcompat</item>
        <item name="colorPrimary">@color/actionbar_color</item>
        <!-- Used by the StatusBar and NavBar (currently broken?) -->
        <item name="colorPrimaryDark">@color/primary_dark_color</item>
        <item name="colorAccent">@color/accent_blue</item>
        <item name="homeAsUpIndicator">@drawable/ic_arrow_back_wht_24dp</item>
        <item name="windowActionModeOverlay">true</item>
        <!-- Tell SystemUI that our activity window will draw the background for the status bar. -->
        <item name="android:windowDrawsSystemBarBackgrounds" tools:ignore="NewApi">true</item>
        <!-- Set the status bar to fully transparent. We’ll draw it ourselves since we want to draw other content over it. -->
        <item name="android:statusBarColor">@color/mail_activity_status_bar_color</item>
    </style>

    <style name="MailActivityTheme" parent="@style/UnifiedEmailTheme.Appcompat.Toolbar" />

    <style name="ComposeTheme" parent="@style/UnifiedEmailTheme.Appcompat">
        <item name="android:colorBackground">@android:color/white</item>
        <item name="android:colorBackgroundCacheHint">@android:color/white</item>
        <item name="android:dropDownListViewStyle">@style/ComposeDropdownListViewStyle</item>
        <item name="android:windowBackground">@android:color/white</item>
    </style>

    <style name="ComposeDropdownListViewStyle" parent="@style/Widget.AppCompat.Light.ListView.DropDown">
        <item name="android:divider">@null</item>
        <item name="android:dividerHeight">0dp</item>
    </style>

    <style name="VacationResponderTheme" parent="@style/UnifiedEmailTheme.Appcompat">
        <item name="actionBarStyle">@style/VacationResponderActionBarStyle</item>
    </style>

    <style name="ShortcutWidgetTheme" parent="@style/UnifiedEmailTheme.Appcompat" />

    <style name="InvisibleShortcutWidgetTheme" parent="@style/ShortcutWidgetTheme">
        <item name="android:windowNoDisplay">true</item>
    </style>

    <style name="Theme.AppCompat.Translucent">
        <item name="android:windowBackground">@android:color/transparent</item>
        <item name="android:colorBackgroundCacheHint">@null</item>
        <item name="android:windowIsTranslucent">true</item>
        <item name="android:windowAnimationStyle">@android:style/Animation</item>
    </style>

    <style name="MailPhotoViewTheme" parent="@style/PhotoViewTheme">
        <item name="colorPrimary">@color/actionbar_color</item>
    </style>

</resources><|MERGE_RESOLUTION|>--- conflicted
+++ resolved
@@ -21,13 +21,8 @@
         <item name="actionOverflowButtonStyle">@style/ActionBarOverflowButtonStyle.Appcompat</item>
         <item name="android:colorPrimary">@color/actionbar_color</item>
         <!-- Used by the StatusBar and NavBar (currently broken?) -->
-<<<<<<< HEAD
-        <item name="android:colorPrimaryDark">@color/statusbar_color</item>
-        <item name="android:colorAccent">@color/accent_blue</item>
-=======
         <item name="colorPrimaryDark">@color/primary_dark_color</item>
         <item name="colorAccent">@color/accent_blue</item>
->>>>>>> 818dabaf
         <item name="homeAsUpIndicator">@drawable/ic_arrow_back_wht_24dp</item>
     </style>
 
