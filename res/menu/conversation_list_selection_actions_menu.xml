<?xml version="1.0" encoding="utf-8"?>
<!--
     Copyright (C) 2011 Google Inc.
     Licensed to The Android Open Source Project.

     Licensed under the Apache License, Version 2.0 (the "License");
     you may not use this file except in compliance with the License.
     You may obtain a copy of the License at

          http://www.apache.org/licenses/LICENSE-2.0

     Unless required by applicable law or agreed to in writing, software
     distributed under the License is distributed on an "AS IS" BASIS,
     WITHOUT WARRANTIES OR CONDITIONS OF ANY KIND, either express or implied.
     See the License for the specific language governing permissions and
     limitations under the License.
-->

<!-- Menu for the action mode invoked when items are selected
     in the conversation list. Order is important!  -->
<menu xmlns:android="http://schemas.android.com/apk/res/android">
    <!-- Depends on AccountCapabilities.ARCHIVE and
         FolderCapabilities.ARCHIVE. Only one of archive or
         remove_folder are shown, and they have the same drawable, so
         show the first one.
    -->
    <item
        android:id="@+id/archive"
        android:title="@string/archive"
        android:showAsAction="always"
        android:icon="@drawable/archive"
        android:alphabeticShortcut="@string/trigger_y_char"/>

    <item
        android:id="@+id/remove_folder"
        android:title="@string/remove_folder"
        android:showAsAction="always"
        android:icon="@drawable/ic_remove_label"
        android:alphabeticShortcut="@string/trigger_y_char"
        android:visible="false" />

    <!-- Depends on FolderCapabilities.DELETE -->
    <item
        android:id="@+id/delete"
        android:title="@string/delete"
        android:showAsAction="always"
        android:icon="@drawable/trash"/>
    <!-- Depends on the user viewing a draft label, and the above menu item not being shown -->
    <item
        android:id="@+id/discard_drafts"
        android:title="@string/discard_drafts"
        android:showAsAction="always"
        android:icon="@drawable/trash"
        android:visible="false" />

    <!-- Only one of mark read or mark unread is shown. Both of these are set as always. -->
    <item
        android:id="@+id/read"
        android:title="@string/mark_read"
        android:showAsAction="always"
        android:icon="@drawable/ic_menu_mark_read_holo_light" />

    <item
        android:id="@+id/unread"
        android:title="@string/mark_unread"
        android:showAsAction="always"
        android:icon="@drawable/ic_menu_mark_unread_holo_light" />


    <item
        android:id="@+id/change_folder"
        android:showAsAction="ifRoom"
        android:title="@string/menu_change_folders"
        android:icon="@drawable/ic_menu_folders_holo_light" />

    <item android:id="@+id/star"
        android:title="@string/add_star"
        android:showAsAction="ifRoom"
        android:icon="@drawable/ic_menu_star_holo_light" />

    <item android:id="@+id/remove_star"
        android:title="@string/remove_star"
        android:showAsAction="ifRoom"
        android:icon="@drawable/ic_menu_star_off_holo_light" />

    <item
        android:id="@+id/move_to"
        android:title="@string/menu_move_to"
<<<<<<< HEAD
        android:showAsAction="never"
        android:icon="@drawable/ic_menu_moveto_holo_light" />
=======
        android:showAsAction="always"
        android:icon="@drawable/ic_menu_move_to_holo_light" />
>>>>>>> 26f2b30a

    <item
        android:id="@+id/mark_important"
        android:title="@string/mark_important"
        android:showAsAction="never"
        android:icon="@drawable/ic_email_caret_double" />

    <item
        android:id="@+id/mark_not_important"
        android:title="@string/mark_not_important"
        android:showAsAction="never"
        android:icon="@drawable/ic_email_caret_single" />

    <!-- Availability based on account -->
    <item
        android:id="@+id/mute"
        android:title="@string/mute"
        android:showAsAction="never" />

    <!-- Availability based on account -->
    <item
        android:id="@+id/report_spam"
        android:title="@string/report_spam"
        android:showAsAction="never" />
    <!-- Availability based on account -->
    <item
        android:id="@+id/mark_not_spam"
        android:title="@string/mark_not_spam"
        android:showAsAction="never" />
    <!-- Availability based on account -->
    <item
        android:id="@+id/report_phishing"
        android:title="@string/report_phishing"
        android:showAsAction="never" />

</menu><|MERGE_RESOLUTION|>--- conflicted
+++ resolved
@@ -86,13 +86,8 @@
     <item
         android:id="@+id/move_to"
         android:title="@string/menu_move_to"
-<<<<<<< HEAD
-        android:showAsAction="never"
+        android:showAsAction="always"
         android:icon="@drawable/ic_menu_moveto_holo_light" />
-=======
-        android:showAsAction="always"
-        android:icon="@drawable/ic_menu_move_to_holo_light" />
->>>>>>> 26f2b30a
 
     <item
         android:id="@+id/mark_important"
