<?xml version="1.0" encoding="UTF-8"?>
<!-- 
     Copyright (C) 2011 Google Inc.
     Licensed to The Android Open Source Project.

     Licensed under the Apache License, Version 2.0 (the "License");
     you may not use this file except in compliance with the License.
     You may obtain a copy of the License at

          http://www.apache.org/licenses/LICENSE-2.0

     Unless required by applicable law or agreed to in writing, software
     distributed under the License is distributed on an "AS IS" BASIS,
     WITHOUT WARRANTIES OR CONDITIONS OF ANY KIND, either express or implied.
     See the License for the specific language governing permissions and
     limitations under the License.
 -->

<resources xmlns:android="http://schemas.android.com/apk/res/android"
    xmlns:xliff="urn:oasis:names:tc:xliff:document:1.2">
    <string name="from" msgid="5159056500059912358">"प्रेषक"</string>
    <string name="to" msgid="3971614275716830581">"प्रति"</string>
    <string name="cc" msgid="8768828862207919684">"Cc"</string>
    <string name="bcc" msgid="519303553518479171">"Bcc"</string>
    <string name="subject_hint" msgid="2136470287303571827">"विषय"</string>
    <string name="body_hint" msgid="6478994981747057817">"ईमेल लिखें"</string>
    <string name="add_file_attachment" msgid="2604880054248593993">"फ़ाइल अटैच करें"</string>
    <string name="add_photo_attachment" msgid="7163589794940909528">"चित्र जोड़ें"</string>
    <string name="save_draft" msgid="2669523480789672118">"अधूरा ईमेल सहेजें"</string>
    <string name="discard" msgid="4905982179911608430">"अभी नहीं"</string>
    <string name="compose" msgid="2602861958391035523">"लिखें"</string>
  <string-array name="compose_modes">
    <item msgid="9000553538766397816">"उत्तर दें"</item>
    <item msgid="2767793214788399009">"सभी प्रषकों को उत्तर दें"</item>
    <item msgid="2758162027982270607">"आगे भेजें"</item>
  </string-array>
    <string name="reply_attribution" msgid="1114972798797833259">"<xliff:g id="DATE">%s</xliff:g> को, <xliff:g id="PERSON">%s</xliff:g> ने लिखा:"</string>
    <string name="forward_attribution" msgid="597850048345475752">"---------- अग्रेषित संदेश ----------&lt;br&gt;प्रेषक: <xliff:g id="FROM">%1$s</xliff:g>&lt;br&gt;दिनांक: <xliff:g id="DATE">%2$s</xliff:g>&lt;br&gt;विषय: <xliff:g id="SUBJECT">%3$s</xliff:g>&lt;br&gt;प्रति: <xliff:g id="TO">%4$s</xliff:g>&lt;br&gt;"</string>
    <string name="forward_attribution_no_headers" msgid="1828826576779486239">"---------- अग्रेषित संदेश ----------"</string>
    <string name="cc_attribution" msgid="2928584226469388899">"Cc: <xliff:g id="CC">%1$s</xliff:g>&lt;br&gt;"</string>
    <string name="select_attachment_type" msgid="353236686616663062">"अटैचमेंट का प्रकार चुनें"</string>
    <string name="too_large_to_attach_single" msgid="2669897137966512530">"<xliff:g id="MAXSIZE">%1$s</xliff:g> से बड़ी फ़ाइल अटैचमेंट नहीं कर सकते."</string>
    <string name="too_large_to_attach_multiple" msgid="1620163295709036343">"एक या अधिक फ़ाइलें अटैचमेंट नहीं हुईं. सीमा <xliff:g id="MAXSIZE">%1$s</xliff:g> की है."</string>
    <string name="too_large_to_attach_additional" msgid="4964155563465970480">"फ़ाइल अटैचमेंट नहीं हुई. <xliff:g id="MAXSIZE">%1$s</xliff:g> सीमा पूरी हो गई."</string>
    <string name="generic_attachment_problem" msgid="4683974765387240723">"फ़ाइल अनुलग्न नहीं की जा सकी."</string>
    <string name="recipient_needed" msgid="319816879398937214">"कम से कम एक प्राप्तकर्ता जोड़ें."</string>
<<<<<<< HEAD
    <string name="recipient_error_dialog_title" msgid="760741480291963706">"प्राप्तकर्ता त्रुटि"</string>
    <string name="confirm_send_title" msgid="4664971589247101530">"संदेश भेजें?"</string>
=======
>>>>>>> 75114a37
    <string name="confirm_send_message_with_no_subject" msgid="1442628074022609987">"संदेश के विषय में कोई लेख नहीं है."</string>
    <string name="confirm_send_message_with_no_body" msgid="3329355318700201516">"संदेश के मुख्य भाग में कोई लेख नहीं है."</string>
    <string name="confirm_send_message" msgid="6211518590166222735">"यह संदेश भेजें?"</string>
    <string name="message_discarded" msgid="6792661321962262024">"संदेश छोड़ दिया गया."</string>
    <string name="signature" msgid="3172144541947408374">\n\n"<xliff:g id="SIGNATURE">%s</xliff:g>"</string>
    <string name="custom_from_account_label" msgid="5042317430007736322">"मेल ऐसे भेजें:"</string>
    <string name="send" msgid="4269810089682120826">"भेजें"</string>
    <string name="mark_read" msgid="579388143288052493">"पढ़ी गई चिह्नित करें"</string>
    <string name="mark_unread" msgid="6245060538061533191">"बिना पढ़ी चिह्नित करें"</string>
    <string name="mute" msgid="9164839998562321569">"म्यूट करें"</string>
    <string name="add_star" msgid="3275117671153616270">"तारांकित करें"</string>
    <string name="remove_star" msgid="9126690774161840733">"तारा निकालें"</string>
    <string name="remove_folder" msgid="2379905457788576297">"<xliff:g id="FOLDERNAME">%1$s</xliff:g> से निकालें"</string>
    <string name="archive" msgid="5978663590021719939">"संग्रह"</string>
    <string name="report_spam" msgid="4106897677959987340">"अनचाहा की रिपोर्ट करें"</string>
    <string name="mark_not_spam" msgid="8617774236231366651">"अनचाहा नहीं की रिपोर्ट करें"</string>
    <string name="report_phishing" msgid="8454666464488413739">"फ़िशिंग की रिपोर्ट करें"</string>
    <string name="delete" msgid="6784262386780496958">"हटाएं"</string>
    <string name="discard_drafts" msgid="5881484193628472105">"अधूरा ईमेल छोड़ें"</string>
    <string name="discard_failed" msgid="7520780769812210279">"विफल संदेशों को छोड़ें"</string>
    <string name="refresh" msgid="1533748989749277511">"रीफ्रेश करें"</string>
    <string name="reply" msgid="8337757482824207118">"उत्तर दें"</string>
    <string name="reply_all" msgid="5366796103758360957">"सभी प्रषकों को उत्तर दें"</string>
    <string name="resume_draft" msgid="1272723181782570649">"संपादित करें"</string>
    <string name="forward" msgid="4397585145490426320">"आगे भेजें"</string>
    <string name="menu_compose" msgid="4575025207594709432">"लिखें"</string>
    <string name="menu_change_folders" msgid="2194946192901276625">"फ़ोल्डर बदलें"</string>
    <string name="menu_move_to" msgid="7948877550284452830">"फ़ोल्डर ले जाएं"</string>
    <string name="menu_move_to_inbox" msgid="258554178236001444">"इनबॉक्स में ले जाएं"</string>
    <string name="menu_manage_folders" msgid="8486398523679534519">"फ़ोल्डर सेटिंग"</string>
    <string name="menu_show_original" msgid="2330398228979616661">"स्वत: आकार बदलें वापस लाएं"</string>
    <string name="menu_settings" msgid="7993485401501778040">"सेटिंग"</string>
    <string name="menu_search" msgid="1949652467806052768">"खोजें"</string>
    <string name="drawer_title" msgid="3766219846644975778">"मार्गदर्शक"</string>
    <string name="mark_important" msgid="8781680450177768820">"महत्व. के रूप में चिह्नित करें"</string>
    <string name="mark_not_important" msgid="3342258155408116917">"महत्वपूर्ण नहीं चिह्नित करें"</string>
    <string name="add_cc_label" msgid="2249679001141195213">"Cc/Bcc जोड़ें"</string>
    <string name="add_bcc_label" msgid="963745641238037813">"Bcc जोड़ें"</string>
    <string name="quoted_text" msgid="977782904293216533">"उद्धरित लेख शामिल करें"</string>
    <string name="quoted_text_label" msgid="2296807722849923934">"उद्धरित लेख"</string>
    <string name="respond_inline" msgid="6609746292081928078">"इनलाइन प्रतिसाद दें"</string>
    <string name="bytes" msgid="651011686747499628">"<xliff:g id="COUNT">%s</xliff:g> B"</string>
    <string name="kilobytes" msgid="1523463964465770347">"<xliff:g id="COUNT">%s</xliff:g> KB"</string>
    <string name="megabytes" msgid="4309397368708773323">"<xliff:g id="COUNT">%s</xliff:g> MB"</string>
    <string name="attachment_image" msgid="6375306026208274564">"चित्र"</string>
    <string name="attachment_video" msgid="7119476472603939848">"वीडियो"</string>
    <string name="attachment_audio" msgid="7097658089301809284">"ऑडियो"</string>
    <string name="attachment_text" msgid="3485853714965922173">"लेख"</string>
    <string name="attachment_application_msword" msgid="2110108876623152162">"दस्तावेज़"</string>
    <string name="attachment_application_vnd_ms_powerpoint" msgid="425353008963359230">"प्रस्‍तुति"</string>
    <string name="attachment_application_vnd_ms_excel" msgid="5585781311136609103">"स्प्रैडशीट"</string>
    <string name="attachment_application_pdf" msgid="4207340200944655970">"PDF"</string>
    <string name="attachment_unknown" msgid="3360536730101083926">"<xliff:g id="ATTACHMENTEXTENSION">%s</xliff:g> फ़ाइल"</string>
    <string name="preview_attachment" msgid="6265457626086113833">"पूर्वावलोकन"</string>
    <string name="save_attachment" msgid="375685179032130033">"सहेजें"</string>
<<<<<<< HEAD
    <string name="cancel_attachment" msgid="6900093625792891122">"रहने दें"</string>
    <string name="open_attachment" msgid="6100396056314739761">"खोलें"</string>
    <string name="install_attachment" msgid="8119470822958087928">"इंस्‍टॉल"</string>
    <string name="download_again" msgid="8195787340878328119">"फिर से डाउनलोड करें"</string>
=======
    <string name="download_again" msgid="8195787340878328119">"फिर से डाउनलोड करें"</string>
    <string name="remove_attachment_desc" msgid="1478445871170879140">"<xliff:g id="ATTACHMENTNAME">%s</xliff:g> अटैचमेंट निकालें"</string>
>>>>>>> 75114a37
    <string name="more_info_attachment" msgid="2899691682394864507">"जानकारी"</string>
    <string name="no_application_found" msgid="7309485680354949680">"कोई भी ऐप्स  इस अटैचमेंट को देखने के लिए नहीं खोल सकता."</string>
    <string name="fetching_attachment" msgid="2286628490159574159">"अटैचमेंट फ़ेच कर रहा है"</string>
    <string name="please_wait" msgid="3953824147776128899">"कृपया प्रतीक्षा करें…"</string>
    <string name="saved" msgid="161536102236967534">"सहेजा गया, <xliff:g id="SIZE">%s</xliff:g>"</string>
    <string name="download_failed" msgid="3878373998269062395">"डाउनलोड नहीं हो सका. पुनर्प्रयास के लिए स्पर्श करें."</string>
    <string name="menu_photo_save_all" msgid="2742869476474613396">"सभी सहेजें"</string>
    <string name="menu_photo_share" msgid="6410980274832639330">"साझा करें"</string>
    <string name="menu_photo_share_all" msgid="3049053252719665320">"सभी साझा करें"</string>
    <string name="menu_photo_print" msgid="3084679038179342333">"प्रिंट करें"</string>
    <string name="saving" msgid="6274238733828387433">"सहेज रहा है…"</string>
    <string name="choosertitle_sharevia" msgid="3539537264873337959">"इसके द्वारा साझा करें:"</string>
    <string name="contextmenu_openlink" msgid="6952228183947135362">"ब्राउज़र में खोलें"</string>
    <string name="contextmenu_copy" msgid="2584243784216385180">"प्रतिलिपि बनाएं"</string>
    <string name="contextmenu_copylink" msgid="8659897702269320063">"लिंक के URL की प्रतिलिपि बनाएं"</string>
    <string name="contextmenu_view_image" msgid="1031172763893491000">"चित्र देखें"</string>
    <string name="contextmenu_dial_dot" msgid="8881095692316726628">"डायल करें…"</string>
    <string name="contextmenu_sms_dot" msgid="5319737001771622657">"SMS भेजें…"</string>
    <string name="contextmenu_add_contact" msgid="2310064151427072475">"संपर्क जोड़ें"</string>
    <string name="contextmenu_send_mail" msgid="3834654593200105396">"ईमेल भेजें"</string>
    <string name="contextmenu_map" msgid="5118951927399465521">"मानचित्र"</string>
    <string name="contextmenu_sharelink" msgid="8670940060477758709">"लिंक साझा करें"</string>
    <string name="contextmenu_help" msgid="4209674157707873384">"सहायता"</string>
    <string name="contextmenu_feedback" msgid="8319100902136337085">"सुझाव भेजें"</string>
    <!-- no translation found for num_selected (7990204488812654380) -->
    <skip />
  <plurals name="move_conversation">
    <item quantity="one" msgid="237882018518207244">"बातचीत ले जाएं"</item>
    <item quantity="other" msgid="6639576653114141743">"<xliff:g id="ID_1">%1$d</xliff:g> बातचीत ले जाएं"</item>
  </plurals>
    <string name="content_description" msgid="854320355052962069">"<xliff:g id="SUBJECT">%3$s</xliff:g> के बारे में <xliff:g id="TOHEADER">%1$s</xliff:g><xliff:g id="PARTICIPANT">%2$s</xliff:g>, <xliff:g id="DATE">%5$s</xliff:g> पर <xliff:g id="SNIPPET">%4$s</xliff:g>, <xliff:g id="READSTATE">%6$s</xliff:g>"</string>
    <string name="content_description_today" msgid="1634422834354116955">"<xliff:g id="SUBJECT">%3$s</xliff:g> के बारे में <xliff:g id="TOHEADER">%1$s</xliff:g><xliff:g id="PARTICIPANT">%2$s</xliff:g>, <xliff:g id="TIME">%5$s</xliff:g> पर <xliff:g id="SNIPPET">%4$s</xliff:g>, <xliff:g id="READSTATE">%6$s</xliff:g>"</string>
    <string name="read_string" msgid="5495929677508576520">"वार्तालाप पढ़ा गया"</string>
    <string name="unread_string" msgid="7342558841698083381">"वार्तालाप नहीं पढ़ा गया"</string>
    <string name="filtered_tag" msgid="721666921386074505">"[<xliff:g id="TAG">%1$s</xliff:g>]<xliff:g id="SUBJECT">%2$s</xliff:g>"</string>
    <string name="badge_and_subject" msgid="3979372269373936750">"<xliff:g id="ID_1">%1$s</xliff:g> <xliff:g id="ID_2">%2$s</xliff:g>"</string>
  <plurals name="draft">
    <item quantity="one" msgid="6717535677167943402">"अधूरा ईमेल"</item>
    <item quantity="other" msgid="1335781147509740039">"अधूरा ईमेल"</item>
  </plurals>
    <string name="sending" msgid="5600034886763930499">"भेज रहा है…"</string>
    <string name="message_retrying" msgid="5335188121407261331">"पुन: प्रयास हो रहा है..."</string>
    <string name="message_failed" msgid="7887650587384601790">"विफल"</string>
    <string name="send_failed" msgid="2186285547449865010">"संदेश नहीं भेजा गया था."</string>
    <string name="me_object_pronoun" msgid="4674452244417913816">"मैं"</string>
    <string name="me_subject_pronoun" msgid="7479328865714008288">"मैं"</string>
  <plurals name="confirm_delete_conversation">
    <item quantity="one" msgid="7605755011865575440">"इस बातचीत को हटाएं?"</item>
    <item quantity="other" msgid="1585660381208712562">"ये <xliff:g id="COUNT">%1$d</xliff:g> बातचीत हटाएं?"</item>
  </plurals>
  <plurals name="confirm_archive_conversation">
    <item quantity="one" msgid="9105551557653306945">"इस बातचीत को संग्रहीत करें?"</item>
    <item quantity="other" msgid="2001972798185641108">"ये <xliff:g id="COUNT">%1$d</xliff:g> बातचीत संग्रहीत करें?"</item>
  </plurals>
  <plurals name="confirm_discard_drafts_conversation">
    <item quantity="one" msgid="2030421499893210789">"इस संदेश को छोड़ें?"</item>
    <item quantity="other" msgid="782234447471532005">"इन <xliff:g id="COUNT">%1$d</xliff:g> संदेशों को छोड़ें?"</item>
  </plurals>
    <string name="confirm_discard_text" msgid="5172680524418848519">"यह संदेश छोड़ें?"</string>
    <string name="loading_conversations" msgid="7255732786298655246">"लोड हो रहा है…"</string>
    <string name="empty_inbox" msgid="5901734942362315228">"आपने पूर्ण कर लिया है! कृपया अपने दिन का आनंद लें."</string>
    <string name="empty_search" msgid="8564899353449880818">"ओह! हमें \"<xliff:g id="SEARCH_QUERY">%1$s</xliff:g>\" के लिए कुछ भी नहीं मिला."</string>
    <string name="empty_spam_folder" msgid="3288985543286122800">"हुर्रे, कोई अनचाहा ईमेल नहीं है!"</string>
    <string name="empty_trash_folder" msgid="378119063015945020">"कोई मिटाए गए ईमेल नहीं है. रिसाइकलिंग के लिए धन्यवाद!"</string>
    <string name="empty_folder" msgid="3227552635613553855">"कोई मेल नहीं है."</string>
    <string name="getting_messages" msgid="8403333791332403244">"आपके संदेश प्राप्त हो रहे हैं"</string>
    <string name="undo" msgid="8256285267701059609">"वापस लाएं"</string>
  <plurals name="conversation_unstarred">
    <item quantity="one" msgid="839233699150563831">"<xliff:g id="COUNT">%1$d</xliff:g> बातचीत के तारांकन हटाए जा रहे हैं."</item>
    <item quantity="other" msgid="7677305734833709789">"<xliff:g id="COUNT">%1$d</xliff:g> बातचीत के तारांकन हटाए जा रहे हैं."</item>
  </plurals>
  <plurals name="conversation_muted">
    <item quantity="one" msgid="3339638225564408438">"&lt;b&gt;<xliff:g id="COUNT">%1$d</xliff:g>&lt;/b&gt; को म्‍यूट कि‍या गया."</item>
    <item quantity="other" msgid="4276111931404654219">"&lt;b&gt;<xliff:g id="COUNT">%1$d</xliff:g>&lt;/b&gt; को म्‍यूट कि‍या गया."</item>
  </plurals>
  <plurals name="conversation_spammed">
<<<<<<< HEAD
    <item quantity="one" msgid="6986172030710967687">"&lt;b&gt;<xliff:g id="COUNT">%1$d</xliff:g>&lt;/b&gt; की अनचाहा ईमेल के रूप में रिपोर्ट की गई."</item>
    <item quantity="other" msgid="5900913789259199137">"&lt;b&gt;<xliff:g id="COUNT">%1$d</xliff:g>&lt;/b&gt; को अनचाहा के रूप में रिपोर्ट किया गया."</item>
=======
    <item quantity="one" msgid="1749550834135461470">"&lt;b&gt;<xliff:g id="COUNT">%1$d</xliff:g>&lt;/b&gt; की अनचाहा ईमेल के रूप में रिपोर्ट की गई"</item>
    <item quantity="other" msgid="664292592683692920">"&lt;b&gt;<xliff:g id="COUNT">%1$d</xliff:g>&lt;/b&gt; की अनचाहा ईमेल के रूप में रिपोर्ट की गई"</item>
>>>>>>> 75114a37
  </plurals>
  <plurals name="conversation_not_spam">
    <item quantity="one" msgid="2294904093653094150">"&lt;b&gt;<xliff:g id="COUNT">%1$d</xliff:g>&lt;/b&gt; को अनचाहा नहीं के रूप में रिपोर्ट किया गया."</item>
    <item quantity="other" msgid="4966164423991098144">"&lt;b&gt;<xliff:g id="COUNT">%1$d</xliff:g>&lt;/b&gt; को अनचाहा नहीं के रूप में रिपोर्ट किया गया."</item>
  </plurals>
  <plurals name="conversation_not_important">
    <item quantity="one" msgid="3824809189993339030">"&lt;b&gt;<xliff:g id="COUNT">%1$d</xliff:g>&lt;/b&gt; को महत्‍वपूर्ण नहीं के रूप में चि‍ह्नि‍त कि‍या गया."</item>
    <item quantity="other" msgid="1215472798075869124">"&lt;b&gt;<xliff:g id="COUNT">%1$d</xliff:g>&lt;/b&gt; को महत्‍वपूर्ण नहीं के रूप में चि‍ह्नि‍त कि‍या गया."</item>
  </plurals>
  <plurals name="conversation_phished">
    <item quantity="one" msgid="4330095881258771201">"&lt;b&gt;<xliff:g id="COUNT">%1$d</xliff:g>&lt;/b&gt; को फ़िशिंग के रूप में रिपोर्ट किया गया."</item>
    <item quantity="other" msgid="9218674052779504277">"&lt;b&gt;<xliff:g id="COUNT">%1$d</xliff:g>&lt;/b&gt; को फ़िशिंग के रूप में रिपोर्ट किया गया."</item>
  </plurals>
  <plurals name="conversation_archived">
<<<<<<< HEAD
    <item quantity="one" msgid="4127890884907503696">"&lt;b&gt;<xliff:g id="COUNT">%1$d</xliff:g>&lt;/b&gt; ईमेल को संग्रहीत कि‍या गया."</item>
    <item quantity="other" msgid="7789480176789922968">"&lt;b&gt;<xliff:g id="COUNT">%1$d</xliff:g>&lt;/b&gt; ईमेल को संग्रहीत कि‍या गया."</item>
=======
    <item quantity="one" msgid="4859172326053399351">"&lt;b&gt;<xliff:g id="COUNT">%1$d</xliff:g>&lt;/b&gt; ईमेल को संग्रहीत कि‍या गया"</item>
    <item quantity="other" msgid="8520761617935818623">"&lt;b&gt;<xliff:g id="COUNT">%1$d</xliff:g>&lt;/b&gt; ईमेल को संग्रहीत कि‍या गया"</item>
>>>>>>> 75114a37
  </plurals>
  <plurals name="conversation_deleted">
    <item quantity="one" msgid="5591889079235938982">"&lt;b&gt;<xliff:g id="COUNT">%1$d</xliff:g>&lt;/b&gt; को हटा दिया गया."</item>
    <item quantity="other" msgid="7060256058737892078">"&lt;b&gt;<xliff:g id="COUNT">%1$d</xliff:g>&lt;/b&gt; को हटा दिया गया."</item>
  </plurals>
    <string name="deleted" msgid="7378013910782008375">"हटाई गई"</string>
    <string name="archived" msgid="6283673603512713022">"संग्रहीत"</string>
    <string name="folder_removed" msgid="5656281444688183676">"<xliff:g id="FOLDERNAME">%1$s</xliff:g> से निकाला गया"</string>
  <plurals name="conversation_folder_changed">
    <item quantity="one" msgid="6463727361987396734">"फ़ोल्‍डर बदला गया."</item>
    <item quantity="other" msgid="8815390494333090939">"फ़ोल्डर बदले गए."</item>
  </plurals>
    <string name="conversation_folder_moved" msgid="6475872337373081683">"<xliff:g id="FOLDERNAME">%1$s</xliff:g> में ले जाया गया"</string>
    <string name="search_results_header" msgid="1529438451150580188">"परिणाम"</string>
    <string name="search_unsupported" msgid="2873920566477359177">"इस खाते पर खोज समर्थित नहीं है."</string>
    <string name="add_label" msgid="3285338046038610902">"फ़ोल्‍डर जोड़ें"</string>
    <string name="new_incoming_messages_one" msgid="5933087567495998661">"<xliff:g id="SENDER">%s</xliff:g> के नए संदेश दिखाएं."</string>
  <plurals name="new_incoming_messages_many">
    <item quantity="other" msgid="4394042684501388790">"<xliff:g id="COUNT">%1$d</xliff:g> नए संदेश दिखाएं."</item>
  </plurals>
    <string name="date_and_view_details" msgid="2952994746916149969">"<xliff:g id="DATE">%1$s</xliff:g> &lt;a href=\'http://www.example.com\'&gt;विवरण देखें&lt;/a&gt;"</string>
    <string name="hide_details" msgid="8018801050702453314">"विवरणों को छिपाएं"</string>
    <string name="to_message_header" msgid="3954385178027011919">"<xliff:g id="RECIPIENTS">%1$s</xliff:g> को"</string>
    <string name="contact_info_string" msgid="6484930184867405276">"<xliff:g id="NAME">%1$s</xliff:g> की संपर्क जानकारी दिखाएं"</string>
    <string name="contact_info_string_default" msgid="6204228921864816351">"संपर्क जानकारी दिखाएं"</string>
  <plurals name="show_messages_read">
    <item quantity="other" msgid="5285673397387128129">"<xliff:g id="COUNT">%1$d</xliff:g> पुराने संदेश"</item>
  </plurals>
    <string name="from_heading" msgid="48290556829713090">"प्रेषक:"</string>
    <string name="replyto_heading" msgid="8275255318292059079">"उत्तर पता:"</string>
    <string name="to_heading" msgid="3495203282540398336">"प्रति: "</string>
    <string name="to_heading_no_space" msgid="679167047628308670">"प्रति:"</string>
    <string name="cc_heading" msgid="5603892257866345823">"Cc:"</string>
    <string name="bcc_heading" msgid="1482186590756218269">"Bcc:"</string>
    <string name="date_heading" msgid="4213063948406397168">"दिनांक:"</string>
    <string name="show_images" msgid="436044894053204084">"चित्र दिखाएं"</string>
    <string name="always_show_images" msgid="556087529413707819">"इस प्रेषक के चित्र हमेशा दिखाएं"</string>
    <string name="always_show_images_toast" msgid="3763157294047555051">"इस प्रेषक के चित्रों को अपने आप दिखाया जाएगा."</string>
    <string name="address_display_format" msgid="2098008376913966177">"<xliff:g id="NAME">%1$s</xliff:g> <xliff:g id="EMAIL">%2$s</xliff:g>"</string>
    <string name="address_display_format_with_via_domain" msgid="8108294635074750048">"<xliff:g id="VIA_DOMAIN">%3$s</xliff:g> के द्वारा <xliff:g id="NAME">%1$s</xliff:g> <xliff:g id="EMAIL">%2$s</xliff:g>"</string>
    <string name="message_saved" msgid="3291655042310241793">"संदेश अधूरा ईमेल के रूप में सहेजा गया."</string>
    <string name="sending_message" msgid="2487846954946637084">"संदेश भेज रहा है..."</string>
    <string name="invalid_recipient" msgid="9157434699389936584">"<xliff:g id="WRONGEMAIL">%s</xliff:g> पता अमान्‍य है."</string>
    <string name="show_elided" msgid="3456154624105704327">"उद्धृत लेख दिखाएं"</string>
    <string name="hide_elided" msgid="5768235486834692733">"▼ उद्धृत लेख छिपाएं"</string>
    <string name="message_invite_title" msgid="5985161025144867256">"कैलेंडर आमंत्रण"</string>
    <string name="message_invite_calendar_view" msgid="9181966650840809197">"कैलेंडर में देखें"</string>
    <string name="message_invite_label_attending" msgid="4194264767870003397">"जा रहे हैं?"</string>
    <string name="message_invite_accept" msgid="8002758842580134835">"हां"</string>
    <string name="message_invite_tentative" msgid="3199418731566655887">"शायद"</string>
    <string name="message_invite_decline" msgid="6331040872447290777">"नहीं"</string>
    <string name="enumeration_comma" msgid="2848850136844740850">", "</string>
    <string name="send_anyway" msgid="2727576121007079643">"फिर भी भेजें"</string>
    <string name="ok" msgid="6178802457914802336">"ठीक"</string>
    <string name="done" msgid="344354738335270292">"पूर्ण"</string>
    <string name="cancel" msgid="4831678293149626190">"रहने दें"</string>
    <string name="clear" msgid="765949970989448022">"साफ़ करें"</string>
    <string name="next" msgid="2662478712866255138">"अगला"</string>
    <string name="previous" msgid="8985379053279804274">"पिछला"</string>
  <string-array name="sync_status">
    <item msgid="4600303222943450797">"सफल"</item>
    <item msgid="2972425114100316260">"कोई कनेक्शन नहीं."</item>
    <item msgid="8594593386776437871">"प्रवेश नहीं किया जा सका."</item>
    <item msgid="1375193906551623606">"सुरक्षा त्रुटि."</item>
    <item msgid="195177374927979967">"समन्‍वयित नहीं किया जा सका."</item>
    <item msgid="8026148967150231130">"आंतरिक त्रुटि"</item>
    <item msgid="5442620760791553027">"सर्वर त्रुटि"</item>
  </string-array>
    <string name="tap_to_configure" msgid="137172348280050643">"सेट करने के लिए स्पर्श करें"</string>
    <string name="non_synced_folder_description" msgid="3044618511909304701">"बातचीत देखने के लिए, फ़ोल्डर समन्वयित करें."</string>
    <string name="tap_to_configure_folder_sync" msgid="3280434399275638071">"फ़ोल्डर समन्वयित करें"</string>
    <string name="widget_large_unread_count" msgid="8699435859096455837">"%d+"</string>
    <string name="large_unseen_count" msgid="3055042669246912518">"<xliff:g id="COUNT">%d</xliff:g>+ नए"</string>
    <string name="unseen_count" msgid="5509898665569695288">"<xliff:g id="COUNT">%d</xliff:g> नए"</string>
  <plurals name="actionbar_unread_messages">
    <item quantity="other" msgid="3863201473731766006">"<xliff:g id="COUNT">%1$d</xliff:g> अपठित"</item>
  </plurals>
    <string name="actionbar_large_unread_count" msgid="753635978542372792">"<xliff:g id="COUNT">%1$d</xliff:g>+ अपठित"</string>
    <string name="view_more_conversations" msgid="8377920000247101901">"अधिक बातचीत देखें"</string>
    <string name="loading_conversation" msgid="7931600025861500397">"लोड हो रहा है…"</string>
    <string name="activity_mailbox_selection" msgid="7489813868539767701">"खाता चुनें"</string>
    <string name="activity_folder_selection" msgid="8375243281001234750">"फ़ोल्डर चुनें"</string>
    <string name="folder_shortcut_widget_label" msgid="6466292659577092915">"ईमेल फ़ोल्डर"</string>
    <string name="change_folders_selection_dialog_title" msgid="9174464298613273814">"फ़ोल्डर बदलें"</string>
    <string name="move_to_selection_dialog_title" msgid="4052506464467083621">"इसमें ले जाएं"</string>
    <string name="search_hint" msgid="4916671414132334289">"मेल खोजें"</string>
    <!-- no translation found for search_results_loaded (1784879343458807514) -->
    <skip />
    <string name="network_error" msgid="5931164247644972255">"कोई कनेक्शन नहीं"</string>
    <string name="retry" msgid="916102442074217293">"पुन: प्रयास करें"</string>
    <string name="load_more" msgid="8702691358453560575">"अधिक लोड करें"</string>
    <!-- no translation found for load_attachment (3894318473827290350) -->
    <skip />
    <string name="shortcut_name_title" msgid="1562534040126088628">"नाम फ़ोल्‍डर शॉर्टकट"</string>
    <string name="wait_for_sync_title" msgid="4577632826912823075">"समन्‍वयन की प्रतीक्षा कर रहा है"</string>
    <string name="not_synced_title" msgid="3600180500934086346">"खाता समन्वयित नहीं है"</string>
    <string name="wait_for_manual_sync_body" msgid="2823149409451003378">"यह खाता अपने आप समन्वयित करने के लिए सेट नहीं है. \nएक बार मेल समन्‍वयित करने के लिए, "<b>"अभी समन्वयित करें"</b>" स्‍पर्श करें, या इस खाते को मेल अपने आप समन्‍वयित करने के लिए सेट करने के लिए "<b>"समन्वयन सेटिंग बदलें"</b>" स्‍पर्श करें."</string>
    <string name="manual_sync" msgid="2271479734895537848">"अभी समन्वयित करें"</string>
    <string name="change_sync_settings" msgid="3615852118397055361">"समन्वयन सेटिंग बदलें"</string>
    <string name="photo_load_failed" msgid="577471721679146999">"चित्र लोड नहीं की जा सकी"</string>
    <string name="cant_move_or_change_labels" msgid="4155490583610926755">"चयन में एकाधिक खाते होने के कारण नहीं ले जाया जा सकता."</string>
    <string name="multiple_new_message_notification_item" msgid="1386588046275174918"><b>"<xliff:g id="SENDER">%1$s</xliff:g>"</b>"   <xliff:g id="SUBJECT">%2$s</xliff:g>"</string>
    <string name="single_new_message_notification_big_text" msgid="2170154732664242904">"<xliff:g id="SUBJECT">%1$s</xliff:g>\n<xliff:g id="SNIPPET">%2$s</xliff:g>"</string>
    <string name="ignore_spam_warning" msgid="8760314545535838430">"ध्यान न दें, मुझे इस संदेश पर भरोसा है"</string>
    <string name="via_domain" msgid="537951148511529082">"<xliff:g id="VIADOMAIN">%1$s</xliff:g> के माध्यम से"</string>
    <string name="signin" msgid="4699091478139791244">"साइन-इन करें"</string>
    <string name="info" msgid="1357564480946178121">"जानकारी"</string>
    <string name="report" msgid="4318141326014579036">"रिपोर्ट करें"</string>
    <string name="sync_error" msgid="1795794969006241678">"समन्‍वयित नहीं किया जा सका."</string>
    <string name="sync_error_message" msgid="4182644657243736635">"आपके डिवाइस में समन्वयित करने के लिए पर्याप्त मेमोरी स्थान नहीं है."</string>
    <string name="storage" msgid="4783683938444150638">"मेमोरी"</string>
    <string name="senders_split_token" msgid="6549228851819460081">", "</string>
    <string name="draft_count_format" msgid="9122583199850209286">" (<xliff:g id="COUNT">%1$s</xliff:g>)"</string>
    <string name="all_folders_heading" msgid="9023770187629170967">"सभी फ़ोल्डर"</string>
    <string name="recent_folders_heading" msgid="8943134955788867702">"हाल ही के फ़ोल्‍डर"</string>
    <string name="message_details_title" msgid="60771875776494764">"संदेश विवरण"</string>
    <string name="preference_advance_to_title" msgid="6385669491239514630">"अतिरिक्त सुविधाएं"</string>
  <string-array name="prefEntries_autoAdvance">
    <item msgid="1505450878799459652">"नया"</item>
    <item msgid="8000986144872247139">"पुराना"</item>
    <item msgid="8015001161633421314">"वार्तालाप सूची"</item>
  </string-array>
  <string-array name="prefSummaries_autoAdvance">
    <item msgid="8221665977497655719">"आपके द्वारा हटाए जाने के बाद नया वार्तालाप दिखाएं"</item>
    <item msgid="1721869262893378141">"आपके द्वारा हटाए जाने के बाद पुराना वार्तालाप दिखाएं"</item>
    <item msgid="880913657385630195">"आपके द्वारा हटाए जाने के बाद वार्तालाप सूची दिखाएं"</item>
  </string-array>
    <string name="prefDialogTitle_autoAdvance" msgid="5459235590885640678">"इससे आगे"</string>
    <string name="clear_display_images_whitelist_title" msgid="2012677202404471778">"चित्र स्वीकृतियां साफ़ करें"</string>
    <string name="clear_display_images_whitelist_dialog_title" msgid="1942692501166848471">"चित्र स्वीकृतियां साफ़ करें?"</string>
    <string name="clear_display_images_whitelist_dialog_message" msgid="3952553078559373729">"आपने जिन प्रेषकों को पहले अनुमति दे रखी है, उनके इनलाइन चित्रों का प्रदर्शन रोकें."</string>
    <string name="sender_whitelist_cleared" msgid="2490984995927904030">"चित्र अपने आप नहीं दिखाए जाएंगे."</string>
    <string name="preferences_signature_title" msgid="2318034745474929902">"हस्ताक्षर"</string>
    <string name="preferences_signature_dialog_title" msgid="4801741764511807064">"हस्ताक्षर"</string>
    <string name="preferences_signature_summary_not_set" msgid="3776614319388053784">"सेट नहीं है"</string>
    <string name="notification_action_reply" msgid="8378725460102575919">"उत्तर दें"</string>
    <string name="notification_action_reply_all" msgid="5693469099941000037">"सभी प्रषकों को उत्तर दें"</string>
    <string name="notification_action_archive" msgid="2884874164831039047">"संग्रहीत करें"</string>
    <string name="notification_action_remove_label" msgid="3714785653186750981">"लेबल निकालें"</string>
    <string name="notification_action_delete" msgid="3201627482564624132">"हटाएं"</string>
    <string name="notification_action_undo_archive" msgid="600186958134073582">"संग्रहीत"</string>
    <string name="notification_action_undo_remove_label" msgid="8341924850540100690">"लेबल निकाल दिया गया"</string>
    <string name="notification_action_undo_delete" msgid="6915612337413587103">"हटा दिया गया"</string>
    <string name="veiled_address" msgid="2670378260196977266"></string>
    <string name="veiled_alternate_text" msgid="6343564357099807582"></string>
    <string name="veiled_alternate_text_unknown_person" msgid="6728323554307952217"></string>
    <string name="veiled_summary_unknown_person" msgid="2122359944161241551"></string>
    <string name="label_notification_ticker" msgid="323232821061341014">"<xliff:g id="LABEL">%s</xliff:g>: <xliff:g id="NOTIFICATION">%s</xliff:g>"</string>
  <plurals name="new_messages">
    <item quantity="one" msgid="3446656407520493241">"<xliff:g id="COUNT">%1$d</xliff:g> नया संदेश"</item>
    <item quantity="other" msgid="3531683811183204615">"<xliff:g id="COUNT">%1$d</xliff:g> नए संदेश"</item>
  </plurals>
    <string name="single_new_message_notification_title" msgid="7954710563222504868">"<xliff:g id="SENDER">%1$s</xliff:g>: <xliff:g id="SUBJECT">%2$s</xliff:g>"</string>
    <string name="silent_ringtone" msgid="1570794756474381886">"मौन"</string>
    <string name="preference_removal_action_title" msgid="4703834472477137634">"संगृहीत करें और हटाएं कार्यवाही"</string>
  <string-array name="prefEntries_removal_action">
    <item msgid="954772302016538814">"केवल संगृहीत करें दिखाएं"</item>
    <item msgid="7212690302706180254">"केवल हटाएं दिखाएं"</item>
    <item msgid="2539051197590685708">"संगृहीत करें और हटाएं दिखाएं"</item>
  </string-array>
  <string-array name="prefSummaries_removal_action_summary">
    <item msgid="6877416142040695022">"केवल संगृहीत करें दिखाएं"</item>
    <item msgid="1510017057984222376">"केवल हटाएं दिखाएं"</item>
    <item msgid="3196207224108008441">"संगृहीत करें और हटाएं दिखाएं"</item>
  </string-array>
<<<<<<< HEAD
    <string name="prefDialogTitle_removal_action" msgid="266548424110393246">"संगृहीत करें और हटाएं कार्यवाही"</string>
=======
    <string name="prefDialogTitle_removal_action" msgid="7914272565548361304">"डिफ़ॉल्ट सेटिंग"</string>
>>>>>>> 75114a37
    <string name="preferences_default_reply_all_title" msgid="7255858488369635327">"सभी प्रषकों को उत्तर दें"</string>
    <string name="preferences_default_reply_all_summary_impl" msgid="895581085692979709">"संदेश के जवाबों के लिए डिफ़ॉल्ट के रूप में उपयोग करें"</string>
    <string name="preference_swipe_title_archive" msgid="9122333537761282714">"संगृहीत करने के लिए स्वाइप करें"</string>
    <string name="preference_swipe_title_delete" msgid="4860474024917543711">"हटाने के लिए स्वाइप करें"</string>
    <string name="preference_swipe_description" msgid="3036560323237015010">"बातचीत की सूची में"</string>
    <string name="preference_sender_image_title" msgid="7890813537985591865">"प्रेषक का चित्र"</string>
    <string name="preference_sender_image_description" msgid="3586817690132199889">"बातचीत सूची में नाम के पास दिखाएं"</string>
    <string name="empty_trash" msgid="3385937024924728399">"मिटाया हुआ खाली करें"</string>
    <string name="empty_spam" msgid="2911988289997281371">"अनचाहा ईमेल खाली करें"</string>
    <string name="empty_trash_dialog_title" msgid="2104898489663621508">"मिटाया हुआ खाली करें?"</string>
    <string name="empty_spam_dialog_title" msgid="1130319045917820569">"अनचाहा खाली करें?"</string>
  <plurals name="empty_folder_dialog_message">
    <item quantity="one" msgid="3315412388217832914">"<xliff:g id="COUNT">%1$d</xliff:g> संदेश स्थायी रूप हटा दिया जाएगा."</item>
    <item quantity="other" msgid="263840304486020101">"<xliff:g id="COUNT">%1$d</xliff:g> संदेश स्थायी रूप से हटा दिए जाएंगे."</item>
  </plurals>
    <string name="drawer_open" msgid="2285557278907103851">"मार्गदर्शक ड्रॉवर खोलें"</string>
    <string name="drawer_close" msgid="2065829742127544297">"मार्गदर्शक ड्रॉवर बंद करें"</string>
    <string name="conversation_photo_welcome_text" msgid="836483155429003787">"उस बातचीत को चुनने के लिए प्रेषक के चित्र को स्पर्श करें."</string>
    <string name="long_press_to_select_tip" msgid="1660881999120625177">"एक वार्तालाप चुनने के लिए स्पर्श करके रखें, फिर अधिक वार्तालाप चुनने के लिए स्पर्श करें."</string>
    <string name="folder_icon_desc" msgid="6272938864914794739">"फ़ोल्डर आइकन"</string>
    <string name="add_account" msgid="5905863370226612377">"खाता जोड़ें"</string>
    <string name="dismiss_tip_hover_text" msgid="5400049020835024519">"युक्ति ख़ारिज करें"</string>
    <string name="unsent_messages_in_outbox" msgid="146722891559469589">"<xliff:g id="OUTBOX">%2$s</xliff:g> में <xliff:g id="NUMBER">%1$s</xliff:g> अप्रेषित"</string>
    <string name="turn_auto_sync_on_dialog_title" msgid="543412762396502297">"स्वत:-समन्वयन चालू करें?"</string>
    <string name="turn_auto_sync_on_dialog_body" msgid="614939812938149398">"आपके द्वारा न केवल Gmail में, बल्कि सभी ऐप्स  और खातों में किए जाने वाले बदलाव, वेब, आपके अन्य डिवाइस, और आपके <xliff:g id="PHONE_OR_TABLET">%1$s</xliff:g> के बीच समन्वयित किए जाएंगे."</string>
    <string name="phone" msgid="4142617042507912053">"फ़ोन"</string>
    <string name="tablet" msgid="4593581125469224791">"टेबलेट"</string>
    <string name="turn_auto_sync_on_dialog_confirm_btn" msgid="7239160845196929866">"चालू करें"</string>
    <string name="show_n_more_folders" msgid="5769610839632786654">"<xliff:g id="NUMBER">%1$s</xliff:g> और फ़ोल्डर दिखाएं"</string>
    <string name="hide_folders" msgid="7618891933409521283">"फ़ोल्डर छिपाएं"</string>
    <string name="print" msgid="7987949243936577207">"प्रिंट करें"</string>
    <string name="print_all" msgid="4011022762279519941">"सभी प्रिंट करें"</string>
  <plurals name="num_messages">
    <item quantity="one" msgid="8071234386915191851">"<xliff:g id="COUNT">%1$d</xliff:g> संदेश"</item>
    <item quantity="other" msgid="962415099931188360">"<xliff:g id="COUNT">%1$d</xliff:g> संदेश"</item>
  </plurals>
    <string name="date_message_received_print" msgid="4168417403884350040">"<xliff:g id="DAY_AND_DATE">%1$s</xliff:g>, <xliff:g id="TIME">%2$s</xliff:g> पर"</string>
    <string name="draft_to_heading" msgid="7370121943946205024">"इनके लिए ड्राफ़्ट:"</string>
    <string name="draft_heading" msgid="7032951343184552800">"ड्राफ़्ट"</string>
    <string name="quoted_text_hidden_print" msgid="5256754205675159141">"उद्धृत लेख छिपा दिया गया है"</string>
  <plurals name="num_attachments">
    <item quantity="one" msgid="5494465717267988888">"<xliff:g id="COUNT">%1$d</xliff:g> अटैचमेंट"</item>
    <item quantity="other" msgid="5422167728480739361">"<xliff:g id="COUNT">%1$d</xliff:g> अटैचमेंट"</item>
  </plurals>
    <string name="no_subject" msgid="5622708348540036959">"(कोई विषय नहीं)"</string>
    <string name="vacation_responder" msgid="5570132559074523806">"अवकाश प्रतिसाददाता"</string>
    <string name="preferences_vacation_responder_title" msgid="2268482117730576123">"अवकाश प्रतिसाददाता"</string>
    <string name="vacation_responder_body_hint_text" msgid="9087613123105158494">"संदेश"</string>
    <string name="send_to_contacts_text" msgid="124432913980620545">"केवल मेरे संपर्कों को भेजें"</string>
    <string name="send_to_domain_text" msgid="5064559546745918393">"केवल <xliff:g id="DOMAIN">%1$s</xliff:g> को भेजें"</string>
    <string name="pick_start_date_title" msgid="2274665037355224165">"प्रारंभ"</string>
    <string name="pick_end_date_title" msgid="733396083649496600">"समाप्ति (वैकल्पिक)"</string>
    <string name="date_not_set" msgid="3251555782945051904">"सेट नहीं है"</string>
    <string name="set_end_date_dialog_title" msgid="7543009262788808443">"समाप्ति दिनांक (वैकल्पिक)"</string>
    <string name="custom_date" msgid="5794846334232367838">"कस्टम"</string>
    <string name="date_none" msgid="1061426502665431412">"कोई नहीं"</string>
    <string name="discard_changes" msgid="5699760550972324746">"बदलाव छोड़ें?"</string>
    <string name="vacation_responder_changes_saved" msgid="91448817268121249">"अवकाश प्रतिसाददाता बदलावों को सहेजा गया"</string>
    <string name="vacation_responder_changes_discarded" msgid="21756037735539983">"अवकाश प्रतिसाददाता बदलावों को छोड़ा गया"</string>
    <string name="vacation_responder_off" msgid="4429909341193366667">"बंद"</string>
    <string name="vacation_responder_on" msgid="4913238379320882449">"चालू, <xliff:g id="DATE">%1$s</xliff:g> से"</string>
    <string name="vacation_responder_on_with_end_date" msgid="4360941815371475955">"चालू, <xliff:g id="START_DATE">%1$s</xliff:g> से <xliff:g id="END_DATE">%2$s</xliff:g> तक"</string>
    <string name="vacation_responder_empty_subject_and_body_warning" msgid="6233629618520852439">"कोई विषय या संदेश जोड़ें"</string>
    <string name="view_entire_message" msgid="823281796655014454">"पूरा संदेश देखें"</string>
    <string name="eml_loader_error_toast" msgid="6577383216635400167">"यह फ़ाइल नहीं खुल पा रही"</string>
    <string name="help_and_info" msgid="3708286489943154681">"सहायता"</string>
    <string name="help_and_feedback" msgid="7211458338163287670">"सहायता और फ़ीडबैक"</string>
    <string name="feedback" msgid="204247008751740034">"सुझाव भेजें"</string>
    <string name="copyright" msgid="3121335168340432582">"©<xliff:g id="YEAR">%1$d</xliff:g> Google Inc."</string>
    <string name="version" msgid="1161745345056656547">"<xliff:g id="APP_NAME">%1$s</xliff:g> वर्शन <xliff:g id="VERSION">%2$s</xliff:g>"</string>
    <string name="view_app_page" msgid="3241990517052398927"></string>
    <string name="print_dialog" msgid="8895536548487605661">"प्रिंट करें…"</string>
    <string name="copyright_information" msgid="971422874488783312">"कॉपीराइट जानकारी"</string>
    <string name="privacy_policy" msgid="212094623396418302">"गोपनीयता नीति"</string>
    <string name="open_source_licenses" msgid="8643615555920977752">"ओपन सोर्स लाइसेंस"</string>
    <string name="reply_choice_yes" msgid="3327633032975373220">"हां"</string>
    <string name="reply_choice_no" msgid="7068775605915475207">"नहीं"</string>
    <string name="reply_choice_ok" msgid="7881073621845053152">"ठीक"</string>
    <string name="reply_choice_hehe" msgid="6054314968043050748">"हेहे"</string>
    <string name="reply_choice_thanks" msgid="4978961954288364694">"धन्यवाद"</string>
    <string name="reply_choice_i_agree" msgid="2496652737796884298">"मैं सहमत हूं"</string>
    <string name="reply_choice_nice" msgid="4465894941302838676">"बढ़िया"</string>
    <string name="reply_on_my_way" msgid="5645003971107444269">"मेरे रास्ते में रहने के दौरान"</string>
    <string name="reply_choice_later" msgid="4629219072859486413">"ठीक है, मैं आपसे संपर्क करूंगा/करूंगा"</string>
    <string name="reply_choice_smiling_face" msgid="1772253938506548631">":)"</string>
    <string name="reply_choice_frowning_face" msgid="6260338807944002651">":("</string>
    <string name="preference_header_action_confirmations" msgid="3922674681156121948">"कार्रवाई पुष्टिकरण"</string>
    <string name="preference_confirm_before_delete_title" msgid="7563587174619033835">"हटाने से पहले दुबारा पूछें"</string>
    <string name="preference_confirm_before_archive_title" msgid="7318645995655875718">"मेमोरी से पहले दुबारा पूछें"</string>
    <string name="preference_confirm_before_send_title" msgid="4136585783513077039">"भेजने से पहले दुबारा पूछें"</string>
    <string name="preferences_conversation_mode_title" msgid="389352009651720838">"संदेशों को स्वत: फ़िट करें"</string>
    <string name="preferences_conversation_mode_summary" msgid="5730999743867653106">"स्क्रीन पर फ़िट होने के लिए संदेशों को सिकोड़ें"</string>
    <string name="preferences_disable_snap_headers_title" msgid="7257824136988429629">"संदेश कार्रवाइयां"</string>
  <string-array name="prefSummaries_snapHeader">
    <item msgid="43373293784193461">"स्‍क्रीन में ऊपर हमेशा संदेश कार्रवाइयां दिखाएं"</item>
    <item msgid="1765271305989996747">"जब पोट्रेट पर घुमाया जाए, केवल तब ही स्‍क्रीन में ऊपर संदेश कार्रवाइयां दिखाएं"</item>
    <item msgid="6311113076575333488">"संदेश शीर्षलेख के बाहर संदेश कार्यवाहियां न दिखाएं"</item>
  </string-array>
  <string-array name="prefEntries_snapHeader">
    <item msgid="6906986566816683587">"हमेशा दिखाएं"</item>
    <item msgid="113299655708990672">"केवल पोर्ट्रेट में दिखाएं"</item>
    <item msgid="4403750311175924065">"न दिखाएं"</item>
  </string-array>
    <string name="clear_history_title" msgid="5536216295725760357">"खोज इतिहास साफ़ करें"</string>
    <string name="search_history_cleared" msgid="1461946302763342640">"खोज इतिहास साफ़ किया गया."</string>
    <string name="clear_history_dialog_title" msgid="3503603389704365385">"खोज इतिहास साफ़ करें?"</string>
    <string name="clear_history_dialog_message" msgid="5202922561632407778">"आपके द्वारा पहले की गई सभी खोजों को निकाल दिया जाएगा."</string>
    <string name="manage_accounts_menu_item" msgid="4734660452395086786">"खाते प्रबंधित करें"</string>
    <string name="general_preferences_title" msgid="4212138728220418162">"सामान्य सेटिंग"</string>
    <string name="activity_preferences" msgid="8966077432517613292">"सेटिंग"</string>
</resources><|MERGE_RESOLUTION|>--- conflicted
+++ resolved
@@ -44,11 +44,6 @@
     <string name="too_large_to_attach_additional" msgid="4964155563465970480">"फ़ाइल अटैचमेंट नहीं हुई. <xliff:g id="MAXSIZE">%1$s</xliff:g> सीमा पूरी हो गई."</string>
     <string name="generic_attachment_problem" msgid="4683974765387240723">"फ़ाइल अनुलग्न नहीं की जा सकी."</string>
     <string name="recipient_needed" msgid="319816879398937214">"कम से कम एक प्राप्तकर्ता जोड़ें."</string>
-<<<<<<< HEAD
-    <string name="recipient_error_dialog_title" msgid="760741480291963706">"प्राप्तकर्ता त्रुटि"</string>
-    <string name="confirm_send_title" msgid="4664971589247101530">"संदेश भेजें?"</string>
-=======
->>>>>>> 75114a37
     <string name="confirm_send_message_with_no_subject" msgid="1442628074022609987">"संदेश के विषय में कोई लेख नहीं है."</string>
     <string name="confirm_send_message_with_no_body" msgid="3329355318700201516">"संदेश के मुख्य भाग में कोई लेख नहीं है."</string>
     <string name="confirm_send_message" msgid="6211518590166222735">"यह संदेश भेजें?"</string>
@@ -104,15 +99,8 @@
     <string name="attachment_unknown" msgid="3360536730101083926">"<xliff:g id="ATTACHMENTEXTENSION">%s</xliff:g> फ़ाइल"</string>
     <string name="preview_attachment" msgid="6265457626086113833">"पूर्वावलोकन"</string>
     <string name="save_attachment" msgid="375685179032130033">"सहेजें"</string>
-<<<<<<< HEAD
-    <string name="cancel_attachment" msgid="6900093625792891122">"रहने दें"</string>
-    <string name="open_attachment" msgid="6100396056314739761">"खोलें"</string>
-    <string name="install_attachment" msgid="8119470822958087928">"इंस्‍टॉल"</string>
-    <string name="download_again" msgid="8195787340878328119">"फिर से डाउनलोड करें"</string>
-=======
     <string name="download_again" msgid="8195787340878328119">"फिर से डाउनलोड करें"</string>
     <string name="remove_attachment_desc" msgid="1478445871170879140">"<xliff:g id="ATTACHMENTNAME">%s</xliff:g> अटैचमेंट निकालें"</string>
->>>>>>> 75114a37
     <string name="more_info_attachment" msgid="2899691682394864507">"जानकारी"</string>
     <string name="no_application_found" msgid="7309485680354949680">"कोई भी ऐप्स  इस अटैचमेंट को देखने के लिए नहीं खोल सकता."</string>
     <string name="fetching_attachment" msgid="2286628490159574159">"अटैचमेंट फ़ेच कर रहा है"</string>
@@ -189,13 +177,8 @@
     <item quantity="other" msgid="4276111931404654219">"&lt;b&gt;<xliff:g id="COUNT">%1$d</xliff:g>&lt;/b&gt; को म्‍यूट कि‍या गया."</item>
   </plurals>
   <plurals name="conversation_spammed">
-<<<<<<< HEAD
-    <item quantity="one" msgid="6986172030710967687">"&lt;b&gt;<xliff:g id="COUNT">%1$d</xliff:g>&lt;/b&gt; की अनचाहा ईमेल के रूप में रिपोर्ट की गई."</item>
-    <item quantity="other" msgid="5900913789259199137">"&lt;b&gt;<xliff:g id="COUNT">%1$d</xliff:g>&lt;/b&gt; को अनचाहा के रूप में रिपोर्ट किया गया."</item>
-=======
     <item quantity="one" msgid="1749550834135461470">"&lt;b&gt;<xliff:g id="COUNT">%1$d</xliff:g>&lt;/b&gt; की अनचाहा ईमेल के रूप में रिपोर्ट की गई"</item>
     <item quantity="other" msgid="664292592683692920">"&lt;b&gt;<xliff:g id="COUNT">%1$d</xliff:g>&lt;/b&gt; की अनचाहा ईमेल के रूप में रिपोर्ट की गई"</item>
->>>>>>> 75114a37
   </plurals>
   <plurals name="conversation_not_spam">
     <item quantity="one" msgid="2294904093653094150">"&lt;b&gt;<xliff:g id="COUNT">%1$d</xliff:g>&lt;/b&gt; को अनचाहा नहीं के रूप में रिपोर्ट किया गया."</item>
@@ -210,13 +193,8 @@
     <item quantity="other" msgid="9218674052779504277">"&lt;b&gt;<xliff:g id="COUNT">%1$d</xliff:g>&lt;/b&gt; को फ़िशिंग के रूप में रिपोर्ट किया गया."</item>
   </plurals>
   <plurals name="conversation_archived">
-<<<<<<< HEAD
-    <item quantity="one" msgid="4127890884907503696">"&lt;b&gt;<xliff:g id="COUNT">%1$d</xliff:g>&lt;/b&gt; ईमेल को संग्रहीत कि‍या गया."</item>
-    <item quantity="other" msgid="7789480176789922968">"&lt;b&gt;<xliff:g id="COUNT">%1$d</xliff:g>&lt;/b&gt; ईमेल को संग्रहीत कि‍या गया."</item>
-=======
     <item quantity="one" msgid="4859172326053399351">"&lt;b&gt;<xliff:g id="COUNT">%1$d</xliff:g>&lt;/b&gt; ईमेल को संग्रहीत कि‍या गया"</item>
     <item quantity="other" msgid="8520761617935818623">"&lt;b&gt;<xliff:g id="COUNT">%1$d</xliff:g>&lt;/b&gt; ईमेल को संग्रहीत कि‍या गया"</item>
->>>>>>> 75114a37
   </plurals>
   <plurals name="conversation_deleted">
     <item quantity="one" msgid="5591889079235938982">"&lt;b&gt;<xliff:g id="COUNT">%1$d</xliff:g>&lt;/b&gt; को हटा दिया गया."</item>
@@ -382,11 +360,7 @@
     <item msgid="1510017057984222376">"केवल हटाएं दिखाएं"</item>
     <item msgid="3196207224108008441">"संगृहीत करें और हटाएं दिखाएं"</item>
   </string-array>
-<<<<<<< HEAD
-    <string name="prefDialogTitle_removal_action" msgid="266548424110393246">"संगृहीत करें और हटाएं कार्यवाही"</string>
-=======
     <string name="prefDialogTitle_removal_action" msgid="7914272565548361304">"डिफ़ॉल्ट सेटिंग"</string>
->>>>>>> 75114a37
     <string name="preferences_default_reply_all_title" msgid="7255858488369635327">"सभी प्रषकों को उत्तर दें"</string>
     <string name="preferences_default_reply_all_summary_impl" msgid="895581085692979709">"संदेश के जवाबों के लिए डिफ़ॉल्ट के रूप में उपयोग करें"</string>
     <string name="preference_swipe_title_archive" msgid="9122333537761282714">"संगृहीत करने के लिए स्वाइप करें"</string>
