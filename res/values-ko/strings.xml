--- conflicted
+++ resolved
@@ -117,11 +117,7 @@
     <string name="no_application_found" msgid="1945184804521392093">"이 첨부파일을 열어서 볼 수 있는 앱이 없습니다."</string>
     <string name="fetching_attachment" msgid="2599763030649526179">"첨부파일 가져오는 중"</string>
     <string name="please_wait" msgid="8797634225088247121">"잠시 기다려 주세요..."</string>
-<<<<<<< HEAD
-    <string name="saved" msgid="6977782468220926548">"저장됨"</string>
-=======
     <string name="saved" msgid="6660844285730790469">"저장됨(<xliff:g id="SIZE">%s</xliff:g>)"</string>
->>>>>>> f3359e53
     <string name="download_failed" msgid="442019281547315527">"다운로드하지 못했습니다. 다시 시도하려면 터치하세요."</string>
     <string name="attachments_header" msgid="6459475590011460229">"첨부파일"</string>
     <string name="menu_photo_save_all" msgid="4295226099481995348">"모두 저장"</string>
