--- conflicted
+++ resolved
@@ -117,11 +117,7 @@
     <string name="no_application_found" msgid="1945184804521392093">"Không ứng dụng nào mở được tệp đính kèm này để xem."</string>
     <string name="fetching_attachment" msgid="2599763030649526179">"Đang tìm nạp tệp đính kèm"</string>
     <string name="please_wait" msgid="8797634225088247121">"Vui lòng đợi…"</string>
-<<<<<<< HEAD
-    <string name="saved" msgid="6977782468220926548">"Đã lưu,"</string>
-=======
     <string name="saved" msgid="6660844285730790469">"Đã lưu, <xliff:g id="SIZE">%s</xliff:g>"</string>
->>>>>>> f3359e53
     <string name="download_failed" msgid="442019281547315527">"Không thể tải xuống. Chạm để thử lại."</string>
     <string name="attachments_header" msgid="6459475590011460229">"Tệp đính kèm"</string>
     <string name="menu_photo_save_all" msgid="4295226099481995348">"Lưu tất cả"</string>
