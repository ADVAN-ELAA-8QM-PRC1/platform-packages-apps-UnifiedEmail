--- conflicted
+++ resolved
@@ -55,12 +55,8 @@
     <string name="mute" msgid="1995954983688603977">"忽略"</string>
     <string name="add_star" msgid="2866003744391266498">"加注星标"</string>
     <string name="remove_star" msgid="4372327933122106128">"删除星标"</string>
-<<<<<<< HEAD
-    <string name="remove_folder" msgid="7297603912332340861">"删除文件夹"</string>
-=======
     <!-- no translation found for remove_folder (6098805949226229827) -->
     <skip />
->>>>>>> 89d02808
     <string name="archive" msgid="847250094775910499">"归档"</string>
     <string name="report_spam" msgid="6467567747975393907">"举报垃圾邮件"</string>
     <string name="mark_not_spam" msgid="694891665407228160">"这不是垃圾邮件"</string>
@@ -223,12 +219,8 @@
   </plurals>
     <string name="deleted" msgid="2757349161107268029">"已删除"</string>
     <string name="archived" msgid="7533995360704366325">"已归档"</string>
-<<<<<<< HEAD
-    <string name="folder_removed" msgid="4055635707202229814">"文件夹已删除"</string>
-=======
     <!-- no translation found for folder_removed (858015177285651764) -->
     <skip />
->>>>>>> 89d02808
   <plurals name="conversation_marked_important">
     <item quantity="one" msgid="2335171317119674993">"已将 &lt;b&gt;<xliff:g id="COUNT">%1$d</xliff:g>&lt;/b&gt; 个会话标记为重要。"</item>
     <item quantity="other" msgid="709648106181749594">"已将 &lt;b&gt;<xliff:g id="COUNT">%1$d</xliff:g>&lt;/b&gt; 个会话标记为重要。"</item>
