<?xml version="1.0" encoding="UTF-8"?>
<!-- 
     Copyright (C) 2011 Google Inc.
     Licensed to The Android Open Source Project.

     Licensed under the Apache License, Version 2.0 (the "License");
     you may not use this file except in compliance with the License.
     You may obtain a copy of the License at

          http://www.apache.org/licenses/LICENSE-2.0

     Unless required by applicable law or agreed to in writing, software
     distributed under the License is distributed on an "AS IS" BASIS,
     WITHOUT WARRANTIES OR CONDITIONS OF ANY KIND, either express or implied.
     See the License for the specific language governing permissions and
     limitations under the License.
 -->

<resources xmlns:android="http://schemas.android.com/apk/res/android"
    xmlns:xliff="urn:oasis:names:tc:xliff:document:1.2">
    <string name="from" msgid="5159056500059912358">"فرستنده"</string>
    <string name="to" msgid="3971614275716830581">"گیرنده"</string>
    <string name="cc" msgid="8768828862207919684">"گیرندهٔ کپی"</string>
    <string name="bcc" msgid="519303553518479171">"گیرندهٔ کپی مخفی"</string>
    <string name="subject_hint" msgid="2136470287303571827">"موضوع"</string>
    <string name="body_hint" msgid="6478994981747057817">"نوشتن ایمیل"</string>
    <string name="add_file_attachment" msgid="2604880054248593993">"پیوست کردن فایل"</string>
    <string name="add_photo_attachment" msgid="7163589794940909528">"پیوست کردن تصویر"</string>
    <string name="save_draft" msgid="2669523480789672118">"ذخیره پیش‌نویس"</string>
    <string name="discard" msgid="4905982179911608430">"دور انداختن"</string>
    <string name="compose" msgid="2602861958391035523">"نوشتن نامه"</string>
  <string-array name="compose_modes">
    <item msgid="9000553538766397816">"پاسخ"</item>
    <item msgid="2767793214788399009">"پاسخ به همه"</item>
    <item msgid="2758162027982270607">"باز ارسال"</item>
  </string-array>
    <string name="reply_attribution" msgid="1114972798797833259">"در تاریخ <xliff:g id="DATE">%s</xliff:g>، <xliff:g id="PERSON">%s</xliff:g> نوشت:"</string>
    <string name="forward_attribution" msgid="597850048345475752">"‏---------- پیام باز ارسال شده ----------&lt;br&gt;فرستنده: <xliff:g id="FROM">%1$s</xliff:g>&lt;br&gt;Date: <xliff:g id="DATE">%2$s</xliff:g>&lt;br&gt;موضوع: <xliff:g id="SUBJECT">%3$s</xliff:g>&lt;br&gt;گیرنده: <xliff:g id="TO">%4$s</xliff:g>&lt;br&gt;"</string>
    <string name="forward_attribution_no_headers" msgid="1828826576779486239">"------- پیام باز ارسال شده -------"</string>
    <string name="cc_attribution" msgid="2928584226469388899">"Cc: <xliff:g id="CC">%1$s</xliff:g>&lt;br&gt;"</string>
    <string name="select_attachment_type" msgid="353236686616663062">"انتخاب نوع پیوست"</string>
    <string name="too_large_to_attach_single" msgid="2669897137966512530">"فایل بیش از <xliff:g id="MAXSIZE">%1$s</xliff:g> قابل پیوست نیست."</string>
    <string name="too_large_to_attach_multiple" msgid="1620163295709036343">"یک یا چند فایل پیوست نشده است. حداکثر ظرفیت <xliff:g id="MAXSIZE">%1$s</xliff:g>."</string>
    <string name="too_large_to_attach_additional" msgid="4964155563465970480">"فایل پیوست نشد. فراتر از حداکثر ظرفیت <xliff:g id="MAXSIZE">%1$s</xliff:g>."</string>
    <string name="generic_attachment_problem" msgid="4683974765387240723">"پیوست فایل انجام نشد."</string>
    <string name="recipient_needed" msgid="319816879398937214">"حداقل یک گیرنده اضافه کنید."</string>
    <string name="recipient_error_dialog_title" msgid="760741480291963706">"خطای گیرنده"</string>
    <string name="confirm_send_title" msgid="4664971589247101530">"پیام ارسال شود؟"</string>
    <string name="confirm_send_message_with_no_subject" msgid="1442628074022609987">"نوشتاری در موضوع پیام وجود ندارد."</string>
    <string name="confirm_send_message_with_no_body" msgid="3329355318700201516">"نوشتاری در بدنه پیام وجود ندارد."</string>
    <string name="confirm_send_message" msgid="6211518590166222735">"این پیام ارسال شود؟"</string>
    <string name="message_discarded" msgid="6792661321962262024">"پیام رد شد."</string>
    <string name="signature" msgid="3172144541947408374">\n\n"<xliff:g id="SIGNATURE">%s</xliff:g>"</string>
    <string name="custom_from_account_label" msgid="5042317430007736322">"ارسال ایمیل به‌عنوان:"</string>
    <string name="send" msgid="4269810089682120826">"ارسال"</string>
    <string name="mark_read" msgid="579388143288052493">"علامت‌گذاری به‌عنوان خوانده‌شده"</string>
    <string name="mark_unread" msgid="6245060538061533191">"علامت‌گذاری به‌عنوان خوانده‌نشده"</string>
    <string name="mute" msgid="9164839998562321569">"نادیده گرفتن"</string>
    <string name="add_star" msgid="3275117671153616270">"افزودن ستاره"</string>
    <string name="remove_star" msgid="9126690774161840733">"حذف ستاره"</string>
    <string name="remove_folder" msgid="2379905457788576297">"حذف از <xliff:g id="FOLDERNAME">%1$s</xliff:g>"</string>
    <string name="archive" msgid="5978663590021719939">"بایگانی"</string>
    <string name="report_spam" msgid="4106897677959987340">"گزارش هرزنامه"</string>
    <string name="mark_not_spam" msgid="8617774236231366651">"گزارش بعنوان غیرهرزنامه"</string>
    <string name="report_phishing" msgid="8454666464488413739">"گزارش فیشینگ"</string>
    <string name="delete" msgid="6784262386780496958">"حذف"</string>
    <string name="discard_drafts" msgid="5881484193628472105">"صرفنظر کردن از پیش‌نویس‌ها"</string>
    <string name="discard_failed" msgid="7520780769812210279">"نادیده گرفته نشد"</string>
    <string name="refresh" msgid="1533748989749277511">"بازخوانی"</string>
    <string name="reply" msgid="8337757482824207118">"پاسخ"</string>
    <string name="reply_all" msgid="5366796103758360957">"پاسخ به همه"</string>
    <string name="resume_draft" msgid="1272723181782570649">"ویرایش"</string>
    <string name="forward" msgid="4397585145490426320">"باز ارسال"</string>
    <string name="menu_compose" msgid="4575025207594709432">"نوشتن نامه"</string>
    <string name="menu_change_folders" msgid="2194946192901276625">"تغییر پوشه‌ها"</string>
    <string name="menu_move_to" msgid="7948877550284452830">"انتقال به"</string>
    <string name="menu_move_to_inbox" msgid="258554178236001444">"انتقال به صندوق ورودی"</string>
    <string name="menu_manage_folders" msgid="8486398523679534519">"تنظیمات پوشه"</string>
    <string name="menu_show_original" msgid="2330398228979616661">"برگرداندن اندازه خودکار"</string>
    <string name="menu_settings" msgid="7993485401501778040">"تنظیمات"</string>
    <string name="menu_search" msgid="1949652467806052768">"جستجو"</string>
    <string name="drawer_title" msgid="3766219846644975778">"پیمایش"</string>
    <string name="mark_important" msgid="8781680450177768820">"علامت‌گذاری به‌عنوان مهم"</string>
    <string name="mark_not_important" msgid="3342258155408116917">"علامت‌گذاری به‌عنوان غیرمهم"</string>
    <string name="add_cc_label" msgid="2249679001141195213">"افزودن گیرندهٔ کپی/گیرنده مخفی"</string>
    <string name="add_bcc_label" msgid="963745641238037813">"افزودن گیرنده مخفی"</string>
    <string name="quoted_text" msgid="977782904293216533">"شامل نوشتار نقل قول"</string>
    <string name="quoted_text_label" msgid="2296807722849923934">"نوشتار نقل قول شده"</string>
    <string name="respond_inline" msgid="6609746292081928078">"پاسخگویی درون برنامه"</string>
    <string name="bytes" msgid="651011686747499628">"<xliff:g id="COUNT">%s</xliff:g> B"</string>
    <string name="kilobytes" msgid="1523463964465770347">"<xliff:g id="COUNT">%s</xliff:g> KB"</string>
    <string name="megabytes" msgid="4309397368708773323">"<xliff:g id="COUNT">%s</xliff:g> MB"</string>
    <string name="attachment_image" msgid="6375306026208274564">"تصویری"</string>
    <string name="attachment_video" msgid="7119476472603939848">"ویدئویی"</string>
    <string name="attachment_audio" msgid="7097658089301809284">"صوتی"</string>
    <string name="attachment_text" msgid="3485853714965922173">"نوشتاری"</string>
    <string name="attachment_application_msword" msgid="2110108876623152162">"سند"</string>
    <string name="attachment_application_vnd_ms_powerpoint" msgid="425353008963359230">"ارائه"</string>
    <string name="attachment_application_vnd_ms_excel" msgid="5585781311136609103">"صفحه گسترده"</string>
    <string name="attachment_application_pdf" msgid="4207340200944655970">"PDF"</string>
    <string name="attachment_unknown" msgid="3360536730101083926">"فایل <xliff:g id="ATTACHMENTEXTENSION">%s</xliff:g>"</string>
    <string name="preview_attachment" msgid="6265457626086113833">"پیش‌نمایش"</string>
    <string name="save_attachment" msgid="375685179032130033">"ذخیره"</string>
    <string name="cancel_attachment" msgid="6900093625792891122">"لغو"</string>
    <string name="open_attachment" msgid="6100396056314739761">"باز کردن"</string>
    <string name="install_attachment" msgid="8119470822958087928">"نصب"</string>
    <string name="download_again" msgid="8195787340878328119">"دانلود دوباره"</string>
    <string name="more_info_attachment" msgid="2899691682394864507">"اطلاعات"</string>
    <string name="no_application_found" msgid="7309485680354949680">"هیچ برنامه‌ای نمی‌تواند این پیوست را جهت مشاهده باز کند."</string>
    <string name="fetching_attachment" msgid="2286628490159574159">"واکشی پیوست"</string>
    <string name="please_wait" msgid="3953824147776128899">"لطفاً منتظر بمانید…"</string>
    <string name="saved" msgid="161536102236967534">"ذخیره شده، <xliff:g id="SIZE">%s</xliff:g>"</string>
    <string name="download_failed" msgid="3878373998269062395">"دانلود نشد. برای امتحان مجدد لمس کنید."</string>
    <string name="menu_photo_save_all" msgid="2742869476474613396">"ذخیره همه"</string>
    <string name="menu_photo_share" msgid="6410980274832639330">"اشتراک‌گذاری"</string>
    <string name="menu_photo_share_all" msgid="3049053252719665320">"اشتراک‌گذاری همه"</string>
    <string name="menu_photo_print" msgid="3084679038179342333">"چاپ"</string>
    <string name="saving" msgid="6274238733828387433">"در حال ذخیره…"</string>
    <string name="choosertitle_sharevia" msgid="3539537264873337959">"اشتراک‌گذاری از طریق"</string>
    <string name="contextmenu_openlink" msgid="6952228183947135362">"بازکردن در مرورگر"</string>
    <string name="contextmenu_copy" msgid="2584243784216385180">"کپی"</string>
    <string name="contextmenu_copylink" msgid="8659897702269320063">"‏کپی URL پیوند"</string>
    <string name="contextmenu_view_image" msgid="1031172763893491000">"مشاهده تصویر"</string>
    <string name="contextmenu_dial_dot" msgid="8881095692316726628">"شماره‌گیری..."</string>
    <string name="contextmenu_sms_dot" msgid="5319737001771622657">"پیامک..."</string>
    <string name="contextmenu_add_contact" msgid="2310064151427072475">"افزودن مخاطب"</string>
    <string name="contextmenu_send_mail" msgid="3834654593200105396">"ارسال ایمیل"</string>
    <string name="contextmenu_map" msgid="5118951927399465521">"نقشه"</string>
    <string name="contextmenu_sharelink" msgid="8670940060477758709">"اشتراک‌گذاری پیوند"</string>
    <string name="contextmenu_help" msgid="4209674157707873384">"راهنمایی"</string>
    <string name="contextmenu_feedback" msgid="8319100902136337085">"ارسال بازخورد"</string>
    <!-- no translation found for num_selected (7990204488812654380) -->
    <skip />
  <plurals name="move_conversation">
    <item quantity="one" msgid="237882018518207244">"انتقال مکالمه"</item>
    <item quantity="other" msgid="6639576653114141743">"انتقال <xliff:g id="ID_1">%1$d</xliff:g> مکالمه"</item>
  </plurals>
    <string name="content_description" msgid="854320355052962069">"<xliff:g id="TOHEADER">%1$s</xliff:g><xliff:g id="PARTICIPANT">%2$s</xliff:g> درباره <xliff:g id="SUBJECT">%3$s</xliff:g>،‏ <xliff:g id="SNIPPET">%4$s</xliff:g> در تاریخ <xliff:g id="DATE">%5$s</xliff:g>،‏ <xliff:g id="READSTATE">%6$s</xliff:g>"</string>
    <string name="content_description_today" msgid="1634422834354116955">"<xliff:g id="TOHEADER">%1$s</xliff:g><xliff:g id="PARTICIPANT">%2$s</xliff:g> درباره <xliff:g id="SUBJECT">%3$s</xliff:g>،‏ <xliff:g id="SNIPPET">%4$s</xliff:g> ساعت <xliff:g id="TIME">%5$s</xliff:g>،‏ <xliff:g id="READSTATE">%6$s</xliff:g>"</string>
    <string name="read_string" msgid="5495929677508576520">"مکالمه خوانده شده است"</string>
    <string name="unread_string" msgid="7342558841698083381">"مکالمه خوانده نشده است"</string>
    <string name="filtered_tag" msgid="721666921386074505">"[<xliff:g id="TAG">%1$s</xliff:g>]<xliff:g id="SUBJECT">%2$s</xliff:g>"</string>
    <string name="badge_and_subject" msgid="3979372269373936750">"<xliff:g id="ID_1">%1$s</xliff:g> ‏<xliff:g id="ID_2">%2$s</xliff:g>"</string>
  <plurals name="draft">
    <item quantity="one" msgid="6717535677167943402">"پیش‌نویس‌"</item>
    <item quantity="other" msgid="1335781147509740039">"پیش‌نویس‌ها"</item>
  </plurals>
    <string name="sending" msgid="5600034886763930499">"در حال ارسال..."</string>
    <string name="message_retrying" msgid="5335188121407261331">"در حال امتحان مجدد…"</string>
    <string name="message_failed" msgid="7887650587384601790">"انجام نشد"</string>
    <string name="send_failed" msgid="2186285547449865010">"پیام ارسال نشد."</string>
    <string name="me_object_pronoun" msgid="4674452244417913816">"من"</string>
    <string name="me_subject_pronoun" msgid="7479328865714008288">"من"</string>
  <plurals name="confirm_delete_conversation">
    <item quantity="one" msgid="7605755011865575440">"این مکالمه حذف شود؟"</item>
    <item quantity="other" msgid="1585660381208712562">"این <xliff:g id="COUNT">%1$d</xliff:g> مکالمه حذف شوند؟"</item>
  </plurals>
  <plurals name="confirm_archive_conversation">
    <item quantity="one" msgid="9105551557653306945">"این مکالمه بایگانی شود؟"</item>
    <item quantity="other" msgid="2001972798185641108">"این <xliff:g id="COUNT">%1$d</xliff:g> مکالمه بایگانی شود؟"</item>
  </plurals>
  <plurals name="confirm_discard_drafts_conversation">
    <item quantity="one" msgid="2030421499893210789">"این پیام نادیده گرفته شود؟"</item>
    <item quantity="other" msgid="782234447471532005">"این <xliff:g id="COUNT">%1$d</xliff:g> پیام نادیده گرفته شوند؟"</item>
  </plurals>
    <string name="confirm_discard_text" msgid="5172680524418848519">"از این پیام صرفنظر شود؟"</string>
    <string name="loading_conversations" msgid="7255732786298655246">"در حال بارگیری…"</string>
    <string name="empty_inbox" msgid="5901734942362315228">"کار شما انجام شد! روز خوبی داشته باشید."</string>
    <string name="empty_search" msgid="8564899353449880818">"اوووه! نتیجه‌ای برای «<xliff:g id="SEARCH_QUERY">%1$s</xliff:g>» پیدا نکردیم."</string>
    <string name="empty_spam_folder" msgid="3288985543286122800">"هـــــورا، هرزنامه‌ای اینجا نیست!"</string>
    <string name="empty_trash_folder" msgid="378119063015945020">"مورد حذف‌شده‌ای اینجا نیست. از بازیافت متشکریم!"</string>
    <string name="empty_folder" msgid="3227552635613553855">"ایمیلی در اینجا موجود نیست."</string>
    <string name="getting_messages" msgid="8403333791332403244">"در حال دریافت پیام‌های شما"</string>
    <string name="undo" msgid="8256285267701059609">"لغو"</string>
  <plurals name="conversation_unstarred">
    <item quantity="one" msgid="839233699150563831">"در حال حذف ستاره <xliff:g id="COUNT">%1$d</xliff:g> مکالمه."</item>
    <item quantity="other" msgid="7677305734833709789">"در حال حذف ستاره <xliff:g id="COUNT">%1$d</xliff:g> مکالمه."</item>
  </plurals>
  <plurals name="conversation_muted">
    <item quantity="one" msgid="3339638225564408438">"‏&lt;b&gt;<xliff:g id="COUNT">%1$d</xliff:g>&lt;/b&gt; مورد نادیده گرفته شد."</item>
    <item quantity="other" msgid="4276111931404654219">"‏&lt;b&gt;<xliff:g id="COUNT">%1$d</xliff:g>&lt;/b&gt; مورد نادیده گرفته شد."</item>
  </plurals>
  <plurals name="conversation_spammed">
    <item quantity="one" msgid="6986172030710967687">"‏&lt;b&gt;<xliff:g id="COUNT">%1$d</xliff:g>&lt;/b&gt; به عنوان هرزنامه گزارش شد."</item>
    <item quantity="other" msgid="5900913789259199137">"‏&lt;b&gt;<xliff:g id="COUNT">%1$d</xliff:g>&lt;/b&gt; مورد به‌عنوان هرزنامه گزارش شد."</item>
  </plurals>
  <plurals name="conversation_not_spam">
    <item quantity="one" msgid="2294904093653094150">"‏&lt;b&gt;<xliff:g id="COUNT">%1$d</xliff:g>&lt;/b&gt; به‌عنوان غیرهرزنامه گزارش شد"</item>
    <item quantity="other" msgid="4966164423991098144">"‏&lt;b&gt;<xliff:g id="COUNT">%1$d</xliff:g>&lt;/b&gt; به‌عنوان غیرهرزنامه گزارش شد."</item>
  </plurals>
  <plurals name="conversation_not_important">
    <item quantity="one" msgid="3824809189993339030">"‏&lt;b&gt;<xliff:g id="COUNT">%1$d</xliff:g>&lt;/b&gt; مورد به‌عنوان غیرمهم علامت‌گذاری شد."</item>
    <item quantity="other" msgid="1215472798075869124">"‏&lt;b&gt;<xliff:g id="COUNT">%1$d</xliff:g>&lt;/b&gt; مورد به‌عنوان غیرمهم علامت‌گذاری شد."</item>
  </plurals>
  <plurals name="conversation_phished">
    <item quantity="one" msgid="4330095881258771201">"‏&lt;b&gt;<xliff:g id="COUNT">%1$d</xliff:g>&lt;/b&gt; به‌عنوان فیشینگ گزارش شد."</item>
    <item quantity="other" msgid="9218674052779504277">"‏&lt;b&gt;<xliff:g id="COUNT">%1$d</xliff:g>&lt;/b&gt; به‌عنوان فیشینگ گزارش شد."</item>
  </plurals>
  <plurals name="conversation_archived">
    <item quantity="one" msgid="4127890884907503696">"‏&lt;b&gt;<xliff:g id="COUNT">%1$d</xliff:g>&lt;/b&gt; مورد بایگانی شد."</item>
    <item quantity="other" msgid="7789480176789922968">"‏&lt;b&gt;<xliff:g id="COUNT">%1$d</xliff:g>&lt;/b&gt; مورد بایگانی شد."</item>
  </plurals>
  <plurals name="conversation_deleted">
    <item quantity="one" msgid="5591889079235938982">"‏&lt;b&gt;<xliff:g id="COUNT">%1$d</xliff:g>&lt;/b&gt; مورد حذف شد."</item>
    <item quantity="other" msgid="7060256058737892078">"‏&lt;b&gt;<xliff:g id="COUNT">%1$d</xliff:g>&lt;/b&gt; مورد حذف شد."</item>
  </plurals>
    <string name="deleted" msgid="7378013910782008375">"حذف شد"</string>
    <string name="archived" msgid="6283673603512713022">"بایگانی شد"</string>
    <string name="folder_removed" msgid="5656281444688183676">"از <xliff:g id="FOLDERNAME">%1$s</xliff:g> حذف شد"</string>
  <plurals name="conversation_folder_changed">
    <item quantity="one" msgid="6463727361987396734">"پوشه تغییر کرد."</item>
    <item quantity="other" msgid="8815390494333090939">"پوشه‌ها تغییر کردند."</item>
  </plurals>
    <string name="conversation_folder_moved" msgid="6475872337373081683">"به <xliff:g id="FOLDERNAME">%1$s</xliff:g> انتقال یافت"</string>
    <string name="search_results_header" msgid="1529438451150580188">"نتایج"</string>
    <string name="search_unsupported" msgid="2873920566477359177">"جستجو در این حساب پشتیبانی نمی‌شود."</string>
    <string name="add_label" msgid="3285338046038610902">"افزودن پوشه"</string>
    <string name="new_incoming_messages_one" msgid="5933087567495998661">"نمایش پیام جدید از <xliff:g id="SENDER">%s</xliff:g>."</string>
  <plurals name="new_incoming_messages_many">
    <item quantity="other" msgid="4394042684501388790">"نمایش <xliff:g id="COUNT">%1$d</xliff:g> پیام جدید."</item>
  </plurals>
    <string name="date_and_view_details" msgid="2952994746916149969">"‏<xliff:g id="DATE">%1$s</xliff:g> ‏&lt;a href=\'http://www.example.com\'&gt;مشاهده جزئیات&lt;/a&gt;"</string>
    <string name="hide_details" msgid="8018801050702453314">"پنهان کردن جزئیات"</string>
    <string name="to_message_header" msgid="3954385178027011919">"به <xliff:g id="RECIPIENTS">%1$s</xliff:g>"</string>
    <string name="contact_info_string" msgid="6484930184867405276">"نمایش اطلاعات تماس برای <xliff:g id="NAME">%1$s</xliff:g>"</string>
    <string name="contact_info_string_default" msgid="6204228921864816351">"نمایش اطلاعات مخاطب"</string>
  <plurals name="show_messages_read">
    <item quantity="other" msgid="5285673397387128129">"<xliff:g id="COUNT">%1$d</xliff:g> پیام قدیمی‌تر"</item>
  </plurals>
    <string name="from_heading" msgid="48290556829713090">"از:"</string>
    <string name="replyto_heading" msgid="8275255318292059079">"پاسخ به:"</string>
    <string name="to_heading" msgid="3495203282540398336">"به: "</string>
    <string name="to_heading_no_space" msgid="679167047628308670">"به:"</string>
    <string name="cc_heading" msgid="5603892257866345823">"Cc:"</string>
    <string name="bcc_heading" msgid="1482186590756218269">"Bcc:"</string>
    <string name="date_heading" msgid="4213063948406397168">"تاریخ:"</string>
    <string name="show_images" msgid="436044894053204084">"نمایش تصاویر"</string>
    <string name="always_show_images" msgid="556087529413707819">"همیشه تصاویر از طرف این فرستنده نشان داده شود"</string>
    <string name="always_show_images_toast" msgid="3763157294047555051">"تصاویر از طرف این فرستنده به طور خودکار نشان داده خواهد شد."</string>
    <string name="address_display_format" msgid="2098008376913966177">"<xliff:g id="NAME">%1$s</xliff:g> <xliff:g id="EMAIL">%2$s</xliff:g>"</string>
    <string name="address_display_format_with_via_domain" msgid="8108294635074750048">"<xliff:g id="NAME">%1$s</xliff:g> <xliff:g id="EMAIL">%2$s</xliff:g> از طریق <xliff:g id="VIA_DOMAIN">%3$s</xliff:g>"</string>
    <string name="message_saved" msgid="3291655042310241793">"پیام به‌عنوان پیش‌نویس ذخیره شد."</string>
    <string name="sending_message" msgid="2487846954946637084">"در حال ارسال پیام..."</string>
    <string name="invalid_recipient" msgid="9157434699389936584">"آدرس <xliff:g id="WRONGEMAIL">%s</xliff:g> معتبر نیست."</string>
    <string name="show_elided" msgid="3456154624105704327">"نمایش نوشتار نقل قول شده"</string>
    <string name="hide_elided" msgid="5768235486834692733">"▼ پنهان کردن نوشتار نقل قول شده"</string>
    <string name="message_invite_title" msgid="5985161025144867256">"دعوت تقویم"</string>
    <string name="message_invite_calendar_view" msgid="9181966650840809197">"مشاهده در تقویم"</string>
    <string name="message_invite_label_attending" msgid="4194264767870003397">"شرکت می‌کنید؟"</string>
    <string name="message_invite_accept" msgid="8002758842580134835">"بله"</string>
    <string name="message_invite_tentative" msgid="3199418731566655887">"ممکن است"</string>
    <string name="message_invite_decline" msgid="6331040872447290777">"خیر"</string>
    <string name="enumeration_comma" msgid="2848850136844740850">"، "</string>
    <string name="send_anyway" msgid="2727576121007079643">"در هر حال فرستاده شود"</string>
    <string name="ok" msgid="6178802457914802336">"تأیید"</string>
    <string name="done" msgid="344354738335270292">"انجام شد"</string>
    <string name="cancel" msgid="4831678293149626190">"لغو"</string>
    <string name="clear" msgid="765949970989448022">"پاک کردن"</string>
    <string name="next" msgid="2662478712866255138">"بعدی"</string>
    <string name="previous" msgid="8985379053279804274">"قبلی"</string>
  <string-array name="sync_status">
<<<<<<< HEAD
    <item msgid="4600303222943450797">"موفقیت‌آمیز"</item>
    <item msgid="2972425114100316260">"اتصال برقرار نیست."</item>
    <item msgid="8594593386776437871">"ورود به برنامه انجام نشد."</item>
    <item msgid="1375193906551623606">"خطای امنیتی."</item>
    <item msgid="195177374927979967">"همگام‌سازی انجام نشد."</item>
=======
    <item msgid="4600303222943450797">"موفق شدید"</item>
    <item msgid="2835492307658712596">"اتصال برقرار نیست"</item>
    <item msgid="5932644761344898987">"ورود به سیستم ممکن نیست"</item>
    <item msgid="7335227237106118306">"خطای امنیتی"</item>
    <item msgid="8148525741623865182">"همگام‌سازی نشد"</item>
>>>>>>> 94db6760
    <item msgid="8026148967150231130">"خطای داخلی"</item>
    <item msgid="5442620760791553027">"خطای سرور"</item>
  </string-array>
    <string name="tap_to_configure" msgid="137172348280050643">"برای راه‌اندازی لمس کنید"</string>
    <string name="non_synced_folder_description" msgid="3044618511909304701">"برای مشاهده مکالمات، این پوشه همگام شود."</string>
    <string name="tap_to_configure_folder_sync" msgid="3280434399275638071">"همگام‌سازی پوشه"</string>
    <string name="widget_large_unread_count" msgid="8699435859096455837">"%d+"</string>
    <string name="large_unseen_count" msgid="3055042669246912518">"<xliff:g id="COUNT">%d</xliff:g>+ جدید"</string>
    <string name="unseen_count" msgid="5509898665569695288">"<xliff:g id="COUNT">%d</xliff:g> جدید"</string>
  <plurals name="actionbar_unread_messages">
    <item quantity="other" msgid="3863201473731766006">"<xliff:g id="COUNT">%1$d</xliff:g> مورد خوانده نشده"</item>
  </plurals>
    <string name="actionbar_large_unread_count" msgid="753635978542372792">"بیش از <xliff:g id="COUNT">%1$d</xliff:g> مورد خوانده نشده"</string>
    <string name="view_more_conversations" msgid="8377920000247101901">"مشاهده مکالمات بیشتر"</string>
    <string name="loading_conversation" msgid="7931600025861500397">"در حال بارگیری..."</string>
    <string name="activity_mailbox_selection" msgid="7489813868539767701">"انتخاب حساب"</string>
    <string name="activity_folder_selection" msgid="8375243281001234750">"انتخاب پوشه"</string>
    <string name="folder_shortcut_widget_label" msgid="6466292659577092915">"پوشه ایمیل"</string>
    <string name="change_folders_selection_dialog_title" msgid="9174464298613273814">"تغییر پوشه‌ها"</string>
    <string name="move_to_selection_dialog_title" msgid="4052506464467083621">"انتقال به"</string>
    <string name="search_hint" msgid="4916671414132334289">"جستجوی نامه"</string>
    <!-- no translation found for search_results_loaded (1784879343458807514) -->
    <skip />
    <string name="network_error" msgid="5931164247644972255">"اتصالی موجود نیست"</string>
    <string name="retry" msgid="916102442074217293">"سعی مجدد"</string>
    <string name="load_more" msgid="8702691358453560575">"بارگیری بیشتر"</string>
    <!-- no translation found for load_attachment (3894318473827290350) -->
    <skip />
    <string name="shortcut_name_title" msgid="1562534040126088628">"میانبر نامگذاری پوشه"</string>
    <string name="wait_for_sync_title" msgid="4577632826912823075">"در انتظار همگام‌سازی"</string>
    <string name="not_synced_title" msgid="3600180500934086346">"حساب همگام نشد"</string>
    <string name="wait_for_manual_sync_body" msgid="2823149409451003378">"این حساب برای همگام‌سازی به طور خودکار تنظیم نشده است.\nبرای یک بار همگام‌سازی نامه، "<b>"اکنون همگام‌سازی شود"</b>" را لمس کنید، یا برای تنظیم این حساب برای همگام‌سازی نامه به طور خودکار، "<b>"تنظیمات همگام‌سازی را تغییر دهید"</b>"."</string>
    <string name="manual_sync" msgid="2271479734895537848">"اکنون همگام‌سازی شود"</string>
    <string name="change_sync_settings" msgid="3615852118397055361">"تغییر تنظیمات همگام‌سازی"</string>
    <string name="photo_load_failed" msgid="577471721679146999">"تصویر بارگیری نمی‌شود"</string>
    <string name="cant_move_or_change_labels" msgid="4155490583610926755">"امکان جابجایی وجود ندارد زیرا انتخاب شما شامل چندین حساب است."</string>
    <string name="multiple_new_message_notification_item" msgid="1386588046275174918"><b>"<xliff:g id="SENDER">%1$s</xliff:g>"</b>"   <xliff:g id="SUBJECT">%2$s</xliff:g>"</string>
    <string name="single_new_message_notification_big_text" msgid="2170154732664242904">"<xliff:g id="SUBJECT">%1$s</xliff:g>\n<xliff:g id="SNIPPET">%2$s</xliff:g>"</string>
    <string name="ignore_spam_warning" msgid="8760314545535838430">"نادیده بگیر، پیام مطمئن است"</string>
    <string name="via_domain" msgid="537951148511529082">"از طریق <xliff:g id="VIADOMAIN">%1$s</xliff:g>"</string>
    <string name="signin" msgid="4699091478139791244">"ورود به برنامه"</string>
    <string name="info" msgid="1357564480946178121">"اطلاعات"</string>
    <string name="report" msgid="4318141326014579036">"گزارش"</string>
    <string name="sync_error" msgid="1795794969006241678">"همگام‌سازی نشد."</string>
    <string name="sync_error_message" msgid="4182644657243736635">"دستگاه شما فضای ذخیره کافی برای همگام‌سازی ندارد."</string>
    <string name="storage" msgid="4783683938444150638">"محل ذخیره"</string>
    <string name="senders_split_token" msgid="6549228851819460081">"، "</string>
    <string name="draft_count_format" msgid="9122583199850209286">" (<xliff:g id="COUNT">%1$s</xliff:g>)"</string>
    <string name="all_folders_heading" msgid="9023770187629170967">"همه پوشه‌ها"</string>
    <string name="recent_folders_heading" msgid="8943134955788867702">"پوشه‌های اخیر"</string>
    <string name="message_details_title" msgid="60771875776494764">"جزئیات پیام"</string>
    <string name="preference_advance_to_title" msgid="6385669491239514630">"پیشرفت خودکار"</string>
  <string-array name="prefEntries_autoAdvance">
    <item msgid="1505450878799459652">"جدیدتر"</item>
    <item msgid="8000986144872247139">"قدیمی‌تر"</item>
    <item msgid="8015001161633421314">"فهرست مکالمات"</item>
  </string-array>
  <string-array name="prefSummaries_autoAdvance">
    <item msgid="8221665977497655719">"بعد از حذف مکالمه جدیدتر را نشان می‌دهد"</item>
    <item msgid="1721869262893378141">"بعد از حذف مکالمه قدیمی‌تر را نشان می‌دهد"</item>
    <item msgid="880913657385630195">"بعد از حذف فهرست مکالمات را نشان می‌دهد"</item>
  </string-array>
    <string name="prefDialogTitle_autoAdvance" msgid="5459235590885640678">"پیشرفت به"</string>
    <string name="clear_display_images_whitelist_title" msgid="2012677202404471778">"پاک کردن تأییدیه‌های مربوط به عکس"</string>
    <string name="clear_display_images_whitelist_dialog_title" msgid="1942692501166848471">"تأییدیه‌های مربوط به عکس پاک شود؟"</string>
    <string name="clear_display_images_whitelist_dialog_message" msgid="3952553078559373729">"توقف نمایش تصاویر درون برنامه‌ای از فرستندگانی که قبلاً اجازه داده‌ بودید."</string>
    <string name="sender_whitelist_cleared" msgid="2490984995927904030">"عکس‌ها به صورت خودکار نشان داده نخواهند شد."</string>
    <string name="preferences_signature_title" msgid="2318034745474929902">"امضا"</string>
    <string name="preferences_signature_dialog_title" msgid="4801741764511807064">"امضا"</string>
    <string name="preferences_signature_summary_not_set" msgid="3776614319388053784">"تنظیم نشده است"</string>
    <string name="notification_action_reply" msgid="8378725460102575919">"پاسخ"</string>
    <string name="notification_action_reply_all" msgid="5693469099941000037">"پاسخ به همه"</string>
    <string name="notification_action_archive" msgid="2884874164831039047">"آرشیو"</string>
    <string name="notification_action_remove_label" msgid="3714785653186750981">"حذف برچسب"</string>
    <string name="notification_action_delete" msgid="3201627482564624132">"حذف"</string>
    <string name="notification_action_undo_archive" msgid="600186958134073582">"بایگانی شد"</string>
    <string name="notification_action_undo_remove_label" msgid="8341924850540100690">"برچسب حذف شد"</string>
    <string name="notification_action_undo_delete" msgid="6915612337413587103">"حذف شده"</string>
    <string name="veiled_address" msgid="2670378260196977266"></string>
    <string name="veiled_alternate_text" msgid="6343564357099807582"></string>
    <string name="veiled_alternate_text_unknown_person" msgid="6728323554307952217"></string>
    <string name="veiled_summary_unknown_person" msgid="2122359944161241551"></string>
    <string name="label_notification_ticker" msgid="323232821061341014">"<xliff:g id="LABEL">%s</xliff:g>: <xliff:g id="NOTIFICATION">%s</xliff:g>"</string>
  <plurals name="new_messages">
    <item quantity="one" msgid="3446656407520493241">"<xliff:g id="COUNT">%1$d</xliff:g> پیام جدید"</item>
    <item quantity="other" msgid="3531683811183204615">"<xliff:g id="COUNT">%1$d</xliff:g> پیام جدید"</item>
  </plurals>
    <string name="single_new_message_notification_title" msgid="7954710563222504868">"<xliff:g id="SENDER">%1$s</xliff:g>: <xliff:g id="SUBJECT">%2$s</xliff:g>"</string>
    <string name="silent_ringtone" msgid="1570794756474381886">"بیصدا"</string>
    <string name="preference_removal_action_title" msgid="4703834472477137634">"عملکردهای بایگانی و حذف"</string>
  <string-array name="prefEntries_removal_action">
    <item msgid="954772302016538814">"فقط نمایش بایگانی"</item>
    <item msgid="7212690302706180254">"فقط نمایش حذف"</item>
    <item msgid="2539051197590685708">"نمایش بایگانی و حذف"</item>
  </string-array>
  <string-array name="prefSummaries_removal_action_summary">
    <item msgid="6877416142040695022">"فقط نمایش بایگانی"</item>
    <item msgid="1510017057984222376">"فقط نمایش حذف"</item>
    <item msgid="3196207224108008441">"نمایش بایگانی و حذف"</item>
  </string-array>
    <string name="prefDialogTitle_removal_action" msgid="266548424110393246">"عملکردهای بایگانی و حذف"</string>
    <string name="preferences_default_reply_all_title" msgid="7255858488369635327">"پاسخ به همه"</string>
    <string name="preferences_default_reply_all_summary_impl" msgid="895581085692979709">"به‌ عنوان پیش‌فرض برای پاسخ‌ به پیام‌ها استفاده شود"</string>
    <string name="preference_swipe_title_archive" msgid="9122333537761282714">"کشیدن انگشت روی صفحه برای بایگانی کردن"</string>
    <string name="preference_swipe_title_delete" msgid="4860474024917543711">"برای حذف با انگشت روی صفحه بکشید"</string>
    <string name="preference_swipe_description" msgid="3036560323237015010">"در لیست مکالمه"</string>
    <string name="preference_sender_image_title" msgid="7890813537985591865">"تصویر فرستنده"</string>
    <string name="preference_sender_image_description" msgid="3586817690132199889">"نمایش در کنار نام در فهرست مکالمه"</string>
    <string name="empty_trash" msgid="3385937024924728399">"خالی کردن پوشه حذف‌ شده‌ها"</string>
    <string name="empty_spam" msgid="2911988289997281371">"هرزنامه خالی"</string>
    <string name="empty_trash_dialog_title" msgid="2104898489663621508">"خالی کردن پوشه حذف‌ شده‌ها؟"</string>
    <string name="empty_spam_dialog_title" msgid="1130319045917820569">"خالی کردن پوشه هرزنامه؟"</string>
  <plurals name="empty_folder_dialog_message">
    <item quantity="one" msgid="3315412388217832914">"<xliff:g id="COUNT">%1$d</xliff:g> پیام به طور دائم حذف خواهد شد."</item>
    <item quantity="other" msgid="263840304486020101">"<xliff:g id="COUNT">%1$d</xliff:g> پیام به طور دائم حذف خواهد شد."</item>
  </plurals>
    <string name="drawer_open" msgid="2285557278907103851">"باز کردن کشوی پیمایش"</string>
    <string name="drawer_close" msgid="2065829742127544297">"بستن کشوی پیمایش"</string>
    <string name="conversation_photo_welcome_text" msgid="836483155429003787">"برای انتخاب مکالمه، تصویر فرستنده را لمس کنید."</string>
    <string name="long_press_to_select_tip" msgid="1660881999120625177">"برای انتخاب یک مکالمه لمس کرده، نگه دارید، سپس برای انتخاب موارد بیشتر لمس کنید."</string>
    <string name="folder_icon_desc" msgid="6272938864914794739">"نماد پوشه"</string>
    <string name="add_account" msgid="5905863370226612377">"افزودن حساب"</string>
    <string name="dismiss_tip_hover_text" msgid="5400049020835024519">"رد کردن نکته راهنما"</string>
    <string name="unsent_messages_in_outbox" msgid="146722891559469589">"<xliff:g id="NUMBER">%1$s</xliff:g> پیام ارسال نشده در <xliff:g id="OUTBOX">%2$s</xliff:g>"</string>
    <string name="turn_auto_sync_on_dialog_title" msgid="543412762396502297">"همگام‌سازی خودکار روشن شود؟"</string>
    <string name="turn_auto_sync_on_dialog_body" msgid="614939812938149398">"‏تغییراتی که در تمام برنامه‌ها و حساب‌ها ایجاد می‌کنید نه فقط Gmail، بین وب، سایر دستگاه‌هایتان و <xliff:g id="PHONE_OR_TABLET">%1$s</xliff:g> شما همگام‌سازی می‌شود."</string>
    <string name="phone" msgid="4142617042507912053">"تلفن"</string>
    <string name="tablet" msgid="4593581125469224791">"رایانه لوحی"</string>
    <string name="turn_auto_sync_on_dialog_confirm_btn" msgid="7239160845196929866">"روشن کردن"</string>
    <string name="show_n_more_folders" msgid="5769610839632786654">"نمایش <xliff:g id="NUMBER">%1$s</xliff:g> پوشه بیشتر"</string>
    <string name="hide_folders" msgid="7618891933409521283">"پنهان کردن پوشه‌ها"</string>
    <string name="print" msgid="7987949243936577207">"چاپ"</string>
    <string name="print_all" msgid="4011022762279519941">"چاپ همه"</string>
  <plurals name="num_messages">
    <item quantity="one" msgid="8071234386915191851">"<xliff:g id="COUNT">%1$d</xliff:g> پیام"</item>
    <item quantity="other" msgid="962415099931188360">"<xliff:g id="COUNT">%1$d</xliff:g> پیام"</item>
  </plurals>
    <string name="date_message_received_print" msgid="4168417403884350040">"<xliff:g id="DAY_AND_DATE">%1$s</xliff:g> ساعت <xliff:g id="TIME">%2$s</xliff:g>"</string>
    <string name="draft_to_heading" msgid="7370121943946205024">"پیش‌نویس به:"</string>
    <string name="draft_heading" msgid="7032951343184552800">"پیش‌نویس‌"</string>
    <string name="quoted_text_hidden_print" msgid="5256754205675159141">"نوشتار نقل‌قول شده پنهان است"</string>
  <plurals name="num_attachments">
    <item quantity="one" msgid="5494465717267988888">"<xliff:g id="COUNT">%1$d</xliff:g> پیوست"</item>
    <item quantity="other" msgid="5422167728480739361">"<xliff:g id="COUNT">%1$d</xliff:g> پیوست"</item>
  </plurals>
    <string name="no_subject" msgid="5622708348540036959">"‫(بدون موضوع)‏"</string>
    <string name="vacation_responder" msgid="5570132559074523806">"پاسخگوی خودکار"</string>
    <string name="preferences_vacation_responder_title" msgid="2268482117730576123">"پاسخگوی خودکار"</string>
    <string name="vacation_responder_body_hint_text" msgid="9087613123105158494">"پیام"</string>
    <string name="send_to_contacts_text" msgid="124432913980620545">"ارسال فقط به مخاطبین من"</string>
    <string name="send_to_domain_text" msgid="5064559546745918393">"ارسال فقط به <xliff:g id="DOMAIN">%1$s</xliff:g>"</string>
    <string name="pick_start_date_title" msgid="2274665037355224165">"تاریخ شروع"</string>
    <string name="pick_end_date_title" msgid="733396083649496600">"تاریخ پایان (اختیاری)"</string>
    <string name="date_not_set" msgid="3251555782945051904">"تنظیم نشده است"</string>
    <string name="set_end_date_dialog_title" msgid="7543009262788808443">"تاریخ پایان (اختیاری)"</string>
    <string name="custom_date" msgid="5794846334232367838">"سفارشی"</string>
    <string name="date_none" msgid="1061426502665431412">"هیچ‌کدام"</string>
    <string name="discard_changes" msgid="5699760550972324746">"از تغییرات صرف‌نظر شود؟"</string>
    <string name="vacation_responder_changes_saved" msgid="91448817268121249">"تغییرات پاسخگوی خودکار ذخیره شد"</string>
    <string name="vacation_responder_changes_discarded" msgid="21756037735539983">"از تغییرات پاسخگوی خودکار صرفنظر شد"</string>
    <string name="vacation_responder_off" msgid="4429909341193366667">"خاموش"</string>
    <string name="vacation_responder_on" msgid="4913238379320882449">"روشن، از تاریخ <xliff:g id="DATE">%1$s</xliff:g>"</string>
    <string name="vacation_responder_on_with_end_date" msgid="4360941815371475955">"روشن، از تاریخ <xliff:g id="START_DATE">%1$s</xliff:g> تا <xliff:g id="END_DATE">%2$s</xliff:g>"</string>
    <string name="vacation_responder_empty_subject_and_body_warning" msgid="6233629618520852439">"افزودن موضوع یا پیام"</string>
    <string name="view_entire_message" msgid="823281796655014454">"نمایش کل پیام"</string>
    <string name="eml_loader_error_toast" msgid="6577383216635400167">"این فایل باز نمی‌شود"</string>
    <string name="help_and_info" msgid="3708286489943154681">"راهنمایی"</string>
    <string name="help_and_feedback" msgid="7211458338163287670">"راهنما و بازخورد"</string>
    <string name="feedback" msgid="204247008751740034">"ارسال بازخورد"</string>
    <string name="copyright" msgid="3121335168340432582">"‎©<xliff:g id="YEAR">%1$d</xliff:g> Google Inc.‎"</string>
    <string name="version" msgid="1161745345056656547">"<xliff:g id="APP_NAME">%1$s</xliff:g> نسخه <xliff:g id="VERSION">%2$s</xliff:g>"</string>
    <string name="view_app_page" msgid="3241990517052398927"></string>
    <string name="print_dialog" msgid="8895536548487605661">"چاپ..."</string>
    <string name="copyright_information" msgid="971422874488783312">"اطلاعات حق نسخه‌برداری"</string>
    <string name="privacy_policy" msgid="212094623396418302">"خط‌مشی رازداری"</string>
    <string name="open_source_licenses" msgid="8643615555920977752">"مجوزهای منبع باز"</string>
    <string name="reply_choice_yes" msgid="3327633032975373220">"بله"</string>
    <string name="reply_choice_no" msgid="7068775605915475207">"خیر"</string>
    <string name="reply_choice_ok" msgid="7881073621845053152">"تأیید"</string>
    <string name="reply_choice_hehe" msgid="6054314968043050748">"هه‌هه"</string>
    <string name="reply_choice_thanks" msgid="4978961954288364694">"متشکرم"</string>
    <string name="reply_choice_i_agree" msgid="2496652737796884298">"موافقم"</string>
    <string name="reply_choice_nice" msgid="4465894941302838676">"خوبه"</string>
    <string name="reply_on_my_way" msgid="5645003971107444269">"در راهم"</string>
    <string name="reply_choice_later" msgid="4629219072859486413">"بسیار خوب، در تماس خواهم بود"</string>
    <string name="reply_choice_smiling_face" msgid="1772253938506548631">":)"</string>
    <string name="reply_choice_frowning_face" msgid="6260338807944002651">":("</string>
    <string name="preference_header_action_confirmations" msgid="3922674681156121948">"تأییدهای عملکرد"</string>
    <string name="preference_confirm_before_delete_title" msgid="7563587174619033835">"تأیید قبل از حذف"</string>
    <string name="preference_confirm_before_archive_title" msgid="7318645995655875718">"تأیید قبل از بایگانی"</string>
    <string name="preference_confirm_before_send_title" msgid="4136585783513077039">"تأیید قبل از ارسال"</string>
    <string name="preferences_conversation_mode_title" msgid="389352009651720838">"تنظیم خودکار اندازه پیام‌ها"</string>
    <string name="preferences_conversation_mode_summary" msgid="5730999743867653106">"پیام‌ها متناسب با صفحه کوچک شوند"</string>
    <string name="preferences_disable_snap_headers_title" msgid="7257824136988429629">"عملکردهای پیام"</string>
  <string-array name="prefSummaries_snapHeader">
    <item msgid="43373293784193461">"عملکردهای پیام همیشه در بالای صفحه نشان داده شود"</item>
    <item msgid="1765271305989996747">"عملکردهای پیام فقط وقتی در بالای صفحه نشان داده شود که به حالت پرتره چرخانده می‌شود"</item>
    <item msgid="6311113076575333488">"عملکردهای پیام خارج از سرصفحه پیام نشان داده نشود"</item>
  </string-array>
  <string-array name="prefEntries_snapHeader">
    <item msgid="6906986566816683587">"همیشه نشان داده شود"</item>
    <item msgid="113299655708990672">"فقط در حالت عمودی نشان داده شود"</item>
    <item msgid="4403750311175924065">"نشان داده نشود"</item>
  </string-array>
    <string name="clear_history_title" msgid="5536216295725760357">"پاک کردن سابقه جستجو"</string>
    <string name="search_history_cleared" msgid="1461946302763342640">"سابقه جستجو پاک شد."</string>
    <string name="clear_history_dialog_title" msgid="3503603389704365385">"سابقه جستجو پاک شود؟"</string>
    <string name="clear_history_dialog_message" msgid="5202922561632407778">"همه جستجوهایی که قبلاً انجام داده‌اید برداشته می‌شود."</string>
    <string name="manage_accounts_menu_item" msgid="4734660452395086786">"مدیریت حساب‌ها"</string>
    <string name="general_preferences_title" msgid="4212138728220418162">"تنظیمات کلی"</string>
    <string name="activity_preferences" msgid="8966077432517613292">"تنظیمات"</string>
</resources><|MERGE_RESOLUTION|>--- conflicted
+++ resolved
@@ -259,19 +259,11 @@
     <string name="next" msgid="2662478712866255138">"بعدی"</string>
     <string name="previous" msgid="8985379053279804274">"قبلی"</string>
   <string-array name="sync_status">
-<<<<<<< HEAD
-    <item msgid="4600303222943450797">"موفقیت‌آمیز"</item>
-    <item msgid="2972425114100316260">"اتصال برقرار نیست."</item>
-    <item msgid="8594593386776437871">"ورود به برنامه انجام نشد."</item>
-    <item msgid="1375193906551623606">"خطای امنیتی."</item>
-    <item msgid="195177374927979967">"همگام‌سازی انجام نشد."</item>
-=======
     <item msgid="4600303222943450797">"موفق شدید"</item>
     <item msgid="2835492307658712596">"اتصال برقرار نیست"</item>
     <item msgid="5932644761344898987">"ورود به سیستم ممکن نیست"</item>
     <item msgid="7335227237106118306">"خطای امنیتی"</item>
     <item msgid="8148525741623865182">"همگام‌سازی نشد"</item>
->>>>>>> 94db6760
     <item msgid="8026148967150231130">"خطای داخلی"</item>
     <item msgid="5442620760791553027">"خطای سرور"</item>
   </string-array>
