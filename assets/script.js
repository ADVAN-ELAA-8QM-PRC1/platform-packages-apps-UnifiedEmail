/*
 * Copyright (C) 2012 Google Inc.
 * Licensed to The Android Open Source Project.
 *
 * Licensed under the Apache License, Version 2.0 (the "License");
 * you may not use this file except in compliance with the License.
 * You may obtain a copy of the License at
 *
 *      http://www.apache.org/licenses/LICENSE-2.0
 *
 * Unless required by applicable law or agreed to in writing, software
 * distributed under the License is distributed on an "AS IS" BASIS,
 * WITHOUT WARRANTIES OR CONDITIONS OF ANY KIND, either express or implied.
 * See the License for the specific language governing permissions and
 * limitations under the License.
 */

var BLOCKED_SRC_ATTR = "blocked-src";

// the set of Elements currently scheduled for processing in handleAllImageLoads
// this is an Array, but we treat it like a Set and only insert unique items
var gImageLoadElements = [];

/**
 * Returns the page offset of an element.
 *
 * @param {Element} element The element to return the page offset for.
 * @return {left: number, top: number} A tuple including a left and top value representing
 *     the page offset of the element.
 */
function getTotalOffset(el) {
    var result = {
        left: 0,
        top: 0
    };
    var parent = el;

    while (parent) {
        result.left += parent.offsetLeft;
        result.top += parent.offsetTop;
        parent = parent.offsetParent;
    }

    return result;
}

/**
 * Walks up the DOM starting at a given element, and returns an element that has the
 * specified class name or null.
 */
function up(el, className) {
    var parent = el;
    while (parent) {
        if (parent.classList && parent.classList.contains(className)) {
            break;
        }
        parent = parent.parentNode;
    }
    return parent || null;
}

<<<<<<< HEAD
function onToggleClick(e) {
    toggleQuotedText(e.target);
    measurePositions();
}

function toggleQuotedText(toggleElement) {
=======
function toggleQuotedText(e) {
    var toggleElement = e.target;
>>>>>>> ffc725fe
    var elidedTextElement = toggleElement.nextSibling;
    var isHidden = getComputedStyle(elidedTextElement).display == 'none';
    toggleElement.innerHTML = isHidden ? MSG_HIDE_ELIDED : MSG_SHOW_ELIDED;
    elidedTextElement.style.display = isHidden ? 'block' : 'none';

    // Revealing the elided text should normalize it to fit-width to prevent
    // this message from blowing out the conversation width.
    if (isHidden) {
        normalizeElementWidths([elidedTextElement]);
    }
<<<<<<< HEAD
=======

    measurePositions();
>>>>>>> ffc725fe
}

function collapseAllQuotedText() {
    processQuotedText(document.documentElement, false /* showElided */);
}

function processQuotedText(elt, showElided) {
    var i;
    var elements = elt.getElementsByClassName("elided-text");
    var elidedElement, toggleElement;
    for (i = 0; i < elements.length; i++) {
        elidedElement = elements[i];
        toggleElement = document.createElement("div");
        toggleElement.className = "mail-elided-text";
        toggleElement.innerHTML = MSG_SHOW_ELIDED;
        toggleElement.onclick = onToggleClick;
        elidedElement.style.display = 'none';
        elidedElement.parentNode.insertBefore(toggleElement, elidedElement);
        if (showElided) {
            toggleQuotedText(toggleElement);
        }
    }
}

function isConversationEmpty(bodyDivs) {
    var i, len;
    var msgBody;
    var text;

    // Check if given divs are empty (in appearance), and disable zoom if so.
    for (i = 0, len = bodyDivs.length; i < len; i++) {
        msgBody = bodyDivs[i];
        // use 'textContent' to exclude markup when determining whether bodies are empty
        // (fall back to more expensive 'innerText' if 'textContent' isn't implemented)
        text = msgBody.textContent || msgBody.innerText;
        if (text.trim().length > 0) {
            return false;
        }
    }
    return true;
}

function normalizeAllMessageWidths() {
    var expandedBodyDivs;
    var metaViewport;
    var contentValues;
    var isEmpty;

    if (!NORMALIZE_MESSAGE_WIDTHS) {
        return;
    }

    expandedBodyDivs = document.querySelectorAll(".expanded > .mail-message-content");

    isEmpty = isConversationEmpty(expandedBodyDivs);

    normalizeElementWidths(expandedBodyDivs);

    // assemble a working <meta> viewport "content" value from the base value in the
    // document, plus any dynamically determined options
    metaViewport = document.getElementById("meta-viewport");
    contentValues = [metaViewport.getAttribute("content")];
    if (isEmpty) {
        contentValues.push(metaViewport.getAttribute("data-zoom-off"));
    } else {
        contentValues.push(metaViewport.getAttribute("data-zoom-on"));
    }
    metaViewport.setAttribute("content", contentValues.join(","));
}

<<<<<<< HEAD
=======
function normalizeAllMessageWidths() {
    normalizeElementWidths(document.querySelectorAll(".expanded > .mail-message-content"));
}

>>>>>>> ffc725fe
/*
 * Normalizes the width of all elements supplied to the document body's overall width.
 * Narrower elements are zoomed in, and wider elements are zoomed out.
 * This method is idempotent.
 */
function normalizeElementWidths(elements) {
    var i;
    var el;
<<<<<<< HEAD
    var documentWidth;
    var newZoom, oldZoom;

    if (!NORMALIZE_MESSAGE_WIDTHS) {
        return;
    }

    documentWidth = document.body.offsetWidth;
=======
    var documentWidth = document.body.offsetWidth;
    var newZoom, oldZoom;
>>>>>>> ffc725fe

    for (i = 0; i < elements.length; i++) {
        el = elements[i];
        oldZoom = el.style.zoom;
        // reset any existing normalization
        if (oldZoom) {
            el.style.zoom = 1;
        }
        newZoom = documentWidth / el.scrollWidth;
        el.style.zoom = newZoom;
    }
}

function hideAllUnsafeImages() {
    hideUnsafeImages(document.getElementsByClassName("mail-message-content"));
}

function hideUnsafeImages(msgContentDivs) {
    var i, msgContentCount;
    var j, imgCount;
    var msgContentDiv, image;
    var images;
    var showImages;
    for (i = 0, msgContentCount = msgContentDivs.length; i < msgContentCount; i++) {
        msgContentDiv = msgContentDivs[i];
        showImages = msgContentDiv.classList.contains("mail-show-images");

        images = msgContentDiv.getElementsByTagName("img");
        for (j = 0, imgCount = images.length; j < imgCount; j++) {
            image = images[j];
            rewriteRelativeImageSrc(image);
            attachImageLoadListener(image);
            // TODO: handle inline image attachments for all supported protocols
            if (!showImages) {
                blockImage(image);
            }
        }
    }
}

/**
 * Changes relative paths to absolute path by pre-pending the account uri
 * @param {Element} imgElement Image for which the src path will be updated.
 */
function rewriteRelativeImageSrc(imgElement) {
    var src = imgElement.src;

    // DOC_BASE_URI will always be a unique x-thread:// uri for this particular conversation
    if (src.indexOf(DOC_BASE_URI) == 0 && (DOC_BASE_URI != CONVERSATION_BASE_URI)) {
        // The conversation specifies a different base uri than the document
        src = CONVERSATION_BASE_URI + src.substring(DOC_BASE_URI.length);
        imgElement.src = src;
    }
};


function attachImageLoadListener(imageElement) {
    // Reset the src attribute to the empty string because onload will only fire if the src
    // attribute is set after the onload listener.
    var originalSrc = imageElement.src;
    imageElement.src = '';
    imageElement.onload = imageOnLoad;
    imageElement.src = originalSrc;
}

<<<<<<< HEAD
/**
 * Handle an onload event for an <img> tag.
 * The image could be within an elided-text block, or at the top level of a message.
 * When a new image loads, its new bounds may affect message or elided-text geometry,
 * so we need to inspect and adjust the enclosing element's zoom level where necessary.
 *
 * Because this method can be called really often, and zoom-level adjustment is slow,
 * we collect the elements to be processed and do them all later in a single deferred pass.
 */
=======
>>>>>>> ffc725fe
function imageOnLoad(e) {
    // normalize the quoted text parent if we're in a quoted text block, or else
    // normalize the parent message content element
    var parent = up(e.target, "elided-text") || up(e.target, "mail-message-content");
<<<<<<< HEAD
    if (!parent) {
        // sanity check. shouldn't really happen.
        return;
    }

    // if there was no previous work, schedule a new deferred job
    if (gImageLoadElements.length == 0) {
        window.setTimeout(handleAllImageOnLoads, 0);
    }

    // enqueue the work if it wasn't already enqueued
    if (gImageLoadElements.indexOf(parent) == -1) {
        gImageLoadElements.push(parent);
    }
}

// handle all deferred work from image onload events
function handleAllImageOnLoads() {
    normalizeElementWidths(gImageLoadElements);
    measurePositions();
    // clear the queue so the next onload event starts a new job
    gImageLoadElements = [];
=======
    if (parent) {
        normalizeElementWidths([parent]);
    }
    measurePositions();
>>>>>>> ffc725fe
}

function blockImage(imageElement) {
    var src = imageElement.src;
    if (src.indexOf("http://") == 0 || src.indexOf("https://") == 0 ||
            src.indexOf("content://") == 0) {
        imageElement.setAttribute(BLOCKED_SRC_ATTR, src);
        imageElement.src = "data:";
    }
}

function setWideViewport() {
    var metaViewport = document.getElementById('meta-viewport');
    metaViewport.setAttribute('content', 'width=' + WIDE_VIEWPORT_WIDTH);
}

function restoreScrollPosition() {
    var scrollYPercent = window.mail.getScrollYPercent();
    if (scrollYPercent && document.body.offsetHeight > window.innerHeight) {
        document.body.scrollTop = Math.floor(scrollYPercent * document.body.offsetHeight);
    }
}

function onContentReady(event) {
    window.mail.onContentReady();
}

function setupContentReady() {
    var signalDiv;

    // PAGE READINESS SIGNAL FOR JELLYBEAN AND NEWER
    // Notify the app on 'webkitAnimationStart' of a simple dummy element with a simple no-op
    // animation that immediately runs on page load. The app uses this as a signal that the
    // content is loaded and ready to draw, since WebView delays firing this event until the
    // layers are composited and everything is ready to draw.
    //
    // This code is conditionally enabled on JB+ by setting the ENABLE_CONTENT_READY flag.
    if (ENABLE_CONTENT_READY) {
        signalDiv = document.getElementById("initial-load-signal");
        signalDiv.addEventListener("webkitAnimationStart", onContentReady, false);
        signalDiv.classList.add("initial-load");
    }
}

// BEGIN Java->JavaScript handlers
function measurePositions() {
    var overlayTops, overlayBottoms;
    var i;
    var len;

    var expandedBody, headerSpacer;
    var prevBodyBottom = 0;
    var expandedBodyDivs = document.querySelectorAll(".expanded > .mail-message-content");

    // N.B. offsetTop and offsetHeight of an element with the "zoom:" style applied cannot be
    // trusted.

    overlayTops = new Array(expandedBodyDivs.length + 1);
    overlayBottoms = new Array(expandedBodyDivs.length + 1);
    for (i = 0, len = expandedBodyDivs.length; i < len; i++) {
        expandedBody = expandedBodyDivs[i];
        headerSpacer = expandedBody.previousElementSibling;
        // addJavascriptInterface handler only supports string arrays
        overlayTops[i] = "" + prevBodyBottom;
        overlayBottoms[i] = "" + (getTotalOffset(headerSpacer).top + headerSpacer.offsetHeight);
        prevBodyBottom = getTotalOffset(expandedBody.nextElementSibling).top;
    }
    // add an extra one to mark the top/bottom of the last message footer spacer
    overlayTops[i] = "" + prevBodyBottom;
    overlayBottoms[i] = "" + document.body.offsetHeight;

    window.mail.onWebContentGeometryChange(overlayTops, overlayBottoms);
}

function unblockImages(messageDomId) {
    var i, images, imgCount, image, blockedSrc;
    var msg = document.getElementById(messageDomId);
    if (!msg) {
        console.log("can't unblock, no matching message for id: " + messageDomId);
        return;
    }
    images = msg.getElementsByTagName("img");
    for (i = 0, imgCount = images.length; i < imgCount; i++) {
        image = images[i];
        blockedSrc = image.getAttribute(BLOCKED_SRC_ATTR);
        if (blockedSrc) {
            image.src = blockedSrc;
            image.removeAttribute(BLOCKED_SRC_ATTR);
        }
    }
}

function setConversationHeaderSpacerHeight(spacerHeight) {
    var spacer = document.getElementById("conversation-header");
    if (!spacer) {
        console.log("can't set spacer for conversation header");
        return;
    }
    spacer.style.height = spacerHeight + "px";
    measurePositions();
}

function setMessageHeaderSpacerHeight(messageDomId, spacerHeight) {
    var spacer = document.querySelector("#" + messageDomId + " > .mail-message-header");
    if (!spacer) {
        console.log("can't set spacer for message with id: " + messageDomId);
        return;
    }
    spacer.style.height = spacerHeight + "px";
    measurePositions();
}

function setMessageBodyVisible(messageDomId, isVisible, spacerHeight) {
    var i, len;
    var visibility = isVisible ? "block" : "none";
    var messageDiv = document.querySelector("#" + messageDomId);
    var collapsibleDivs = document.querySelectorAll("#" + messageDomId + " > .collapsible");
    if (!messageDiv || collapsibleDivs.length == 0) {
        console.log("can't set body visibility for message with id: " + messageDomId);
        return;
    }
    messageDiv.classList.toggle("expanded");
    for (i = 0, len = collapsibleDivs.length; i < len; i++) {
        collapsibleDivs[i].style.display = visibility;
    }

    // revealing new content should trigger width normalization, since the initial render
    // skips collapsed and super-collapsed messages
    if (isVisible) {
        normalizeElementWidths(messageDiv.getElementsByClassName("mail-message-content"));
    }

    setMessageHeaderSpacerHeight(messageDomId, spacerHeight);
}

function replaceSuperCollapsedBlock(startIndex) {
    var parent, block, msg;

    block = document.querySelector(".mail-super-collapsed-block[index='" + startIndex + "']");
    if (!block) {
        console.log("can't expand super collapsed block at index: " + startIndex);
        return;
    }
    parent = block.parentNode;
    block.innerHTML = window.mail.getTempMessageBodies();

    // process the new block contents in one go before we pluck them out of the common ancestor
    processQuotedText(block, false /* showElided */);
    hideUnsafeImages(block.getElementsByClassName("mail-message-content"));

    msg = block.firstChild;
    while (msg) {
        parent.insertBefore(msg, block);
        msg = block.firstChild;
    }
    parent.removeChild(block);
    measurePositions();
}

function replaceMessageBodies(messageIds) {
    var i;
    var id;
    var msgContentDiv;

    for (i = 0, len = messageIds.length; i < len; i++) {
        id = messageIds[i];
        msgContentDiv = document.querySelector("#" + id + " > .mail-message-content");
        msgContentDiv.innerHTML = window.mail.getMessageBody(id);
        processQuotedText(msgContentDiv, true /* showElided */);
        hideUnsafeImages([msgContentDiv]);
    }
    measurePositions();
}

// handle the special case of adding a single new message at the end of a conversation
function appendMessageHtml() {
    var msg = document.createElement("div");
    msg.innerHTML = window.mail.getTempMessageBodies();
    msg = msg.children[0];  // toss the outer div, it was just to render innerHTML into
    document.body.appendChild(msg);
    processQuotedText(msg, true /* showElided */);
    hideUnsafeImages(msg.getElementsByClassName("mail-message-content"));
    measurePositions();
}

// END Java->JavaScript handlers

// Do this first to ensure that the readiness signal comes through,
// even if a stray exception later occurs.
setupContentReady();

collapseAllQuotedText();
<<<<<<< HEAD
hideAllUnsafeImages();
=======
hideUnsafeImages();
>>>>>>> ffc725fe
normalizeAllMessageWidths();
//setWideViewport();
restoreScrollPosition();
measurePositions();
<|MERGE_RESOLUTION|>--- conflicted
+++ resolved
@@ -59,17 +59,12 @@
     return parent || null;
 }
 
-<<<<<<< HEAD
 function onToggleClick(e) {
     toggleQuotedText(e.target);
     measurePositions();
 }
 
 function toggleQuotedText(toggleElement) {
-=======
-function toggleQuotedText(e) {
-    var toggleElement = e.target;
->>>>>>> ffc725fe
     var elidedTextElement = toggleElement.nextSibling;
     var isHidden = getComputedStyle(elidedTextElement).display == 'none';
     toggleElement.innerHTML = isHidden ? MSG_HIDE_ELIDED : MSG_SHOW_ELIDED;
@@ -80,11 +75,6 @@
     if (isHidden) {
         normalizeElementWidths([elidedTextElement]);
     }
-<<<<<<< HEAD
-=======
-
-    measurePositions();
->>>>>>> ffc725fe
 }
 
 function collapseAllQuotedText() {
@@ -155,13 +145,6 @@
     metaViewport.setAttribute("content", contentValues.join(","));
 }
 
-<<<<<<< HEAD
-=======
-function normalizeAllMessageWidths() {
-    normalizeElementWidths(document.querySelectorAll(".expanded > .mail-message-content"));
-}
-
->>>>>>> ffc725fe
 /*
  * Normalizes the width of all elements supplied to the document body's overall width.
  * Narrower elements are zoomed in, and wider elements are zoomed out.
@@ -170,7 +153,6 @@
 function normalizeElementWidths(elements) {
     var i;
     var el;
-<<<<<<< HEAD
     var documentWidth;
     var newZoom, oldZoom;
 
@@ -179,10 +161,6 @@
     }
 
     documentWidth = document.body.offsetWidth;
-=======
-    var documentWidth = document.body.offsetWidth;
-    var newZoom, oldZoom;
->>>>>>> ffc725fe
 
     for (i = 0; i < elements.length; i++) {
         el = elements[i];
@@ -248,7 +226,6 @@
     imageElement.src = originalSrc;
 }
 
-<<<<<<< HEAD
 /**
  * Handle an onload event for an <img> tag.
  * The image could be within an elided-text block, or at the top level of a message.
@@ -258,13 +235,10 @@
  * Because this method can be called really often, and zoom-level adjustment is slow,
  * we collect the elements to be processed and do them all later in a single deferred pass.
  */
-=======
->>>>>>> ffc725fe
 function imageOnLoad(e) {
     // normalize the quoted text parent if we're in a quoted text block, or else
     // normalize the parent message content element
     var parent = up(e.target, "elided-text") || up(e.target, "mail-message-content");
-<<<<<<< HEAD
     if (!parent) {
         // sanity check. shouldn't really happen.
         return;
@@ -287,12 +261,6 @@
     measurePositions();
     // clear the queue so the next onload event starts a new job
     gImageLoadElements = [];
-=======
-    if (parent) {
-        normalizeElementWidths([parent]);
-    }
-    measurePositions();
->>>>>>> ffc725fe
 }
 
 function blockImage(imageElement) {
@@ -485,12 +453,8 @@
 setupContentReady();
 
 collapseAllQuotedText();
-<<<<<<< HEAD
 hideAllUnsafeImages();
-=======
-hideUnsafeImages();
->>>>>>> ffc725fe
 normalizeAllMessageWidths();
 //setWideViewport();
 restoreScrollPosition();
-measurePositions();
+measurePositions();