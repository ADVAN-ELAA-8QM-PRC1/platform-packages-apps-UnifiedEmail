/*
 * Copyright (C) 2012 Google Inc.
 * Licensed to The Android Open Source Project.
 *
 * Licensed under the Apache License, Version 2.0 (the "License");
 * you may not use this file except in compliance with the License.
 * You may obtain a copy of the License at
 *
 *      http://www.apache.org/licenses/LICENSE-2.0
 *
 * Unless required by applicable law or agreed to in writing, software
 * distributed under the License is distributed on an "AS IS" BASIS,
 * WITHOUT WARRANTIES OR CONDITIONS OF ANY KIND, either express or implied.
 * See the License for the specific language governing permissions and
 * limitations under the License.
 */

package com.android.mail.preferences;

import android.content.Context;
import android.content.SharedPreferences;

import com.android.mail.providers.Account;
import com.android.mail.providers.UIProvider;
import com.android.mail.utils.LogUtils;
import com.android.mail.utils.Utils;
import com.android.mail.widget.BaseWidgetProvider;

import com.google.common.collect.ImmutableSet;
import com.google.common.collect.Sets;

import java.util.Collections;
import java.util.List;
import java.util.Set;
import java.util.regex.Pattern;

/**
 * A high-level API to store and retrieve unified mail preferences.
 * <p>
 * This will serve as an eventual replacement for Gmail's Persistence class.
 */
public final class MailPrefs extends VersionedPrefs {

    public static final boolean SHOW_EXPERIMENTAL_PREFS = true;

    private static final String PREFS_NAME = "UnifiedEmail";

    private static MailPrefs sInstance;

    public static final class PreferenceKeys {
        private static final String MIGRATED_VERSION = "migrated-version";

        public static final String WIDGET_ACCOUNT_PREFIX = "widget-account-";

        /** Hidden preference to indicate what version a "What's New" dialog was last shown for. */
        public static final String WHATS_NEW_LAST_SHOWN_VERSION = "whats-new-last-shown-version";

        /**
         * A boolean that, if <code>true</code>, means we should default all replies to "reply all"
         */
        public static final String DEFAULT_REPLY_ALL = "default-reply-all";
        /**
         * A boolean that, if <code>true</code>, means we should allow conversation list swiping
         */
        public static final String CONVERSATION_LIST_SWIPE = "conversation-list-swipe";

        /** A string indicating the user's removal action preference. */
        public static final String REMOVAL_ACTION = "removal-action";

        /** Hidden preference used to cache the active notification set */
        private static final String CACHED_ACTIVE_NOTIFICATION_SET =
                "cache-active-notification-set";

        /**
         * A string indicating whether the conversation photo teaser has been previously
         * shown and dismissed. This is the third version of it (thus the three at the end).
         * Previous versions: "conversation-photo-teaser-shown"
         * and "conversation-photo-teaser-shown-two".
         */
        private static final String
                CONVERSATION_PHOTO_TEASER_SHOWN = "conversation-photo-teaser-shown-three";

        public static final String DISPLAY_IMAGES = "display_images";
        public static final String DISPLAY_IMAGES_PATTERNS = "display_sender_images_patterns_set";


        public static final String SHOW_SENDER_IMAGES = "conversation-list-sender-image";

        public static final String
                LONG_PRESS_TO_SELECT_TIP_SHOWN = "long-press-to-select-tip-shown";

        public static final String EXPERIMENT_AP_PARALLAX_SPEED_ALTERNATIVE = "ap-parallax-speed";
        public static final String EXPERIMENT_AP_PARALLAX_DIRECTION_ALTERNATIVE
                = "ap-parallax-direction";

        public static final String GLOBAL_SYNC_OFF_DISMISSES = "num-of-dismisses-auto-sync-off";
        public static final String AIRPLANE_MODE_ON_DISMISSES = "num-of-dismisses-airplane-mode-on";

        public static final ImmutableSet<String> BACKUP_KEYS =
                new ImmutableSet.Builder<String>()
                .add(DEFAULT_REPLY_ALL)
                .add(CONVERSATION_LIST_SWIPE)
                .add(REMOVAL_ACTION)
                .add(DISPLAY_IMAGES)
                .add(DISPLAY_IMAGES_PATTERNS)
                .add(SHOW_SENDER_IMAGES)
                .add(LONG_PRESS_TO_SELECT_TIP_SHOWN)
                .build();
    }

    public static final class ConversationListSwipeActions {
        public static final String ARCHIVE = "archive";
        public static final String DELETE = "delete";
        public static final String DISABLED = "disabled";
    }

    public static final class RemovalActions {
        public static final String ARCHIVE = "archive";
        public static final String DELETE = "delete";
        public static final String ARCHIVE_AND_DELETE = "archive-and-delete";
    }

    public static MailPrefs get(Context c) {
        if (sInstance == null) {
            sInstance = new MailPrefs(c);
        }
        return sInstance;
    }

    private MailPrefs(Context c) {
        super(c, PREFS_NAME);
    }

    @Override
    protected void performUpgrade(final int oldVersion, final int newVersion) {
        if (oldVersion > newVersion) {
            throw new IllegalStateException(
                    "You appear to have downgraded your app. Please clear app data.");
        } else if (oldVersion == newVersion) {
            return;
        }
    }

    @Override
    protected boolean canBackup(final String key) {
        return PreferenceKeys.BACKUP_KEYS.contains(key);
    }

    @Override
    protected boolean hasMigrationCompleted() {
        return getSharedPreferences().getInt(PreferenceKeys.MIGRATED_VERSION, 0)
                >= CURRENT_VERSION_NUMBER;
    }

    @Override
    protected void setMigrationComplete() {
        getEditor().putInt(PreferenceKeys.MIGRATED_VERSION, CURRENT_VERSION_NUMBER).commit();
    }

    public boolean isWidgetConfigured(int appWidgetId) {
        return getSharedPreferences().contains(PreferenceKeys.WIDGET_ACCOUNT_PREFIX + appWidgetId);
    }

    public void configureWidget(int appWidgetId, Account account, final String folderUri) {
        if (account == null) {
            LogUtils.e(LOG_TAG, "Cannot configure widget with null account");
            return;
        }
        getEditor().putString(PreferenceKeys.WIDGET_ACCOUNT_PREFIX + appWidgetId,
                createWidgetPreferenceValue(account, folderUri)).apply();
    }

    public String getWidgetConfiguration(int appWidgetId) {
        return getSharedPreferences().getString(PreferenceKeys.WIDGET_ACCOUNT_PREFIX + appWidgetId,
                null);
    }

    private static String createWidgetPreferenceValue(Account account, String folderUri) {
        return account.uri.toString() + BaseWidgetProvider.ACCOUNT_FOLDER_PREFERENCE_SEPARATOR
                + folderUri;

    }

    public void clearWidgets(int[] appWidgetIds) {
        for (int id : appWidgetIds) {
            getEditor().remove(PreferenceKeys.WIDGET_ACCOUNT_PREFIX + id);
        }
        getEditor().apply();
    }

    /** If <code>true</code>, we should default all replies to "reply all" rather than "reply" */
    public boolean getDefaultReplyAll() {
        return getSharedPreferences().getBoolean(PreferenceKeys.DEFAULT_REPLY_ALL, false);
    }

    public void setDefaultReplyAll(final boolean replyAll) {
        getEditor().putBoolean(PreferenceKeys.DEFAULT_REPLY_ALL, replyAll).apply();
        notifyBackupPreferenceChanged();
    }

    /**
     * Returns a string indicating the preferred removal action.
     * Should be one of the {@link RemovalActions}.
     */
    public String getRemovalAction(final boolean supportsArchive) {
        final String defaultAction = supportsArchive
                ? RemovalActions.ARCHIVE_AND_DELETE : RemovalActions.DELETE;

        final SharedPreferences sharedPreferences = getSharedPreferences();
        return sharedPreferences.getString(PreferenceKeys.REMOVAL_ACTION, defaultAction);
    }

    /**
     * Sets the removal action preference.
     * @param removalAction The preferred {@link RemovalActions}.
     */
    public void setRemovalAction(final String removalAction) {
        getEditor().putString(PreferenceKeys.REMOVAL_ACTION, removalAction).apply();
        notifyBackupPreferenceChanged();
    }

    /**
     * Gets a boolean indicating whether conversation list swiping is enabled.
     */
    public boolean getIsConversationListSwipeEnabled() {
        final SharedPreferences sharedPreferences = getSharedPreferences();
        return sharedPreferences.getBoolean(PreferenceKeys.CONVERSATION_LIST_SWIPE, true);
    }

    public void setConversationListSwipeEnabled(final boolean enabled) {
        getEditor().putBoolean(PreferenceKeys.CONVERSATION_LIST_SWIPE, enabled).apply();
        notifyBackupPreferenceChanged();
    }

    /**
     * Gets the action to take (one of the values from {@link UIProvider.Swipe}) when an item in the
     * conversation list is swiped.
     *
     * @param allowArchive <code>true</code> if Archive is an acceptable action (this will affect
     *        the default return value)
     */
    public int getConversationListSwipeActionInteger(final boolean allowArchive) {
        final boolean swipeEnabled = getIsConversationListSwipeEnabled();
        final boolean archive = !RemovalActions.DELETE.equals(getRemovalAction(allowArchive));

        if (swipeEnabled) {
            return archive ? UIProvider.Swipe.ARCHIVE : UIProvider.Swipe.DELETE;
        }

        return UIProvider.Swipe.DISABLED;
    }

    /**
     * Returns the previously cached notification set
     */
    public Set<String> getActiveNotificationSet() {
        return getSharedPreferences()
                .getStringSet(PreferenceKeys.CACHED_ACTIVE_NOTIFICATION_SET, null);
    }

    /**
     * Caches the current notification set.
     */
    public void cacheActiveNotificationSet(final Set<String> notificationSet) {
        getEditor().putStringSet(PreferenceKeys.CACHED_ACTIVE_NOTIFICATION_SET, notificationSet)
                .apply();
    }

    /**
     * Returns whether the teaser has been shown before
     */
    public boolean isConversationPhotoTeaserAlreadyShown() {
        return getSharedPreferences()
                .getBoolean(PreferenceKeys.CONVERSATION_PHOTO_TEASER_SHOWN, false);
    }

    /**
     * Notify that we have shown the teaser
     */
    public void setConversationPhotoTeaserAlreadyShown() {
        getEditor().putBoolean(PreferenceKeys.CONVERSATION_PHOTO_TEASER_SHOWN, true).apply();
    }

    /**
     * Returns whether the tip has been shown before
     */
    public boolean isLongPressToSelectTipAlreadyShown() {
        // Using an int instead of boolean here in case we need to reshow the tip (don't have
        // to use a new preference name).
        return getSharedPreferences()
                .getInt(PreferenceKeys.LONG_PRESS_TO_SELECT_TIP_SHOWN, 0) > 0;
    }

    public void setLongPressToSelectTipAlreadyShown() {
        getEditor().putInt(PreferenceKeys.LONG_PRESS_TO_SELECT_TIP_SHOWN, 1).apply();
        notifyBackupPreferenceChanged();
    }

    public void setSenderWhitelist(Set<String> addresses) {
        getEditor().putStringSet(PreferenceKeys.DISPLAY_IMAGES, addresses).apply();
        notifyBackupPreferenceChanged();
    }
    public void setSenderWhitelistPatterns(Set<String> patterns) {
        getEditor().putStringSet(PreferenceKeys.DISPLAY_IMAGES_PATTERNS, patterns).apply();
        notifyBackupPreferenceChanged();
    }

    /**
     * Returns whether or not an email address is in the whitelist of senders to show images for.
     * This method reads the entire whitelist, so if you have multiple emails to check, you should
     * probably call getSenderWhitelist() and check membership yourself.
     *
     * @param sender raw email address ("foo@bar.com")
     * @return whether we should show pictures for this sender
     */
    public boolean getDisplayImagesFromSender(String sender) {
        boolean displayImages = getSenderWhitelist().contains(sender);
        if (!displayImages) {
            final SharedPreferences sharedPreferences = getSharedPreferences();
            // Check the saved email address patterns to determine if this pattern matches
            final Set<String> defaultPatternSet = Collections.emptySet();
            final Set<String> currentPatterns = sharedPreferences.getStringSet(
                        PreferenceKeys.DISPLAY_IMAGES_PATTERNS, defaultPatternSet);
            for (String pattern : currentPatterns) {
                displayImages = Pattern.compile(pattern).matcher(sender).matches();
                if (displayImages) {
                    break;
                }
            }
        }

        return displayImages;
    }


    public void setDisplayImagesFromSender(String sender, List<Pattern> allowedPatterns) {
        if (allowedPatterns != null) {
            // Look at the list of patterns where we want to allow a particular class of
            // email address
            for (Pattern pattern : allowedPatterns) {
                if (pattern.matcher(sender).matches()) {
                    // The specified email address matches one of the social network patterns.
                    // Save the pattern itself
                    final Set<String> currentPatterns = getSenderWhitelistPatterns();
                    final String patternRegex = pattern.pattern();
                    if (!currentPatterns.contains(patternRegex)) {
                        // Copy strings to a modifiable set
                        final Set<String> updatedPatterns = Sets.newHashSet(currentPatterns);
                        updatedPatterns.add(patternRegex);
                        setSenderWhitelistPatterns(updatedPatterns);
                    }
                    return;
                }
            }
        }
        final Set<String> whitelist = getSenderWhitelist();
        if (!whitelist.contains(sender)) {
            // Storing a JSONObject is slightly more nice in that maps are guaranteed to not have
            // duplicate entries, but using a Set as intermediate representation guarantees this
            // for us anyway. Also, using maps to represent sets forces you to pick values for
            // them, and that's weird.
            final Set<String> updatedList = Sets.newHashSet(whitelist);
            updatedList.add(sender);
            setSenderWhitelist(updatedList);
        }
    }

    private Set<String> getSenderWhitelist() {
        final SharedPreferences sharedPreferences = getSharedPreferences();
        final Set<String> defaultAddressSet = Collections.emptySet();
        return sharedPreferences.getStringSet(PreferenceKeys.DISPLAY_IMAGES, defaultAddressSet);
    }


    private Set<String> getSenderWhitelistPatterns() {
        final SharedPreferences sharedPreferences = getSharedPreferences();
        final Set<String> defaultPatternSet = Collections.emptySet();
        return sharedPreferences.getStringSet(PreferenceKeys.DISPLAY_IMAGES_PATTERNS,
                defaultPatternSet);
    }

    public void clearSenderWhiteList() {
        final SharedPreferences.Editor editor = getEditor();
        editor.putStringSet(PreferenceKeys.DISPLAY_IMAGES, Collections.EMPTY_SET);
        editor.putStringSet(PreferenceKeys.DISPLAY_IMAGES_PATTERNS, Collections.EMPTY_SET);
        editor.apply();
    }


    public void setShowSenderImages(boolean enable) {
        getEditor().putBoolean(PreferenceKeys.SHOW_SENDER_IMAGES, enable).apply();
        notifyBackupPreferenceChanged();
    }

    public boolean getShowSenderImages() {
        if (Utils.isLowRamDevice(getContext())) {
            // Do not show sender images in conversation list on low memory devices since they are
            // expensive to render.
            return false;
        }
        final SharedPreferences sharedPreferences = getSharedPreferences();
        return sharedPreferences.getBoolean(PreferenceKeys.SHOW_SENDER_IMAGES, true);
    }

<<<<<<< HEAD
    public void setShowAttachmentPreviews(final boolean enable) {
        getEditor().putBoolean(PreferenceKeys.SHOW_ATTACHMENT_PREVIEWS, enable).apply();
        notifyBackupPreferenceChanged();
    }

    public boolean getShowAttachmentPreviews() {
        if (Utils.isLowRamDevice(getContext())) {
            return false;
        }
        final SharedPreferences sharedPreferences = getSharedPreferences();
        return sharedPreferences.getBoolean(PreferenceKeys.SHOW_ATTACHMENT_PREVIEWS, true);
    }

=======
>>>>>>> 440f4ba3
    public void setParallaxSpeedAlternative(final boolean alternative) {
        getEditor().putBoolean(PreferenceKeys.EXPERIMENT_AP_PARALLAX_SPEED_ALTERNATIVE, alternative)
                .apply();
        notifyBackupPreferenceChanged();
    }

    public boolean getParallaxSpeedAlternative() {
        final SharedPreferences sharedPreferences = getSharedPreferences();
        return sharedPreferences
                .getBoolean(PreferenceKeys.EXPERIMENT_AP_PARALLAX_SPEED_ALTERNATIVE, false);
    }

    public void setParallaxDirectionAlternative(final boolean alternative) {
        getEditor().putBoolean(PreferenceKeys.EXPERIMENT_AP_PARALLAX_DIRECTION_ALTERNATIVE,
                alternative).apply();
        notifyBackupPreferenceChanged();
    }

    public boolean getParallaxDirectionAlternative() {
        final SharedPreferences sharedPreferences = getSharedPreferences();
        return sharedPreferences
                .getBoolean(PreferenceKeys.EXPERIMENT_AP_PARALLAX_DIRECTION_ALTERNATIVE, false);
    }

    public int getNumOfDismissesForAutoSyncOff() {
        return getSharedPreferences().getInt(PreferenceKeys.GLOBAL_SYNC_OFF_DISMISSES, 0);
    }

    public void resetNumOfDismissesForAutoSyncOff() {
        final int value = getSharedPreferences().getInt(
                PreferenceKeys.GLOBAL_SYNC_OFF_DISMISSES, 0);
        if (value != 0) {
            getEditor().putInt(PreferenceKeys.GLOBAL_SYNC_OFF_DISMISSES, 0).apply();
        }
    }

    public void incNumOfDismissesForAutoSyncOff() {
        final int value = getSharedPreferences().getInt(
                PreferenceKeys.GLOBAL_SYNC_OFF_DISMISSES, 0);
        getEditor().putInt(PreferenceKeys.GLOBAL_SYNC_OFF_DISMISSES, value + 1).apply();
    }
}<|MERGE_RESOLUTION|>--- conflicted
+++ resolved
@@ -402,22 +402,6 @@
         return sharedPreferences.getBoolean(PreferenceKeys.SHOW_SENDER_IMAGES, true);
     }
 
-<<<<<<< HEAD
-    public void setShowAttachmentPreviews(final boolean enable) {
-        getEditor().putBoolean(PreferenceKeys.SHOW_ATTACHMENT_PREVIEWS, enable).apply();
-        notifyBackupPreferenceChanged();
-    }
-
-    public boolean getShowAttachmentPreviews() {
-        if (Utils.isLowRamDevice(getContext())) {
-            return false;
-        }
-        final SharedPreferences sharedPreferences = getSharedPreferences();
-        return sharedPreferences.getBoolean(PreferenceKeys.SHOW_ATTACHMENT_PREVIEWS, true);
-    }
-
-=======
->>>>>>> 440f4ba3
     public void setParallaxSpeedAlternative(final boolean alternative) {
         getEditor().putBoolean(PreferenceKeys.EXPERIMENT_AP_PARALLAX_SPEED_ALTERNATIVE, alternative)
                 .apply();
