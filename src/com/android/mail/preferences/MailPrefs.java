/*
 * Copyright (C) 2012 Google Inc.
 * Licensed to The Android Open Source Project.
 *
 * Licensed under the Apache License, Version 2.0 (the "License");
 * you may not use this file except in compliance with the License.
 * You may obtain a copy of the License at
 *
 *      http://www.apache.org/licenses/LICENSE-2.0
 *
 * Unless required by applicable law or agreed to in writing, software
 * distributed under the License is distributed on an "AS IS" BASIS,
 * WITHOUT WARRANTIES OR CONDITIONS OF ANY KIND, either express or implied.
 * See the License for the specific language governing permissions and
 * limitations under the License.
 */

package com.android.mail.preferences;

import android.content.Context;
import android.content.SharedPreferences;

import com.android.mail.providers.Account;
import com.android.mail.providers.UIProvider;
import com.android.mail.widget.BaseWidgetProvider;
import com.google.common.collect.ImmutableSet;

import java.util.Collections;
import java.util.List;
import java.util.Set;
import java.util.regex.Pattern;

/**
 * A high-level API to store and retrieve unified mail preferences.
 * <p>
 * This will serve as an eventual replacement for Gmail's Persistence class.
 */
public final class MailPrefs extends VersionedPrefs {

    public static final boolean SHOW_EXPERIMENTAL_PREFS = true;

    private static final String PREFS_NAME = "UnifiedEmail";

    private static MailPrefs sInstance;

    public static final class PreferenceKeys {
        private static final String MIGRATED_VERSION = "migrated-version";

        public static final String WIDGET_ACCOUNT_PREFIX = "widget-account-";

        /** Hidden preference to indicate what version a "What's New" dialog was last shown for. */
        public static final String WHATS_NEW_LAST_SHOWN_VERSION = "whats-new-last-shown-version";

        /**
         * A boolean that, if <code>true</code>, means we should default all replies to "reply all"
         */
        public static final String DEFAULT_REPLY_ALL = "default-reply-all";
        /**
         * A boolean that, if <code>true</code>, means we should allow conversation list swiping
         */
        public static final String CONVERSATION_LIST_SWIPE = "conversation-list-swipe";

        /** A string indicating the user's removal action preference. */
        public static final String REMOVAL_ACTION = "removal-action";

        /** Hidden preference used to cache the active notification set */
        private static final String CACHED_ACTIVE_NOTIFICATION_SET =
                "cache-active-notification-set";

        private static final String
                CONVERSATION_PHOTO_TEASER_SHOWN = "conversation-photo-teaser-shown-two";

        public static final String DISPLAY_IMAGES = "display_images";
        public static final String DISPLAY_IMAGES_PATTERNS = "display_sender_images_patterns_set";

        public static final ImmutableSet<String> BACKUP_KEYS =
                new ImmutableSet.Builder<String>()
                .add(DEFAULT_REPLY_ALL)
                .add(CONVERSATION_LIST_SWIPE)
                .add(REMOVAL_ACTION)
<<<<<<< HEAD
                .add(REMOVAL_ACTION_DIALOG_SHOWN)
                .add(DISPLAY_IMAGES)
                .add(DISPLAY_IMAGES_PATTERNS)
=======
>>>>>>> 4d1b4c85
                .build();

    }

    public static final class ConversationListSwipeActions {
        public static final String ARCHIVE = "archive";
        public static final String DELETE = "delete";
        public static final String DISABLED = "disabled";
    }

    public static final class RemovalActions {
        public static final String ARCHIVE = "archive";
        public static final String DELETE = "delete";
        public static final String ARCHIVE_AND_DELETE = "archive-and-delete";
    }

    public static MailPrefs get(Context c) {
        if (sInstance == null) {
            sInstance = new MailPrefs(c);
        }
        return sInstance;
    }

    private MailPrefs(Context c) {
        super(c, PREFS_NAME);
    }

    @Override
    protected void performUpgrade(final int oldVersion, final int newVersion) {
        if (oldVersion > newVersion) {
            throw new IllegalStateException(
                    "You appear to have downgraded your app. Please clear app data.");
        } else if (oldVersion == newVersion) {
            return;
        }
    }

    @Override
    protected boolean canBackup(final String key) {
        return PreferenceKeys.BACKUP_KEYS.contains(key);
    }

    @Override
    protected boolean hasMigrationCompleted() {
        return getSharedPreferences().getInt(PreferenceKeys.MIGRATED_VERSION, 0)
                >= CURRENT_VERSION_NUMBER;
    }

    @Override
    protected void setMigrationComplete() {
        getEditor().putInt(PreferenceKeys.MIGRATED_VERSION, CURRENT_VERSION_NUMBER).commit();
    }

    public boolean isWidgetConfigured(int appWidgetId) {
        return getSharedPreferences().contains(PreferenceKeys.WIDGET_ACCOUNT_PREFIX + appWidgetId);
    }

    public void configureWidget(int appWidgetId, Account account, final String folderUri) {
        getEditor().putString(PreferenceKeys.WIDGET_ACCOUNT_PREFIX + appWidgetId,
                createWidgetPreferenceValue(account, folderUri)).apply();
    }

    public String getWidgetConfiguration(int appWidgetId) {
        return getSharedPreferences().getString(PreferenceKeys.WIDGET_ACCOUNT_PREFIX + appWidgetId,
                null);
    }

    private static String createWidgetPreferenceValue(Account account, String folderUri) {
        return account.uri.toString() + BaseWidgetProvider.ACCOUNT_FOLDER_PREFERENCE_SEPARATOR
                + folderUri;

    }

    public void clearWidgets(int[] appWidgetIds) {
        for (int id : appWidgetIds) {
            getEditor().remove(PreferenceKeys.WIDGET_ACCOUNT_PREFIX + id);
        }
        getEditor().apply();
    }

    /** If <code>true</code>, we should default all replies to "reply all" rather than "reply" */
    public boolean getDefaultReplyAll() {
        return getSharedPreferences().getBoolean(PreferenceKeys.DEFAULT_REPLY_ALL, false);
    }

    public void setDefaultReplyAll(final boolean replyAll) {
        getEditor().putBoolean(PreferenceKeys.DEFAULT_REPLY_ALL, replyAll).apply();
        notifyBackupPreferenceChanged();
    }

    /**
     * Returns a string indicating the preferred removal action.
     * Should be one of the {@link RemovalActions}.
     */
    public String getRemovalAction(final boolean supportsArchive) {
        final String defaultAction = supportsArchive
                ? RemovalActions.ARCHIVE : RemovalActions.DELETE;

        final SharedPreferences sharedPreferences = getSharedPreferences();
        return sharedPreferences.getString(PreferenceKeys.REMOVAL_ACTION, defaultAction);
    }

    /**
     * Sets the removal action preference.
     * @param removalAction The preferred {@link RemovalActions}.
     */
    public void setRemovalAction(final String removalAction) {
        getEditor().putString(PreferenceKeys.REMOVAL_ACTION, removalAction).apply();
        notifyBackupPreferenceChanged();
    }

    /**
     * Gets a boolean indicating whether conversation list swiping is enabled.
     */
    public boolean getIsConversationListSwipeEnabled() {
        final SharedPreferences sharedPreferences = getSharedPreferences();
        return sharedPreferences.getBoolean(PreferenceKeys.CONVERSATION_LIST_SWIPE, true);
    }

    public void setConversationListSwipeEnabled(final boolean enabled) {
        getEditor().putBoolean(PreferenceKeys.CONVERSATION_LIST_SWIPE, enabled).apply();
        notifyBackupPreferenceChanged();
    }

    /**
     * Gets the action to take (one of the values from {@link UIProvider.Swipe}) when an item in the
     * conversation list is swiped.
     *
     * @param allowArchive <code>true</code> if Archive is an acceptable action (this will affect
     *        the default return value)
     */
    public int getConversationListSwipeActionInteger(final boolean allowArchive) {
        final boolean swipeEnabled = getIsConversationListSwipeEnabled();
        final boolean archive = !RemovalActions.DELETE.equals(getRemovalAction(allowArchive));

        if (swipeEnabled) {
            return archive ? UIProvider.Swipe.ARCHIVE : UIProvider.Swipe.DELETE;
        }

        return UIProvider.Swipe.DISABLED;
    }

    /**
     * Returns the previously cached notification set
     */
    public Set<String> getActiveNotificationSet() {
        return getSharedPreferences()
                .getStringSet(PreferenceKeys.CACHED_ACTIVE_NOTIFICATION_SET, null);
    }

    /**
     * Caches the current notification set.
     */
    public void cacheActiveNotificationSet(final Set<String> notificationSet) {
        getEditor().putStringSet(PreferenceKeys.CACHED_ACTIVE_NOTIFICATION_SET, notificationSet)
                .apply();
    }

    /**
     * Returns whether the teaser has bee shown before
     */
    public boolean isConversationPhotoTeaserAlreadyShown() {
        return getSharedPreferences()
                .getBoolean(PreferenceKeys.CONVERSATION_PHOTO_TEASER_SHOWN, false);
    }

    /**
     * Notify that we have shown the teaser
     */
    public void setConversationPhotoTeaserAlreadyShown() {
        getEditor().putBoolean(PreferenceKeys.CONVERSATION_PHOTO_TEASER_SHOWN, true).apply();
    }

    /**
     * Reset the flag so that next time, the teaser will be shown again
     */
    public void resetConversationPhotoTeaserAlreadyShown() {
        getEditor().putBoolean(PreferenceKeys.CONVERSATION_PHOTO_TEASER_SHOWN, false).apply();
    }
<<<<<<< HEAD

    /**
     * @return <code>true</code> if the removal action dialog has been shown to the user,
     * <code>false</code> otherwise
     */
    public boolean hasRemovalActionDialogShown() {
        return getSharedPreferences().getBoolean(PreferenceKeys.REMOVAL_ACTION_DIALOG_SHOWN, false);
    }

    public void setRemovalActionDialogShown() {
        getEditor().putBoolean(PreferenceKeys.REMOVAL_ACTION_DIALOG_SHOWN, true).apply();
        notifyBackupPreferenceChanged();
    }

    void setSenderWhitelist(Set<String> addresses) {
        getEditor().putStringSet(PreferenceKeys.DISPLAY_IMAGES, addresses).apply();
        notifyBackupPreferenceChanged();
    }
    void setSenderWhitelistPatterns(Set<String> patterns) {
        getEditor().putStringSet(PreferenceKeys.DISPLAY_IMAGES_PATTERNS, patterns).apply();
        notifyBackupPreferenceChanged();
    }

    /**
     * Returns whether or not an email address is in the whitelist of senders to show images for.
     * This method reads the entire whitelist, so if you have multiple emails to check, you should
     * probably call getSenderWhitelist() and check membership yourself.
     *
     * @param sender raw email address ("foo@bar.com")
     * @return whether we should show pictures for this sender
     */
    public boolean getDisplayImagesFromSender(String sender) {
        boolean displayImages = getSenderWhitelist().contains(sender);
        if (!displayImages) {
            final SharedPreferences sharedPreferences = getSharedPreferences();
            // Check the saved email address patterns to determine if this pattern matches
            final Set<String> defaultPatternSet = Collections.emptySet();
            final Set<String> currentPatterns = sharedPreferences.getStringSet(
                        PreferenceKeys.DISPLAY_IMAGES_PATTERNS, defaultPatternSet);
            for (String pattern : currentPatterns) {
                displayImages = Pattern.compile(pattern).matcher(sender).matches();
                if (displayImages) {
                    break;
                }
            }
        }

        return displayImages;
    }


    public void setDisplayImagesFromSender(String sender, List<Pattern> allowedPatterns) {
        if (allowedPatterns != null) {
            // Look at the list of patterns where we want to allow a particular class of
            // email address
            for (Pattern pattern : allowedPatterns) {
                if (pattern.matcher(sender).matches()) {
                    // The specified email address matches one of the social network patterns.
                    // Save the pattern itself
                    final Set<String> currentPatterns = getSenderWhitelistPatterns();
                    final String patternRegex = pattern.pattern();
                    if (!currentPatterns.contains(patternRegex)) {
                        currentPatterns.add(patternRegex);
                        setSenderWhitelistPatterns(currentPatterns);
                    }
                    return;
                }
            }
        }
        final Set<String> whitelist = getSenderWhitelist();
        if (!whitelist.contains(sender)) {
            // Storing a JSONObject is slightly more nice in that maps are guaranteed to not have
            // duplicate entries, but using a Set as intermediate representation guarantees this
            // for us anyway. Also, using maps to represent sets forces you to pick values for
            // them, and that's weird.
            whitelist.add(sender);
            setSenderWhitelist(whitelist);
        }
    }

    private Set<String> getSenderWhitelist() {
        final SharedPreferences sharedPreferences = getSharedPreferences();
        final Set<String> defaultAddressSet = Collections.emptySet();
        return sharedPreferences.getStringSet(PreferenceKeys.DISPLAY_IMAGES, defaultAddressSet);
    }


    private Set<String> getSenderWhitelistPatterns() {
        final SharedPreferences sharedPreferences = getSharedPreferences();
        final Set<String> defaultPatternSet = Collections.emptySet();
        return sharedPreferences.getStringSet(PreferenceKeys.DISPLAY_IMAGES_PATTERNS,
                defaultPatternSet);
    }

    public void clearSenderWhiteList() {
        final SharedPreferences.Editor editor = getEditor();
        editor.putStringSet(PreferenceKeys.DISPLAY_IMAGES, Collections.EMPTY_SET);
        editor.putStringSet(PreferenceKeys.DISPLAY_IMAGES_PATTERNS, Collections.EMPTY_SET);
        editor.apply();
    }
=======
>>>>>>> 4d1b4c85
}<|MERGE_RESOLUTION|>--- conflicted
+++ resolved
@@ -78,12 +78,8 @@
                 .add(DEFAULT_REPLY_ALL)
                 .add(CONVERSATION_LIST_SWIPE)
                 .add(REMOVAL_ACTION)
-<<<<<<< HEAD
-                .add(REMOVAL_ACTION_DIALOG_SHOWN)
                 .add(DISPLAY_IMAGES)
                 .add(DISPLAY_IMAGES_PATTERNS)
-=======
->>>>>>> 4d1b4c85
                 .build();
 
     }
@@ -262,20 +258,6 @@
      */
     public void resetConversationPhotoTeaserAlreadyShown() {
         getEditor().putBoolean(PreferenceKeys.CONVERSATION_PHOTO_TEASER_SHOWN, false).apply();
-    }
-<<<<<<< HEAD
-
-    /**
-     * @return <code>true</code> if the removal action dialog has been shown to the user,
-     * <code>false</code> otherwise
-     */
-    public boolean hasRemovalActionDialogShown() {
-        return getSharedPreferences().getBoolean(PreferenceKeys.REMOVAL_ACTION_DIALOG_SHOWN, false);
-    }
-
-    public void setRemovalActionDialogShown() {
-        getEditor().putBoolean(PreferenceKeys.REMOVAL_ACTION_DIALOG_SHOWN, true).apply();
-        notifyBackupPreferenceChanged();
     }
 
     void setSenderWhitelist(Set<String> addresses) {
@@ -364,6 +346,4 @@
         editor.putStringSet(PreferenceKeys.DISPLAY_IMAGES_PATTERNS, Collections.EMPTY_SET);
         editor.apply();
     }
-=======
->>>>>>> 4d1b4c85
 }