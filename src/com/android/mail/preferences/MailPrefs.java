--- conflicted
+++ resolved
@@ -68,15 +68,11 @@
                 .build();
     }
 
-<<<<<<< HEAD
     public static final class ConversationListSwipeActions {
         public static final String ARCHIVE = "archive";
         public static final String DELETE = "delete";
         public static final String DISABLED = "disabled";
     }
-=======
-    public static final String ENABLE_CONVLIST_PHOTOS = "enable-convlist-photos";
->>>>>>> 70e0f86e
 
     public static MailPrefs get(Context c) {
         if (sInstance == null) {
@@ -152,28 +148,6 @@
             getEditor().remove(PreferenceKeys.WIDGET_ACCOUNT_PREFIX + id);
         }
         getEditor().apply();
-    }
-<<<<<<< HEAD
-
-    /**
-     * Returns a boolean indicating whether the What's New dialog should be shown
-     * @param context Context
-     * @return Boolean indicating whether the What's New dialogs should be shown
-     */
-    public boolean getShouldShowWhatsNew(final Context context) {
-        // Get the last versionCode from the last time that the whats new dialogs has been shown
-        final int lastShownVersion =
-                getSharedPreferences().getInt(PreferenceKeys.WHATS_NEW_LAST_SHOWN_VERSION, 0);
-
-        // Get the last version the What's New dialog was updated
-        final int lastUpdatedVersion =
-                context.getResources().getInteger(R.integer.whats_new_last_updated);
-
-        return lastUpdatedVersion > lastShownVersion;
-    }
-
-    public void setHasShownWhatsNew(final int version) {
-        getEditor().putInt(PreferenceKeys.WHATS_NEW_LAST_SHOWN_VERSION, version).apply();
     }
 
     /** If <code>true</code>, we should default all replies to "reply all" rather than "reply" */
@@ -240,6 +214,4 @@
         getEditor().putStringSet(PreferenceKeys.CACHED_ACTIVE_NOTIFICATION_SET, notificationSet)
                 .apply();
     }
-=======
->>>>>>> 70e0f86e
 }