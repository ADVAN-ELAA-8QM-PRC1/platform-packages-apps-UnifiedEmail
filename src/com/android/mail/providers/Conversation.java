--- conflicted
+++ resolved
@@ -230,12 +230,8 @@
     public static final Uri MOVE_CONVERSATIONS_URI = Uri.parse("content://moveconversations");
 
     /**
-<<<<<<< HEAD
-     * The column that needs to be updated to change the read state of a conversation.
-=======
      * The column that needs to be updated to change the read state of a
      * conversation.
->>>>>>> 6b5879d2
      */
     public static final String UPDATE_FOLDER_COLUMN = ConversationColumns.RAW_FOLDERS;
 
@@ -282,14 +278,8 @@
     public static Conversation create(long id, Uri uri, String subject, long dateMs,
             String snippet, boolean hasAttachment, Uri messageListUri, String senders,
             int numMessages, int numDrafts, int sendingState, int priority, boolean read,
-<<<<<<< HEAD
-            boolean starred, String rawFolders, int convFlags,
-            int personalLevel, boolean spam, boolean phishing, boolean muted, Uri accountUri,
-            ConversationInfo conversationInfo) {
-=======
             boolean starred, String rawFolders, int convFlags, int personalLevel, boolean spam,
             boolean phishing, boolean muted, Uri accountUri, ConversationInfo conversationInfo) {
->>>>>>> 6b5879d2
 
         final Conversation conversation = new Conversation();
 
@@ -392,11 +382,7 @@
      * Returns true if the URI of the conversation specified as the needle was
      * found in the collection of conversations specified as the haystack. False
      * otherwise. This method is safe to call with null arguments.
-<<<<<<< HEAD
-     *
-=======
      * 
->>>>>>> 6b5879d2
      * @param haystack
      * @param needle
      * @return true if the needle was found in the haystack, false otherwise.
