--- conflicted
+++ resolved
@@ -71,12 +71,7 @@
             String[] allColumnProjection) {
         final String[] resultProjection;
         if (requestedProjection != null) {
-<<<<<<< HEAD
-            if (isValidProjection(requestedProjection,
-                    ImmutableSet.copyOf(allColumnProjection))) {
-=======
             if (isValidProjection(requestedProjection, ImmutableSet.copyOf(allColumnProjection))) {
->>>>>>> d7874ac2
                 // The requested projection is valid, use it.
                 resultProjection = requestedProjection;
             } else {
