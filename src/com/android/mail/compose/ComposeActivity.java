--- conflicted
+++ resolved
@@ -2057,16 +2057,12 @@
     }
 
     private void setupRecipients(RecipientEditTextView view) {
-<<<<<<< HEAD
         final DropdownChipLayouter layouter = getDropdownChipLayouter();
         if (layouter != null) {
             view.setDropdownChipLayouter(layouter);
         }
         view.setAdapter(getRecipientAdapter());
-=======
-        view.setAdapter(new RecipientAdapter(this, mAccount));
         view.setRecipientEntryItemClickedListener(this);
->>>>>>> ffd61557
         if (mValidator == null) {
             final String accountName = mAccount.getEmailAddress();
             int offset = accountName.indexOf("@") + 1;
