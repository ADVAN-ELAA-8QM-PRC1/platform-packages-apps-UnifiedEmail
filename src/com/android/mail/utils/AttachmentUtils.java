/*
 * Copyright (C) 2012 The Android Open Source Project
 *
 * Licensed under the Apache License, Version 2.0 (the "License");
 * you may not use this file except in compliance with the License.
 * You may obtain a copy of the License at
 *
 *      http://www.apache.org/licenses/LICENSE-2.0
 *
 * Unless required by applicable law or agreed to in writing, software
 * distributed under the License is distributed on an "AS IS" BASIS,
 * WITHOUT WARRANTIES OR CONDITIONS OF ANY KIND, either express or implied.
 * See the License for the specific language governing permissions and
 * limitations under the License.
 */
package com.android.mail.utils;

<<<<<<< HEAD
=======
import com.google.common.collect.ImmutableMap;

import android.app.DownloadManager;
>>>>>>> 69c4ddb7
import android.content.Context;
import android.net.ConnectivityManager;
import android.net.NetworkInfo;
import android.net.Uri;
import android.os.Bundle;
import android.os.ParcelFileDescriptor;
import android.os.SystemClock;
import android.text.TextUtils;

import com.android.mail.R;
import com.android.mail.providers.Attachment;

import com.google.common.collect.ImmutableMap;

import java.io.FileInputStream;
import java.io.FileOutputStream;
import java.io.InputStream;
import java.io.IOException;
import java.io.File;
import java.text.DecimalFormat;
import java.text.SimpleDateFormat;
import java.util.Date;
import java.util.Map;

public class AttachmentUtils {
    private static final String LOG_TAG = LogTag.getLogTag();

    private static final int KILO = 1024;
    private static final int MEGA = KILO * KILO;

    /** Any IO reads should be limited to this timeout */
    private static final long READ_TIMEOUT = 3600 * 1000;

    private static final float MIN_CACHE_THRESHOLD = 0.25f;
    private static final int MIN_CACHE_AVAILABLE_SPACE_BYTES = 100 * 1024 * 1024;

    /**
     * Singleton map of MIME->friendly description
     * @see #getMimeTypeDisplayName(Context, String)
     */
    private static Map<String, String> sDisplayNameMap;

    /**
     * @return A string suitable for display in bytes, kilobytes or megabytes
     *         depending on its size.
     */
    public static String convertToHumanReadableSize(Context context, long size) {
        final String count;
        if (size == 0) {
            return "";
        } else if (size < KILO) {
            count = String.valueOf(size);
            return context.getString(R.string.bytes, count);
        } else if (size < MEGA) {
            count = String.valueOf(size / KILO);
            return context.getString(R.string.kilobytes, count);
        } else {
            DecimalFormat onePlace = new DecimalFormat("0.#");
            count = onePlace.format((float) size / (float) MEGA);
            return context.getString(R.string.megabytes, count);
        }
    }

    /**
     * Return a friendly localized file type for this attachment, or the empty string if
     * unknown.
     * @param context a Context to do resource lookup against
     * @return friendly file type or empty string
     */
    public static String getDisplayType(final Context context, final Attachment attachment) {
        // try to get a friendly name for the exact mime type
        // then try to show a friendly name for the mime family
        // finally, give up and just show the file extension
        final String contentType = attachment.getContentType();
        String displayType = getMimeTypeDisplayName(context, contentType);
        int index = !TextUtils.isEmpty(contentType) ? contentType.indexOf('/') : -1;
        if (displayType == null && index > 0) {
            displayType = getMimeTypeDisplayName(context, contentType.substring(0, index));
        }
        if (displayType == null) {
            String extension = Utils.getFileExtension(attachment.getName());
            // show '$EXTENSION File' for unknown file types
            if (extension != null && extension.length() > 1 && extension.indexOf('.') == 0) {
                displayType = context.getString(R.string.attachment_unknown,
                        extension.substring(1).toUpperCase());
            }
        }
        if (displayType == null) {
            // no extension to display, but the map doesn't accept null entries
            displayType = "";
        }
        return displayType;
    }

    /**
     * Returns a user-friendly localized description of either a complete a MIME type or a
     * MIME family.
     * @param context used to look up localized strings
     * @param type complete MIME type or just MIME family
     * @return localized description text, or null if not recognized
     */
    public static synchronized String getMimeTypeDisplayName(final Context context,
            String type) {
        if (sDisplayNameMap == null) {
            String docName = context.getString(R.string.attachment_application_msword);
            String presoName = context.getString(R.string.attachment_application_vnd_ms_powerpoint);
            String sheetName = context.getString(R.string.attachment_application_vnd_ms_excel);

            sDisplayNameMap = new ImmutableMap.Builder<String, String>()
                .put("image", context.getString(R.string.attachment_image))
                .put("audio", context.getString(R.string.attachment_audio))
                .put("video", context.getString(R.string.attachment_video))
                .put("text", context.getString(R.string.attachment_text))
                .put("application/pdf", context.getString(R.string.attachment_application_pdf))

                // Documents
                .put("application/msword", docName)
                .put("application/vnd.openxmlformats-officedocument.wordprocessingml.document",
                        docName)

                // Presentations
                .put("application/vnd.ms-powerpoint",
                        presoName)
                .put("application/vnd.openxmlformats-officedocument.presentationml.presentation",
                        presoName)

                // Spreadsheets
                .put("application/vnd.ms-excel", sheetName)
                .put("application/vnd.openxmlformats-officedocument.spreadsheetml.sheet",
                        sheetName)

                .build();
        }
        return sDisplayNameMap.get(type);
    }

<<<<<<< HEAD
    public static String getIdentifier(final Attachment attachment) {
        final Uri uri = attachment.contentUri;
        if (uri != null) {
            return uri.toString();
=======
    /**
     * Checks if the attachment can be downloaded with the current network
     * connection.
     *
     * @param attachment the attachment to be checked
     * @return true if the attachment can be downloaded.
     */
    public static boolean canDownloadAttachment(Context context, Attachment attachment) {
        ConnectivityManager connectivityManager = (ConnectivityManager) context.getSystemService(
                Context.CONNECTIVITY_SERVICE);
        NetworkInfo info = connectivityManager.getActiveNetworkInfo();
        if (info == null) {
            return false;
        } else if (info.isConnected()) {
            if (info.getType() != ConnectivityManager.TYPE_MOBILE) {
                // not mobile network
                return true;
            } else {
                // mobile network
                Long maxBytes = DownloadManager.getMaxBytesOverMobile(context);
                return maxBytes == null || attachment == null || attachment.size <= maxBytes;
            }
        } else {
            return false;
>>>>>>> 69c4ddb7
        }
    }


    /**
     * Cache the file specified by the given attachment.  This will attempt to use any
     * {@link ParcelFileDescriptor} in the Bundle parameter
     * @param context
     * @param attachment  Attachment to be cached
     * @param attachmentFds optional {@link Bundle} containing {@link ParcelFileDescriptor} if the
     *        caller has opened the files
     * @return String file path for the cached attachment
     */
    // TODO(pwestbro): Once the attachment has a field for the cached path, this method should be
    // changed to update the attachment, and return a boolean indicating that the attachment has
    // been cached.
    public static String cacheAttachmentUri(Context context, Attachment attachment,
            Bundle attachmentFds) {
        final File cacheDir = context.getCacheDir();

        final long totalSpace = cacheDir.getTotalSpace();
        if (attachment.size > 0) {
            final long usableSpace = cacheDir.getUsableSpace() - attachment.size;
            if (isLowSpace(totalSpace, usableSpace)) {
                LogUtils.w(LOG_TAG, "Low memory (%d/%d). Can't cache attachment %s",
                        usableSpace, totalSpace, attachment);
                return null;
            }
        }
        InputStream inputStream = null;
        FileOutputStream outputStream = null;
        File file = null;
        try {
            final SimpleDateFormat dateFormat = new SimpleDateFormat("yyyy-MM-dd-kk:mm:ss");
            file = File.createTempFile(dateFormat.format(new Date()), ".attachment", cacheDir);
            final ParcelFileDescriptor fileDescriptor = attachmentFds != null
                    && attachment.contentUri != null ? (ParcelFileDescriptor) attachmentFds
                    .getParcelable(attachment.contentUri.toString())
                    : null;
            if (fileDescriptor != null) {
                // Get the input stream from the file descriptor
                inputStream = new FileInputStream(fileDescriptor.getFileDescriptor());
            } else {
                // Attempt to open the file
                inputStream = context.getContentResolver().openInputStream(attachment.contentUri);
            }
            outputStream = new FileOutputStream(file);
            final long now = SystemClock.elapsedRealtime();
            final byte[] bytes = new byte[1024];
            while (true) {
                int len = inputStream.read(bytes);
                if (len <= 0) {
                    break;
                }
                outputStream.write(bytes, 0, len);
                if (SystemClock.elapsedRealtime() - now > READ_TIMEOUT) {
                    throw new IOException("Timed out reading attachment data");
                }
            }
            outputStream.flush();
            String cachedFileUri = file.getAbsolutePath();
            LogUtils.d(LOG_TAG, "Cached %s to %s", attachment.contentUri, cachedFileUri);

            final long usableSpace = cacheDir.getUsableSpace();
            if (isLowSpace(totalSpace, usableSpace)) {
                file.delete();
                LogUtils.w(LOG_TAG, "Low memory (%d/%d). Can't cache attachment %s",
                        usableSpace, totalSpace, attachment);
                cachedFileUri = null;
            }

            return cachedFileUri;
        } catch (IOException e) {
            // Catch any exception here to allow for unexpected failures during caching se we don't
            // leave app in inconsistent state as we call this method outside of a transaction for
            // performance reasons.
            LogUtils.e(LOG_TAG, e, "Failed to cache attachment %s", attachment);
            if (file != null) {
                file.delete();
            }
            return null;
        } finally {
            try {
                if (inputStream != null) {
                    inputStream.close();
                }
                if (outputStream != null) {
                    outputStream.close();
                }
            } catch (IOException e) {
                LogUtils.w(LOG_TAG, e, "Failed to close stream");
            }
        }
    }

    private static boolean isLowSpace(long totalSpace, long usableSpace) {
        // For caching attachments we want to enable caching if there is
        // more than 100MB available, or if 25% of total space is free on devices
        // where the cache partition is < 400MB.
        return usableSpace <
                Math.min(totalSpace * MIN_CACHE_THRESHOLD, MIN_CACHE_AVAILABLE_SPACE_BYTES);
    }
}<|MERGE_RESOLUTION|>--- conflicted
+++ resolved
@@ -15,12 +15,9 @@
  */
 package com.android.mail.utils;
 
-<<<<<<< HEAD
-=======
 import com.google.common.collect.ImmutableMap;
 
 import android.app.DownloadManager;
->>>>>>> 69c4ddb7
 import android.content.Context;
 import android.net.ConnectivityManager;
 import android.net.NetworkInfo;
@@ -156,41 +153,6 @@
         }
         return sDisplayNameMap.get(type);
     }
-
-<<<<<<< HEAD
-    public static String getIdentifier(final Attachment attachment) {
-        final Uri uri = attachment.contentUri;
-        if (uri != null) {
-            return uri.toString();
-=======
-    /**
-     * Checks if the attachment can be downloaded with the current network
-     * connection.
-     *
-     * @param attachment the attachment to be checked
-     * @return true if the attachment can be downloaded.
-     */
-    public static boolean canDownloadAttachment(Context context, Attachment attachment) {
-        ConnectivityManager connectivityManager = (ConnectivityManager) context.getSystemService(
-                Context.CONNECTIVITY_SERVICE);
-        NetworkInfo info = connectivityManager.getActiveNetworkInfo();
-        if (info == null) {
-            return false;
-        } else if (info.isConnected()) {
-            if (info.getType() != ConnectivityManager.TYPE_MOBILE) {
-                // not mobile network
-                return true;
-            } else {
-                // mobile network
-                Long maxBytes = DownloadManager.getMaxBytesOverMobile(context);
-                return maxBytes == null || attachment == null || attachment.size <= maxBytes;
-            }
-        } else {
-            return false;
->>>>>>> 69c4ddb7
-        }
-    }
-
 
     /**
      * Cache the file specified by the given attachment.  This will attempt to use any
@@ -290,4 +252,31 @@
         return usableSpace <
                 Math.min(totalSpace * MIN_CACHE_THRESHOLD, MIN_CACHE_AVAILABLE_SPACE_BYTES);
     }
+
+    /**
+     * Checks if the attachment can be downloaded with the current network
+     * connection.
+     *
+     * @param attachment the attachment to be checked
+     * @return true if the attachment can be downloaded.
+     */
+    public static boolean canDownloadAttachment(Context context, Attachment attachment) {
+        ConnectivityManager connectivityManager = (ConnectivityManager) context.getSystemService(
+                Context.CONNECTIVITY_SERVICE);
+        NetworkInfo info = connectivityManager.getActiveNetworkInfo();
+        if (info == null) {
+            return false;
+        } else if (info.isConnected()) {
+            if (info.getType() != ConnectivityManager.TYPE_MOBILE) {
+                // not mobile network
+                return true;
+            } else {
+                // mobile network
+                Long maxBytes = DownloadManager.getMaxBytesOverMobile(context);
+                return maxBytes == null || attachment == null || attachment.size <= maxBytes;
+            }
+        } else {
+            return false;
+        }
+    }
 }