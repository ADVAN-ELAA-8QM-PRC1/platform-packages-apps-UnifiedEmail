/**
 * Copyright (c) 2011, Google Inc.
 *
 * Licensed under the Apache License, Version 2.0 (the "License");
 * you may not use this file except in compliance with the License.
 * You may obtain a copy of the License at
 *
 *     http://www.apache.org/licenses/LICENSE-2.0
 *
 * Unless required by applicable law or agreed to in writing, software
 * distributed under the License is distributed on an "AS IS" BASIS,
 * WITHOUT WARRANTIES OR CONDITIONS OF ANY KIND, either express or implied.
 * See the License for the specific language governing permissions and
 * limitations under the License.
 */

package com.android.mail.utils;

import com.android.mail.providers.Address;
import com.google.android.mail.common.html.parser.HtmlDocument;
import com.google.android.mail.common.html.parser.HtmlParser;
import com.google.android.mail.common.html.parser.HtmlTree;
import com.google.android.mail.common.html.parser.HtmlTreeBuilder;
import com.google.common.collect.Maps;

import android.app.ActivityManager;
import android.app.Fragment;
import android.app.SearchManager;
import android.content.Context;
import android.content.Intent;
import android.content.pm.PackageInfo;
import android.content.pm.PackageManager.NameNotFoundException;
import android.content.res.Resources;
import android.content.res.TypedArray;
import android.database.Cursor;
import android.graphics.Bitmap;
import android.graphics.Typeface;
import android.net.Uri;
import android.os.AsyncTask;
import android.os.Build;
import android.os.Bundle;
import android.provider.Browser;
import android.text.Spannable;
import android.text.SpannableString;
import android.text.SpannableStringBuilder;
import android.text.Spanned;
import android.text.TextUtils;
import android.text.TextUtils.SimpleStringSplitter;
import android.text.style.CharacterStyle;
import android.text.style.ForegroundColorSpan;
import android.text.style.StyleSpan;
import android.text.style.TextAppearanceSpan;
import android.util.TypedValue;
import android.view.Menu;
import android.view.MenuItem;
import android.view.View;
import android.view.View.MeasureSpec;
import android.view.ViewGroup;
import android.view.ViewGroup.MarginLayoutParams;
import android.view.Window;
import android.webkit.WebSettings;
import android.webkit.WebView;

import com.android.mail.R;
import com.android.mail.browse.ConversationCursor;
import com.android.mail.compose.ComposeActivity;
import com.android.mail.perf.SimpleTimer;
import com.android.mail.providers.Account;
import com.android.mail.providers.Conversation;
import com.android.mail.providers.Folder;
import com.android.mail.providers.UIProvider;
import com.android.mail.providers.UIProvider.EditSettingsExtras;
import com.android.mail.ui.FeedbackEnabledActivity;
import com.android.mail.ui.ViewMode;

import org.json.JSONObject;

import java.io.FileDescriptor;
import java.io.PrintWriter;
import java.io.StringWriter;
import java.util.Locale;
import java.util.Map;

public class Utils {
    /**
     * longest extension we recognize is 4 characters (e.g. "html", "docx")
     */
    private static final int FILE_EXTENSION_MAX_CHARS = 4;
    private static final Map<Integer, Integer> sPriorityToLength = Maps.newHashMap();
    public static final String SENDER_LIST_TOKEN_ELIDED = "e";
    public static final String SENDER_LIST_TOKEN_NUM_MESSAGES = "n";
    public static final String SENDER_LIST_TOKEN_NUM_DRAFTS = "d";
    public static final String SENDER_LIST_TOKEN_LITERAL = "l";
    public static final String SENDER_LIST_TOKEN_SENDING = "s";
    public static final String SENDER_LIST_TOKEN_SEND_FAILED = "f";
    public static final Character SENDER_LIST_SEPARATOR = '\n';
    public static final SimpleStringSplitter sSenderListSplitter = new SimpleStringSplitter(
            SENDER_LIST_SEPARATOR);
    public static String[] sSenderFragments = new String[8];

    public static final String EXTRA_ACCOUNT = "account";
    public static final String EXTRA_ACCOUNT_URI = "accountUri";
    public static final String EXTRA_FOLDER_URI = "folderUri";
    public static final String EXTRA_FOLDER = "folder";
    public static final String EXTRA_COMPOSE_URI = "composeUri";
    public static final String EXTRA_CONVERSATION = "conversationUri";
    public static final String EXTRA_FROM_NOTIFICATION = "notification";

    private static final String MAILTO_SCHEME = "mailto";

    /** Extra tag for debugging the blank fragment problem. */
    public static final String VIEW_DEBUGGING_TAG = "MailBlankFragment";

    /*
     * Notifies that changes happened. Certain UI components, e.g., widgets, can
     * register for this {@link Intent} and update accordingly. However, this
     * can be very broad and is NOT the preferred way of getting notification.
     */
    // TODO: UI Provider has this notification URI?
    public static final String ACTION_NOTIFY_DATASET_CHANGED =
            "com.android.mail.ACTION_NOTIFY_DATASET_CHANGED";

    /** Parameter keys for context-aware help. */
    private static final String SMART_HELP_LINK_PARAMETER_NAME = "p";

    private static final String SMART_LINK_APP_VERSION = "version";
    private static int sVersionCode = -1;

    private static final int SCALED_SCREENSHOT_MAX_HEIGHT_WIDTH = 600;

    private static final String APP_VERSION_QUERY_PARAMETER = "appVersion";
    private static final String FOLDER_URI_QUERY_PARAMETER = "folderUri";

    private static final String LOG_TAG = LogTag.getLogTag();

    public static final boolean ENABLE_CONV_LOAD_TIMER = false;
    public static final SimpleTimer sConvLoadTimer =
            new SimpleTimer(ENABLE_CONV_LOAD_TIMER).withSessionName("ConvLoadTimer");

    private static final int[] STYLE_ATTR = new int[] {android.R.attr.background};

    public static boolean isRunningJellybeanOrLater() {
        return Build.VERSION.SDK_INT >= Build.VERSION_CODES.JELLY_BEAN;
    }

    public static boolean isRunningKitkatOrLater() {
        return Build.VERSION.SDK_INT >= Build.VERSION_CODES.KITKAT;
    }

    /**
     * @return Whether we are running on a low memory device.  This is used to disable certain
     * memory intensive features in the app.
     */
    public static boolean isLowRamDevice(Context context) {
        if (isRunningKitkatOrLater()) {
            final ActivityManager am = (ActivityManager) context.getSystemService(
                    Context.ACTIVITY_SERVICE);
            return am.isLowRamDevice();
        } else {
            return false;
        }
    }

    /**
     * Sets WebView in a restricted mode suitable for email use.
     *
     * @param webView The WebView to restrict
     */
    public static void restrictWebView(WebView webView) {
        WebSettings webSettings = webView.getSettings();
        webSettings.setSavePassword(false);
        webSettings.setSaveFormData(false);
        webSettings.setJavaScriptEnabled(false);
        webSettings.setSupportZoom(false);
    }

    /**
     * Format a plural string.
     *
     * @param resource The identity of the resource, which must be a R.plurals
     * @param count The number of items.
     */
    public static String formatPlural(Context context, int resource, int count) {
        final CharSequence formatString = context.getResources().getQuantityText(resource, count);
        return String.format(formatString.toString(), count);
    }

    /**
     * @return an ellipsized String that's at most maxCharacters long. If the
     *         text passed is longer, it will be abbreviated. If it contains a
     *         suffix, the ellipses will be inserted in the middle and the
     *         suffix will be preserved.
     */
    public static String ellipsize(String text, int maxCharacters) {
        int length = text.length();
        if (length < maxCharacters)
            return text;

        int realMax = Math.min(maxCharacters, length);
        // Preserve the suffix if any
        int index = text.lastIndexOf(".");
        String extension = "\u2026"; // "...";
        if (index >= 0) {
            // Limit the suffix to dot + four characters
            if (length - index <= FILE_EXTENSION_MAX_CHARS + 1) {
                extension = extension + text.substring(index + 1);
            }
        }
        realMax -= extension.length();
        if (realMax < 0)
            realMax = 0;
        return text.substring(0, realMax) + extension;
    }

    /**
     * Ensures that the given string starts and ends with the double quote
     * character. The string is not modified in any way except to add the double
     * quote character to start and end if it's not already there. sample ->
     * "sample" "sample" -> "sample" ""sample"" -> "sample"
     * "sample"" -> "sample" sa"mp"le -> "sa"mp"le" "sa"mp"le" -> "sa"mp"le"
     * (empty string) -> "" " -> ""
     */
    public static String ensureQuotedString(String s) {
        if (s == null) {
            return null;
        }
        if (!s.matches("^\".*\"$")) {
            return "\"" + s + "\"";
        } else {
            return s;
        }
    }

    // TODO: Move this to the UI Provider.
    private static CharacterStyle sUnreadStyleSpan = null;
    private static CharacterStyle sReadStyleSpan;
    private static CharacterStyle sDraftsStyleSpan;
    private static CharSequence sMeString;
    private static CharSequence sDraftSingularString;
    private static CharSequence sDraftPluralString;
    private static CharSequence sSendingString;
    private static CharSequence sSendFailedString;

    private static int sMaxUnreadCount = -1;
    private static final CharacterStyle ACTION_BAR_UNREAD_STYLE = new StyleSpan(Typeface.BOLD);
    private static String sUnreadText;
    private static int sDefaultFolderBackgroundColor = -1;
    private static int sUseFolderListFragmentTransition = -1;

    public static void getStyledSenderSnippet(Context context, String senderInstructions,
            SpannableStringBuilder senderBuilder, SpannableStringBuilder statusBuilder,
            int maxChars, boolean forceAllUnread, boolean forceAllRead, boolean allowDraft) {
        Resources res = context.getResources();
        if (sUnreadStyleSpan == null) {
            sUnreadStyleSpan = new StyleSpan(Typeface.BOLD);
            sReadStyleSpan = new StyleSpan(Typeface.NORMAL);
            sDraftsStyleSpan = new ForegroundColorSpan(res.getColor(R.color.drafts));

            sMeString = context.getText(R.string.me_subject_pronun);
            sDraftSingularString = res.getQuantityText(R.plurals.draft, 1);
            sDraftPluralString = res.getQuantityText(R.plurals.draft, 2);
            SpannableString sendingString = new SpannableString(context.getText(R.string.sending));
            sendingString.setSpan(CharacterStyle.wrap(sDraftsStyleSpan), 0, sendingString.length(),
                    0);
            sSendingString = sendingString;
            sSendFailedString = context.getText(R.string.send_failed);
        }

        getSenderSnippet(senderInstructions, senderBuilder, statusBuilder, maxChars,
                sUnreadStyleSpan, sReadStyleSpan, sDraftsStyleSpan, sMeString,
                sDraftSingularString, sDraftPluralString, sSendingString, sSendFailedString,
                forceAllUnread, forceAllRead, allowDraft);
    }

    /**
     * Uses sender instructions to build a formatted string.
     * <p>
     * Sender list instructions contain compact information about the sender
     * list. Most work that can be done without knowing how much room will be
     * availble for the sender list is done when creating the instructions.
     * <p>
     * The instructions string consists of tokens separated by
     * SENDER_LIST_SEPARATOR. Here are the tokens, one per line:
     * <ul>
     * <li><tt>n</tt></li>
     * <li><em>int</em>, the number of non-draft messages in the conversation</li>
     * <li><tt>d</tt</li>
     * <li><em>int</em>, the number of drafts in the conversation</li>
     * <li><tt>l</tt></li>
     * <li><em>literal html to be included in the output</em></li>
     * <li><tt>s</tt> indicates that the message is sending (in the outbox
     * without errors)</li>
     * <li><tt>f</tt> indicates that the message failed to send (in the outbox
     * with errors)</li>
     * <li><em>for each message</em>
     * <ul>
     * <li><em>int</em>, 0 for read, 1 for unread</li>
     * <li><em>int</em>, the priority of the message. Zero is the most important
     * </li>
     * <li><em>text</em>, the sender text or blank for messages from 'me'</li>
     * </ul>
     * </li>
     * <li><tt>e</tt> to indicate that one or more messages have been elided</li>
     * <p>
     * The instructions indicate how many messages and drafts are in the
     * conversation and then describe the most important messages in order,
     * indicating the priority of each message and whether the message is
     * unread.
     *
     * @param instructions instructions as described above
     * @param senderBuilder the SpannableStringBuilder to append to for sender
     *            information
     * @param statusBuilder the SpannableStringBuilder to append to for status
     * @param maxChars the number of characters available to display the text
     * @param unreadStyle the CharacterStyle for unread messages, or null
     * @param draftsStyle the CharacterStyle for draft messages, or null
     * @param sendingString the string to use when there are messages scheduled
     *            to be sent
     * @param sendFailedString the string to use when there are messages that
     *            mailed to send
     * @param meString the string to use for messages sent by this user
     * @param draftString the string to use for "Draft"
     * @param draftPluralString the string to use for "Drafts"
     */
    public static synchronized void getSenderSnippet(String instructions,
            SpannableStringBuilder senderBuilder, SpannableStringBuilder statusBuilder,
            int maxChars, CharacterStyle unreadStyle, CharacterStyle readStyle,
            CharacterStyle draftsStyle, CharSequence meString, CharSequence draftString,
            CharSequence draftPluralString, CharSequence sendingString,
            CharSequence sendFailedString, boolean forceAllUnread, boolean forceAllRead,
            boolean allowDraft) {
        assert !(forceAllUnread && forceAllRead);
        boolean unreadStatusIsForced = forceAllUnread || forceAllRead;
        boolean forcedUnreadStatus = forceAllUnread;

        // Measure each fragment. It's ok to iterate over the entire set of
        // fragments because it is
        // never a long list, even if there are many senders.
        final Map<Integer, Integer> priorityToLength = sPriorityToLength;
        priorityToLength.clear();

        int maxFoundPriority = Integer.MIN_VALUE;
        int numMessages = 0;
        int numDrafts = 0;
        CharSequence draftsFragment = "";
        CharSequence sendingFragment = "";
        CharSequence sendFailedFragment = "";

        sSenderListSplitter.setString(instructions);
        int numFragments = 0;
        String[] fragments = sSenderFragments;
        int currentSize = fragments.length;
        while (sSenderListSplitter.hasNext()) {
            fragments[numFragments++] = sSenderListSplitter.next();
            if (numFragments == currentSize) {
                sSenderFragments = new String[2 * currentSize];
                System.arraycopy(fragments, 0, sSenderFragments, 0, currentSize);
                currentSize *= 2;
                fragments = sSenderFragments;
            }
        }

        for (int i = 0; i < numFragments;) {
            String fragment0 = fragments[i++];
            if ("".equals(fragment0)) {
                // This should be the final fragment.
            } else if (SENDER_LIST_TOKEN_ELIDED.equals(fragment0)) {
                // ignore
            } else if (SENDER_LIST_TOKEN_NUM_MESSAGES.equals(fragment0)) {
                numMessages = Integer.valueOf(fragments[i++]);
            } else if (SENDER_LIST_TOKEN_NUM_DRAFTS.equals(fragment0)) {
                String numDraftsString = fragments[i++];
                numDrafts = Integer.parseInt(numDraftsString);
                draftsFragment = numDrafts == 1 ? draftString : draftPluralString + " ("
                        + numDraftsString + ")";
            } else if (SENDER_LIST_TOKEN_LITERAL.equals(fragment0)) {
                senderBuilder.append(Utils.convertHtmlToPlainText(fragments[i++]));
                return;
            } else if (SENDER_LIST_TOKEN_SENDING.equals(fragment0)) {
                sendingFragment = sendingString;
            } else if (SENDER_LIST_TOKEN_SEND_FAILED.equals(fragment0)) {
                sendFailedFragment = sendFailedString;
            } else {
                String priorityString = fragments[i++];
                CharSequence nameString = fragments[i++];
                if (nameString.length() == 0)
                    nameString = meString;
                int priority = Integer.parseInt(priorityString);
                priorityToLength.put(priority, nameString.length());
                maxFoundPriority = Math.max(maxFoundPriority, priority);
            }
        }
        String numMessagesFragment = (numMessages != 0) ? " \u00A0"
                + Integer.toString(numMessages + numDrafts) : "";

        // Don't allocate fixedFragment unless we need it
        SpannableStringBuilder fixedFragment = null;
        int fixedFragmentLength = 0;
        if (draftsFragment.length() != 0 && allowDraft) {
            fixedFragment = new SpannableStringBuilder();
            fixedFragment.append(draftsFragment);
            if (draftsStyle != null) {
                fixedFragment.setSpan(CharacterStyle.wrap(draftsStyle), 0, fixedFragment.length(),
                        Spanned.SPAN_EXCLUSIVE_EXCLUSIVE);
            }
        }
        if (sendingFragment.length() != 0) {
            if (fixedFragment == null) {
                fixedFragment = new SpannableStringBuilder();
            }
            if (fixedFragment.length() != 0)
                fixedFragment.append(", ");
            fixedFragment.append(sendingFragment);
        }
        if (sendFailedFragment.length() != 0) {
            if (fixedFragment == null) {
                fixedFragment = new SpannableStringBuilder();
            }
            if (fixedFragment.length() != 0)
                fixedFragment.append(", ");
            fixedFragment.append(sendFailedFragment);
        }

        if (fixedFragment != null) {
            fixedFragmentLength = fixedFragment.length();
        }
        maxChars -= fixedFragmentLength;

        int maxPriorityToInclude = -1; // inclusive
        int numCharsUsed = numMessagesFragment.length();
        int numSendersUsed = 0;
        while (maxPriorityToInclude < maxFoundPriority) {
            if (priorityToLength.containsKey(maxPriorityToInclude + 1)) {
                int length = numCharsUsed + priorityToLength.get(maxPriorityToInclude + 1);
                if (numCharsUsed > 0)
                    length += 2;
                // We must show at least two senders if they exist. If we don't
                // have space for both
                // then we will truncate names.
                if (length > maxChars && numSendersUsed >= 2) {
                    break;
                }
                numCharsUsed = length;
                numSendersUsed++;
            }
            maxPriorityToInclude++;
        }

        int numCharsToRemovePerWord = 0;
        if (numCharsUsed > maxChars) {
            numCharsToRemovePerWord = (numCharsUsed - maxChars) / numSendersUsed;
        }

        String lastFragment = null;
        CharacterStyle lastStyle = null;
        for (int i = 0; i < numFragments;) {
            String fragment0 = fragments[i++];
            if ("".equals(fragment0)) {
                // This should be the final fragment.
            } else if (SENDER_LIST_TOKEN_ELIDED.equals(fragment0)) {
                if (lastFragment != null) {
                    addStyledFragment(senderBuilder, lastFragment, lastStyle, false);
                    senderBuilder.append(" ");
                    addStyledFragment(senderBuilder, "..", lastStyle, true);
                    senderBuilder.append(" ");
                }
                lastFragment = null;
            } else if (SENDER_LIST_TOKEN_NUM_MESSAGES.equals(fragment0)) {
                i++;
            } else if (SENDER_LIST_TOKEN_NUM_DRAFTS.equals(fragment0)) {
                i++;
            } else if (SENDER_LIST_TOKEN_SENDING.equals(fragment0)) {
            } else if (SENDER_LIST_TOKEN_SEND_FAILED.equals(fragment0)) {
            } else {
                final String unreadString = fragment0;
                final String priorityString = fragments[i++];
                String nameString = fragments[i++];
                if (nameString.length() == 0) {
                    nameString = meString.toString();
                } else {
                    nameString = Utils.convertHtmlToPlainText(nameString).toString();
                }
                if (numCharsToRemovePerWord != 0) {
                    nameString = nameString.substring(0,
                            Math.max(nameString.length() - numCharsToRemovePerWord, 0));
                }
                final boolean unread = unreadStatusIsForced ? forcedUnreadStatus : Integer
                        .parseInt(unreadString) != 0;
                final int priority = Integer.parseInt(priorityString);
                if (priority <= maxPriorityToInclude) {
                    if (lastFragment != null && !lastFragment.equals(nameString)) {
                        addStyledFragment(senderBuilder, lastFragment.concat(","), lastStyle,
                                false);
                        senderBuilder.append(" ");
                    }
                    lastFragment = nameString;
                    lastStyle = unread ? unreadStyle : readStyle;
                } else {
                    if (lastFragment != null) {
                        addStyledFragment(senderBuilder, lastFragment, lastStyle, false);
                        // Adjacent spans can cause the TextView in Gmail widget
                        // confused and leads to weird behavior on scrolling.
                        // Our workaround here is to separate the spans by
                        // spaces.
                        senderBuilder.append(" ");
                        addStyledFragment(senderBuilder, "..", lastStyle, true);
                        senderBuilder.append(" ");
                    }
                    lastFragment = null;
                }
            }
        }
        if (lastFragment != null) {
            addStyledFragment(senderBuilder, lastFragment, lastStyle, false);
        }
        senderBuilder.append(numMessagesFragment);
        if (fixedFragmentLength != 0) {
            statusBuilder.append(fixedFragment);
        }
    }

    /**
     * Adds a fragment with given style to a string builder.
     *
     * @param builder the current string builder
     * @param fragment the fragment to be added
     * @param style the style of the fragment
     * @param withSpaces whether to add the whole fragment or to divide it into
     *            smaller ones
     */
    private static void addStyledFragment(SpannableStringBuilder builder, String fragment,
            CharacterStyle style, boolean withSpaces) {
        if (withSpaces) {
            int pos = builder.length();
            builder.append(fragment);
            builder.setSpan(CharacterStyle.wrap(style), pos, builder.length(),
                    Spannable.SPAN_EXCLUSIVE_EXCLUSIVE);
        } else {
            int start = 0;
            while (true) {
                int pos = fragment.substring(start).indexOf(' ');
                if (pos == -1) {
                    addStyledFragment(builder, fragment.substring(start), style, true);
                    break;
                } else {
                    pos += start;
                    if (start < pos) {
                        addStyledFragment(builder, fragment.substring(start, pos), style, true);
                        builder.append(' ');
                    }
                    start = pos + 1;
                    if (start >= fragment.length()) {
                        break;
                    }
                }
            }
        }
    }

    /**
     * Returns a boolean indicating whether the table UI should be shown.
     */
    public static boolean useTabletUI(Resources res) {
        return res.getBoolean(R.bool.use_tablet_ui);
    }

    /**
     * @return <code>true</code> if the right edge effect should be displayed on list items
     */
    public static boolean getDisplayListRightEdgeEffect(final boolean tabletDevice,
            final boolean listCollapsible, final int viewMode) {
        return tabletDevice && !listCollapsible
                && (ViewMode.isConversationMode(viewMode) || ViewMode.isAdMode(viewMode));
    }

    /**
     * Returns a boolean indicating whether or not we should animate in the
     * folder list fragment.
     */
    public static boolean useFolderListFragmentTransition(Context context) {
        if (sUseFolderListFragmentTransition == -1) {
            sUseFolderListFragmentTransition  = context.getResources().getInteger(
                    R.integer.use_folder_list_fragment_transition);
        }
        return sUseFolderListFragmentTransition != 0;
    }

    /**
     * Returns displayable text from the provided HTML string.
     * @param htmlText HTML string
     * @return Plain text string representation of the specified Html string
     */
    public static String convertHtmlToPlainText(String htmlText) {
        if (TextUtils.isEmpty(htmlText)) {
            return "";
        }
        return getHtmlTree(htmlText, new HtmlParser(), new HtmlTreeBuilder()).getPlainText();
    }

    public static String convertHtmlToPlainText(String htmlText, HtmlParser parser,
            HtmlTreeBuilder builder) {
        if (TextUtils.isEmpty(htmlText)) {
            return "";
        }
        return getHtmlTree(htmlText, parser, builder).getPlainText();
    }

    /**
     * Returns a {@link HtmlTree} representation of the specified HTML string.
     */
    public static HtmlTree getHtmlTree(String htmlText) {
        return getHtmlTree(htmlText, new HtmlParser(), new HtmlTreeBuilder());
    }

    /**
     * Returns a {@link HtmlTree} representation of the specified HTML string.
     */
    private static HtmlTree getHtmlTree(String htmlText, HtmlParser parser,
            HtmlTreeBuilder builder) {
        final HtmlDocument doc = parser.parse(htmlText);
        doc.accept(builder);

        return builder.getTree();
    }

    /**
     * Perform a simulated measure pass on the given child view, assuming the
     * child has a ViewGroup parent and that it should be laid out within that
     * parent with a matching width but variable height. Code largely lifted
     * from AnimatedAdapter.measureChildHeight().
     *
     * @param child a child view that has already been placed within its parent
     *            ViewGroup
     * @param parent the parent ViewGroup of child
     * @return measured height of the child in px
     */
    public static int measureViewHeight(View child, ViewGroup parent) {
        final ViewGroup.LayoutParams lp = child.getLayoutParams();
        final int childSideMargin;
        if (lp instanceof MarginLayoutParams) {
            final MarginLayoutParams mlp = (MarginLayoutParams) lp;
            childSideMargin = mlp.leftMargin + mlp.rightMargin;
        } else {
            childSideMargin = 0;
        }

        final int parentWSpec = MeasureSpec.makeMeasureSpec(parent.getWidth(), MeasureSpec.EXACTLY);
        final int wSpec = ViewGroup.getChildMeasureSpec(parentWSpec,
                parent.getPaddingLeft() + parent.getPaddingRight() + childSideMargin,
                ViewGroup.LayoutParams.MATCH_PARENT);
        final int hSpec = MeasureSpec.makeMeasureSpec(0, MeasureSpec.UNSPECIFIED);
        child.measure(wSpec, hSpec);
        return child.getMeasuredHeight();
    }

    /**
     * Encode the string in HTML.
     *
     * @param removeEmptyDoubleQuotes If true, also remove any occurrence of ""
     *            found in the string
     */
    public static Object cleanUpString(String string, boolean removeEmptyDoubleQuotes) {
        return !TextUtils.isEmpty(string) ? TextUtils.htmlEncode(removeEmptyDoubleQuotes ? string
                .replace("\"\"", "") : string) : "";
    }

    /**
     * Get the correct display string for the unread count of a folder.
     */
    public static String getUnreadCountString(Context context, int unreadCount) {
        final String unreadCountString;
        final Resources resources = context.getResources();
        if (sMaxUnreadCount == -1) {
            sMaxUnreadCount = resources.getInteger(R.integer.maxUnreadCount);
        }
        if (unreadCount > sMaxUnreadCount) {
            if (sUnreadText == null) {
                sUnreadText = resources.getString(R.string.widget_large_unread_count);
            }
            // Localize "999+" according to the device language
            unreadCountString = String.format(sUnreadText, sMaxUnreadCount);
        } else if (unreadCount <= 0) {
            unreadCountString = "";
        } else {
            // Localize unread count according to the device language
            unreadCountString = String.format("%d", unreadCount);
        }
        return unreadCountString;
    }

    /**
     * Get the correct display string for the unread count in the actionbar.
     */
    public static CharSequence getUnreadMessageString(Context context, int unreadCount) {
        final SpannableString message;
        final Resources resources = context.getResources();
        if (sMaxUnreadCount == -1) {
            sMaxUnreadCount = resources.getInteger(R.integer.maxUnreadCount);
        }
        if (unreadCount > sMaxUnreadCount) {
            message = new SpannableString(
                    resources.getString(R.string.actionbar_large_unread_count, sMaxUnreadCount));
        } else {
             message = new SpannableString(resources.getQuantityString(
                     R.plurals.actionbar_unread_messages, unreadCount, unreadCount));
        }

        message.setSpan(CharacterStyle.wrap(ACTION_BAR_UNREAD_STYLE), 0,
                message.toString().length(), Spannable.SPAN_EXCLUSIVE_EXCLUSIVE);

        return message;
    }

    /**
     * Get text matching the last sync status.
     */
    public static CharSequence getSyncStatusText(Context context, int packedStatus) {
        final String[] errors = context.getResources().getStringArray(R.array.sync_status);
        final int status = packedStatus & 0x0f;
        if (status >= errors.length) {
            return "";
        }
        return errors[status];
    }

    /**
     * Create an intent to show a conversation.
     * @param conversation Conversation to open.
     * @param folderUri
     * @param account
     * @return
     */
    public static Intent createViewConversationIntent(final Context context,
            Conversation conversation, final Uri folderUri, Account account) {
        final Intent intent = new Intent(Intent.ACTION_VIEW);
        intent.setFlags(Intent.FLAG_ACTIVITY_NEW_TASK | Intent.FLAG_ACTIVITY_CLEAR_TASK
                | Intent.FLAG_ACTIVITY_TASK_ON_HOME);
        final Uri versionedUri = appendVersionQueryParameter(context, conversation.uri);
        // We need the URI to be unique, even if it's for the same message, so append the folder URI
        final Uri uniqueUri = versionedUri.buildUpon().appendQueryParameter(
                FOLDER_URI_QUERY_PARAMETER, folderUri.toString()).build();
        intent.setDataAndType(uniqueUri, account.mimeType);
        intent.putExtra(Utils.EXTRA_ACCOUNT, account.serialize());
        intent.putExtra(Utils.EXTRA_FOLDER_URI, folderUri);
        intent.putExtra(Utils.EXTRA_CONVERSATION, conversation);
        return intent;
    }

    /**
     * Create an intent to open a folder.
     *
     * @param folderUri Folder to open.
     * @param account
     * @return
     */
    public static Intent createViewFolderIntent(final Context context, final Uri folderUri,
            Account account) {
        if (folderUri == null || account == null) {
            LogUtils.wtf(LOG_TAG, "Utils.createViewFolderIntent(%s,%s): Bad input", folderUri,
                    account);
            return null;
        }
        final Intent intent = new Intent(Intent.ACTION_VIEW);
        intent.setFlags(Intent.FLAG_ACTIVITY_NEW_TASK | Intent.FLAG_ACTIVITY_CLEAR_TASK
                | Intent.FLAG_ACTIVITY_TASK_ON_HOME);
        intent.setDataAndType(appendVersionQueryParameter(context, folderUri), account.mimeType);
        intent.putExtra(Utils.EXTRA_ACCOUNT, account.serialize());
        intent.putExtra(Utils.EXTRA_FOLDER_URI, folderUri);
        return intent;
    }

    /**
     * Creates an intent to open the default inbox for the given account.
     *
     * @param account
     * @return
     */
    public static Intent createViewInboxIntent(Account account) {
        if (account == null) {
            LogUtils.wtf(LOG_TAG, "Utils.createViewInboxIntent(%s): Bad input", account);
            return null;
        }
        final Intent intent = new Intent(Intent.ACTION_VIEW);
        intent.setFlags(Intent.FLAG_ACTIVITY_NEW_TASK | Intent.FLAG_ACTIVITY_CLEAR_TASK
                | Intent.FLAG_ACTIVITY_TASK_ON_HOME);
        intent.setDataAndType(account.settings.defaultInbox, account.mimeType);
        intent.putExtra(Utils.EXTRA_ACCOUNT, account.serialize());
        return intent;
    }

    /**
     * Helper method to show context-aware Gmail help.
     *
     * @param context Context to be used to open the help.
     * @param fromWhere Information about the activity the user was in
     * when they requested help.
     */
    public static void showHelp(Context context, Account account, String fromWhere) {
        final String urlString = (account != null && account.helpIntentUri != null) ?
                account.helpIntentUri.toString() : null;
        if (TextUtils.isEmpty(urlString) ) {
            LogUtils.e(LOG_TAG, "unable to show help for account: %s", account);
            return;
        }
        final Uri uri = addParamsToUrl(context, urlString);
        Uri.Builder builder = uri.buildUpon();
        // Add the activity specific information parameter.
        if (!TextUtils.isEmpty(fromWhere)) {
            builder = builder.appendQueryParameter(SMART_HELP_LINK_PARAMETER_NAME, fromWhere);
        }

        openUrl(context, builder.build(), null);
    }

    /**
     * Helper method to open a link in a browser.
     *
     * @param context Context
     * @param uri Uri to open.
     */
    private static void openUrl(Context context, Uri uri, Bundle optionalExtras) {
        if(uri == null || TextUtils.isEmpty(uri.toString())) {
            LogUtils.wtf(LOG_TAG, "invalid url in Utils.openUrl(): %s", uri);
            return;
        }
        final Intent intent = new Intent(Intent.ACTION_VIEW, uri);
        // Fill in any of extras that have been requested.
        if (optionalExtras != null) {
            intent.putExtras(optionalExtras);
        }
        intent.putExtra(Browser.EXTRA_APPLICATION_ID, context.getPackageName());
        intent.addFlags(Intent.FLAG_ACTIVITY_CLEAR_WHEN_TASK_RESET);

        context.startActivity(intent);
    }


    private static Uri addParamsToUrl(Context context, String url) {
        url = replaceLocale(url);
        Uri.Builder builder = Uri.parse(url).buildUpon();
        final int versionCode = getVersionCode(context);
        if (versionCode != -1) {
            builder = builder.appendQueryParameter(SMART_LINK_APP_VERSION,
                    String.valueOf(versionCode));
        }

        return builder.build();
    }

    /**
     * Replaces the language/country of the device into the given string.  The pattern "%locale%"
     * will be replaced with the <language_code>_<country_code> value.
     *
     * @param str the string to replace the language/country within
     *
     * @return the string with replacement
     */
    private static String replaceLocale(String str) {
        // Substitute locale if present in string
        if (str.contains("%locale%")) {
            Locale locale = Locale.getDefault();
            String tmp = locale.getLanguage() + "_" + locale.getCountry().toLowerCase();
            str = str.replace("%locale%", tmp);
        }
        return str;
    }

    /**
     * Returns the version code for the package, or -1 if it cannot be retrieved.
     */
    public static int getVersionCode(Context context) {
        if (sVersionCode == -1) {
            try {
                sVersionCode =
                        context.getPackageManager().getPackageInfo(context.getPackageName(),
                                0 /* flags */).versionCode;
            } catch (NameNotFoundException e) {
                LogUtils.e(Utils.LOG_TAG, "Error finding package %s",
                        context.getApplicationInfo().packageName);
            }
        }
        return sVersionCode;
    }

    /**
     * Show the top level settings screen for the supplied account.
     */
    public static void showSettings(Context context, Account account) {
        if (account == null) {
            LogUtils.e(LOG_TAG, "Invalid attempt to show setting screen with null account");
            return;
        }
        final Intent settingsIntent = new Intent(Intent.ACTION_EDIT, account.settingsIntentUri);
        settingsIntent.addFlags(Intent.FLAG_ACTIVITY_CLEAR_WHEN_TASK_RESET);
        context.startActivity(settingsIntent);
    }

    /**
     * Show the account level settings screen for the supplied account.
     */
    public static void showAccountSettings(Context context, Account account) {
        if (account == null) {
            LogUtils.e(LOG_TAG, "Invalid attempt to show setting screen with null account");
            return;
        }
        final Intent settingsIntent = new Intent(Intent.ACTION_EDIT,
                appendVersionQueryParameter(context, account.settingsIntentUri));

        settingsIntent.putExtra(EditSettingsExtras.EXTRA_ACCOUNT, account);
        settingsIntent.addFlags(Intent.FLAG_ACTIVITY_CLEAR_WHEN_TASK_RESET);
        context.startActivity(settingsIntent);
    }

    /**
     * Show the settings screen for the supplied account.
     */
     public static void showFolderSettings(Context context, Account account, Folder folder) {
        if (account == null || folder == null) {
            LogUtils.e(LOG_TAG, "Invalid attempt to show folder settings. account: %s folder: %s",
                    account, folder);
            return;
        }
        final Intent settingsIntent = new Intent(Intent.ACTION_EDIT,
                appendVersionQueryParameter(context, account.settingsIntentUri));

        settingsIntent.putExtra(EditSettingsExtras.EXTRA_ACCOUNT, account);
        settingsIntent.putExtra(EditSettingsExtras.EXTRA_FOLDER, folder);
        settingsIntent.addFlags(Intent.FLAG_ACTIVITY_CLEAR_WHEN_TASK_RESET);
        context.startActivity(settingsIntent);
    }

    /**
     * Show the settings screen for managing all folders.
     */
     public static void showManageFolder(Context context, Account account) {
         if (account == null) {
             LogUtils.e(LOG_TAG, "Invalid attempt to the manage folders screen with null account");
             return;
         }
         final Intent settingsIntent = new Intent(Intent.ACTION_EDIT, account.settingsIntentUri);

         settingsIntent.putExtra(EditSettingsExtras.EXTRA_ACCOUNT, account);
         settingsIntent.putExtra(EditSettingsExtras.EXTRA_MANAGE_FOLDERS, true);
         settingsIntent.addFlags(Intent.FLAG_ACTIVITY_CLEAR_WHEN_TASK_RESET);
         context.startActivity(settingsIntent);
    }

    /**
     * Show the feedback screen for the supplied account.
     */
    public static void sendFeedback(FeedbackEnabledActivity activity, Account account,
                                    boolean reportingProblem) {
        if (activity != null && account != null) {
            sendFeedback(activity, account.sendFeedbackIntentUri, reportingProblem);
        }
    }
    public static void sendFeedback(FeedbackEnabledActivity activity, Uri feedbackIntentUri,
            boolean reportingProblem) {
        if (activity != null &&  !isEmpty(feedbackIntentUri)) {
            final Bundle optionalExtras = new Bundle(2);
            optionalExtras.putBoolean(
                    UIProvider.SendFeedbackExtras.EXTRA_REPORTING_PROBLEM, reportingProblem);
            final Bitmap screenBitmap =  getReducedSizeBitmap(activity);
            if (screenBitmap != null) {
                optionalExtras.putParcelable(
                        UIProvider.SendFeedbackExtras.EXTRA_SCREEN_SHOT, screenBitmap);
            }
            openUrl(activity.getActivityContext(), feedbackIntentUri, optionalExtras);
        }
    }


    public static Bitmap getReducedSizeBitmap(FeedbackEnabledActivity activity) {
        final Window activityWindow = activity.getWindow();
        final View currentView = activityWindow != null ? activityWindow.getDecorView() : null;
        final View rootView = currentView != null ? currentView.getRootView() : null;
        if (rootView != null) {
            rootView.setDrawingCacheEnabled(true);
            final Bitmap drawingCache = rootView.getDrawingCache();
            // Null check to avoid NPE discovered from monkey crash:
            if (drawingCache != null) {
                try {
                    final Bitmap originalBitmap = drawingCache.copy(Bitmap.Config.RGB_565, false);
                    double originalHeight = originalBitmap.getHeight();
                    double originalWidth = originalBitmap.getWidth();
                    int newHeight = SCALED_SCREENSHOT_MAX_HEIGHT_WIDTH;
                    int newWidth = SCALED_SCREENSHOT_MAX_HEIGHT_WIDTH;
                    double scaleX, scaleY;
                    scaleX = newWidth  / originalWidth;
                    scaleY = newHeight / originalHeight;
                    final double scale = Math.min(scaleX, scaleY);
                    newWidth = (int)Math.round(originalWidth * scale);
                    newHeight = (int)Math.round(originalHeight * scale);
                    return Bitmap.createScaledBitmap(originalBitmap, newWidth, newHeight, true);
                } catch (OutOfMemoryError e) {
                    LogUtils.e(LOG_TAG, e, "OOME when attempting to scale screenshot");
                }
            }
        }
        return null;
    }

    /**
     * Retrieves the mailbox search query associated with an intent (or null if not available),
     * doing proper sanitizing (e.g. trims whitespace).
     */
    public static String mailSearchQueryForIntent(Intent intent) {
        String query = intent.getStringExtra(SearchManager.QUERY);
        return TextUtils.isEmpty(query) ? null : query.trim();
   }

    /**
     * Split out a filename's extension and return it.
     * @param filename a file name
     * @return the file extension (max of 5 chars including period, like ".docx"), or null
     */
    public static String getFileExtension(String filename) {
        String extension = null;
        int index = !TextUtils.isEmpty(filename) ? filename.lastIndexOf('.') : -1;
        // Limit the suffix to dot + four characters
        if (index >= 0 && filename.length() - index <= FILE_EXTENSION_MAX_CHARS + 1) {
            extension = filename.substring(index);
        }
        return extension;
    }

   /**
    * (copied from {@link Intent#normalizeMimeType(String)} for pre-J)
    *
    * Normalize a MIME data type.
    *
    * <p>A normalized MIME type has white-space trimmed,
    * content-type parameters removed, and is lower-case.
    * This aligns the type with Android best practices for
    * intent filtering.
    *
    * <p>For example, "text/plain; charset=utf-8" becomes "text/plain".
    * "text/x-vCard" becomes "text/x-vcard".
    *
    * <p>All MIME types received from outside Android (such as user input,
    * or external sources like Bluetooth, NFC, or the Internet) should
    * be normalized before they are used to create an Intent.
    *
    * @param type MIME data type to normalize
    * @return normalized MIME data type, or null if the input was null
    * @see {@link android.content.Intent#setType}
    * @see {@link android.content.Intent#setTypeAndNormalize}
    */
   public static String normalizeMimeType(String type) {
       if (type == null) {
           return null;
       }

       type = type.trim().toLowerCase(Locale.US);

       final int semicolonIndex = type.indexOf(';');
       if (semicolonIndex != -1) {
           type = type.substring(0, semicolonIndex);
       }
       return type;
   }

   /**
    * (copied from {@link android.net.Uri#normalizeScheme()} for pre-J)
    *
    * Return a normalized representation of this Uri.
    *
    * <p>A normalized Uri has a lowercase scheme component.
    * This aligns the Uri with Android best practices for
    * intent filtering.
    *
    * <p>For example, "HTTP://www.android.com" becomes
    * "http://www.android.com"
    *
    * <p>All URIs received from outside Android (such as user input,
    * or external sources like Bluetooth, NFC, or the Internet) should
    * be normalized before they are used to create an Intent.
    *
    * <p class="note">This method does <em>not</em> validate bad URI's,
    * or 'fix' poorly formatted URI's - so do not use it for input validation.
    * A Uri will always be returned, even if the Uri is badly formatted to
    * begin with and a scheme component cannot be found.
    *
    * @return normalized Uri (never null)
    * @see {@link android.content.Intent#setData}
    * @see {@link android.content.Intent#setNormalizedData}
    */
   public static Uri normalizeUri(Uri uri) {
       String scheme = uri.getScheme();
       if (scheme == null) return uri;  // give up
       String lowerScheme = scheme.toLowerCase(Locale.US);
       if (scheme.equals(lowerScheme)) return uri;  // no change

       return uri.buildUpon().scheme(lowerScheme).build();
   }

   public static Intent setIntentTypeAndNormalize(Intent intent, String type) {
       return intent.setType(normalizeMimeType(type));
   }

   public static Intent setIntentDataAndTypeAndNormalize(Intent intent, Uri data, String type) {
       return intent.setDataAndType(normalizeUri(data), normalizeMimeType(type));
   }

   public static int getTransparentColor(int color) {
       return 0x00ffffff & color;
   }

    public static void setMenuItemVisibility(Menu menu, int itemId, boolean shouldShow) {
        final MenuItem item = menu.findItem(itemId);
        if (item == null) {
            return;
        }
        item.setVisible(shouldShow);
    }

    /**
     * Parse a string (possibly null or empty) into a URI. If the string is null
     * or empty, null is returned back. Otherwise an empty URI is returned.
     *
     * @param uri
     * @return a valid URI, possibly {@link android.net.Uri#EMPTY}
     */
    public static Uri getValidUri(String uri) {
        if (TextUtils.isEmpty(uri) || uri == JSONObject.NULL)
            return Uri.EMPTY;
        return Uri.parse(uri);
    }

    public static boolean isEmpty(Uri uri) {
        return uri == null || uri.equals(Uri.EMPTY);
    }

    public static String dumpFragment(Fragment f) {
        final StringWriter sw = new StringWriter();
        f.dump("", new FileDescriptor(), new PrintWriter(sw), new String[0]);
        return sw.toString();
    }

    public static void dumpViewTree(ViewGroup root) {
        dumpViewTree(root, "");
    }

    private static void dumpViewTree(ViewGroup g, String prefix) {
        LogUtils.i(LOG_TAG, "%sVIEWGROUP: %s childCount=%s", prefix, g, g.getChildCount());
        final String childPrefix = prefix + "  ";
        for (int i = 0; i < g.getChildCount(); i++) {
            final View child = g.getChildAt(i);
            if (child instanceof ViewGroup) {
                dumpViewTree((ViewGroup) child, childPrefix);
            } else {
                LogUtils.i(LOG_TAG, "%sCHILD #%s: %s", childPrefix, i, child);
            }
        }
    }

    /**
     * Executes an out-of-band command on the cursor.
     * @param cursor
     * @param request Bundle with all keys and values set for the command.
     * @param key The string value against which we will check for success or failure
     * @return true if the operation was a success.
     */
    private static boolean executeConversationCursorCommand(
            Cursor cursor, Bundle request, String key) {
        final Bundle response = cursor.respond(request);
        final String result = response.getString(key,
                UIProvider.ConversationCursorCommand.COMMAND_RESPONSE_FAILED);

        return UIProvider.ConversationCursorCommand.COMMAND_RESPONSE_OK.equals(result);
    }

    /**
     * Commands a cursor representing a set of conversations to indicate that an item is being shown
     * in the UI.
     *
     * @param cursor a conversation cursor
     * @param position position of the item being shown.
     */
    public static boolean notifyCursorUIPositionChange(Cursor cursor, int position) {
        final Bundle request = new Bundle();
        final String key =
                UIProvider.ConversationCursorCommand.COMMAND_NOTIFY_CURSOR_UI_POSITION_CHANGE;
        request.putInt(key, position);
        return executeConversationCursorCommand(cursor, request, key);
    }

    /**
     * Commands a cursor representing a set of conversations to set its visibility state.
     *
     * @param cursor a conversation cursor
     * @param visible true if the conversation list is visible, false otherwise.
     * @param isFirstSeen true if you want to notify the cursor that this conversation list was seen
     *        for the first time: the user launched the app into it, or the user switched from some
     *        other folder into it.
     */
    public static void setConversationCursorVisibility(
            Cursor cursor, boolean visible, boolean isFirstSeen) {
        new MarkConversationCursorVisibleTask(cursor, visible, isFirstSeen).execute();
    }

    /**
     * Async task for  marking conversations "seen" and informing the cursor that the folder was
     * seen for the first time by the UI.
     */
    private static class MarkConversationCursorVisibleTask extends AsyncTask<Void, Void, Void> {
        private final Cursor mCursor;
        private final boolean mVisible;
        private final boolean mIsFirstSeen;

        /**
         * Create a new task with the given cursor, with the given visibility and
         *
         * @param cursor
         * @param isVisible true if the conversation list is visible, false otherwise.
         * @param isFirstSeen true if the folder was shown for the first time: either the user has
         *        just switched to it, or the user started the app in this folder.
         */
        public MarkConversationCursorVisibleTask(
                Cursor cursor, boolean isVisible, boolean isFirstSeen) {
            mCursor = cursor;
            mVisible = isVisible;
            mIsFirstSeen = isFirstSeen;
        }

        @Override
        protected Void doInBackground(Void... params) {
            if (mCursor == null) {
                return null;
            }
            final Bundle request = new Bundle();
            if (mIsFirstSeen) {
                request.putBoolean(
                        UIProvider.ConversationCursorCommand.COMMAND_KEY_ENTERED_FOLDER, true);
            }
            final String key = UIProvider.ConversationCursorCommand.COMMAND_KEY_SET_VISIBILITY;
            request.putBoolean(key, mVisible);
            executeConversationCursorCommand(mCursor, request, key);
            return null;
        }
    }


    /**
     * This utility method returns the conversation ID at the current cursor position.
     * @return the conversation id at the cursor.
     */
    public static long getConversationId(ConversationCursor cursor) {
        return cursor.getLong(UIProvider.CONVERSATION_ID_COLUMN);
    }

    /**
     * This utility method returns the conversation Uri at the current cursor position.
     * @return the conversation id at the cursor.
     */
    public static String getConversationUri(ConversationCursor cursor) {
        return cursor.getString(UIProvider.CONVERSATION_URI_COLUMN);
    }

    /**
     * @return whether to show two pane or single pane search results.
     */
    public static boolean showTwoPaneSearchResults(Context context) {
        return context.getResources().getBoolean(R.bool.show_two_pane_search_results);
    }

    /**
     * Sets the layer type of a view to hardware if the view is attached and hardware acceleration
     * is enabled. Does nothing otherwise.
     */
    public static void enableHardwareLayer(View v) {
        if (v != null && v.isHardwareAccelerated()) {
            v.setLayerType(View.LAYER_TYPE_HARDWARE, null);
            v.buildLayer();
        }
    }

    /**
     * Return whether menus should show the disabled archive menu item or just
     * remove it when archive is not available.
     */
    public static boolean shouldShowDisabledArchiveIcon(Context context) {
        return context.getResources().getBoolean(R.bool.show_disabled_archive_menu_item);
    }

    public static int getDefaultFolderBackgroundColor(Context context) {
        if (sDefaultFolderBackgroundColor == -1) {
            sDefaultFolderBackgroundColor = context.getResources().getColor(
                    R.color.default_folder_background_color);
        }
        return sDefaultFolderBackgroundColor;
    }

    /**
     * Returns the count that should be shown for the specified folder.  This method should be used
     * when the UI wants to display an "unread" count.  For most labels, the returned value will be
     * the unread count, but for some folder types (outbox, drafts, trash) this will return the
     * total count.
     */
    public static int getFolderUnreadDisplayCount(final Folder folder) {
        if (folder != null) {
            if (folder.isUnreadCountHidden()) {
                return folder.totalCount;
            } else {
                return folder.unreadCount;
            }
        }
        return 0;
    }

    /**
     * @return an intent which, if launched, will reply to the conversation
     */
    public static Intent createReplyIntent(final Context context, final Account account,
            final Uri messageUri, final boolean isReplyAll) {
        final Intent intent =
                ComposeActivity.createReplyIntent(context, account, messageUri, isReplyAll);
        return intent;
    }

    /**
     * @return an intent which, if launched, will forward the conversation
     */
    public static Intent createForwardIntent(
            final Context context, final Account account, final Uri messageUri) {
        final Intent intent = ComposeActivity.createForwardIntent(context, account, messageUri);
        return intent;
    }

    public static Uri appendVersionQueryParameter(final Context context, final Uri uri) {
        int appVersion = 0;

        try {
            final PackageInfo packageInfo =
                    context.getPackageManager().getPackageInfo(context.getPackageName(), 0);
            appVersion = packageInfo.versionCode;
        } catch (final NameNotFoundException e) {
            LogUtils.wtf(LOG_TAG, e, "Couldn't find our own PackageInfo");
        }

        return uri.buildUpon().appendQueryParameter(APP_VERSION_QUERY_PARAMETER,
                Integer.toString(appVersion)).build();
    }

    /**
     * Adds the Account extra to mailto intents.
     */
    public static void addAccountToMailtoIntent(Intent intent, Account account) {
        if (TextUtils.equals(MAILTO_SCHEME, intent.getData().getScheme())) {
            intent.putExtra(Utils.EXTRA_ACCOUNT, account);
        }
    }

    /**
     * Gets the specified {@link Folder} object.
     *
     * @param folderUri The {@link Uri} for the folder
     * @param allowHidden <code>true</code> to allow a hidden folder to be returned,
     *        <code>false</code> to return <code>null</code> instead
     * @return the specified {@link Folder} object, or <code>null</code>
     */
    public static Folder getFolder(final Context context, final Uri folderUri,
            final boolean allowHidden) {
        final Uri uri = folderUri
                .buildUpon()
                .appendQueryParameter(UIProvider.ALLOW_HIDDEN_FOLDERS_QUERY_PARAM,
                        Boolean.toString(allowHidden))
                .build();

        final Cursor cursor = context.getContentResolver().query(uri,
                UIProvider.FOLDERS_PROJECTION, null, null, null);

        if (cursor == null) {
            return null;
        }

        try {
            if (cursor.moveToFirst()) {
                return new Folder(cursor);
            } else {
                return null;
            }
        } finally {
            cursor.close();
        }
    }

    /**
     * Begins systrace tracing for a given tag. No-op on unsupported platform versions.
     *
     * @param tag systrace tag to use
     *
     * @see android.os.Trace#beginSection(String)
     */
    public static void traceBeginSection(String tag) {
        if (Build.VERSION.SDK_INT >= Build.VERSION_CODES.JELLY_BEAN_MR2) {
            android.os.Trace.beginSection(tag);
        }
    }

    /**
     * Ends systrace tracing for the most recently begun section. No-op on unsupported platform
     * versions.
     *
     * @see android.os.Trace#endSection()
     */
    public static void traceEndSection() {
        if (Build.VERSION.SDK_INT >= Build.VERSION_CODES.JELLY_BEAN_MR2) {
            android.os.Trace.endSection();
        }
    }

    /**
     * Get the background color of Gmail's action bar.
     */
    public static int getActionBarBackgroundResource(final Context context) {
        final TypedValue actionBarStyle = new TypedValue();
        if (context.getTheme().resolveAttribute(android.R.attr.actionBarStyle, actionBarStyle, true)
                && actionBarStyle.type == TypedValue.TYPE_REFERENCE) {
            final TypedValue backgroundValue = new TypedValue();
            final TypedArray attr = context.obtainStyledAttributes(actionBarStyle.resourceId,
                    STYLE_ATTR);
            attr.getValue(0, backgroundValue);
            attr.recycle();
            return backgroundValue.resourceId;
        } else {
            // Default color
            return context.getResources().getColor(R.color.list_background_color);
        }
    }

<<<<<<< HEAD

    public static Address getAddress(Map<String, Address> cache, String emailStr) {
        Address addr;
        synchronized (cache) {
            addr = cache.get(emailStr);
            if (addr == null) {
                addr = Address.getEmailAddress(emailStr);
                if (addr != null) {
                    cache.put(emailStr, addr);
                }
            }
        }
        return addr;
    }

    /**
     * Applies the given appearance on the given subString, and inserts that as a parameter in the
     * given parentString.
     */
    public static Spanned insertStringWithStyle(Context context,
            int parentStringId, int subStringId, int appearance) {
        final Resources resources = context.getResources();
        final String subString = resources.getString(subStringId);
        final String entireString = resources.getString(parentStringId, subString);
        final int index = entireString.indexOf(subString);
        final SpannableString descriptionText = new SpannableString(entireString);
        descriptionText.setSpan(
                new TextAppearanceSpan(context, appearance),
                index,
                index + subString.length(),
                0);
        return descriptionText;
=======
    /**
     * Email addresses are supposed to be treated as case-insensitive for the host-part and
     * case-sensitive for the local-part, but nobody really wants email addresses to match
     * case-sensitive on the local-part, so just smash everything to lower case.
     * @param email Hello@Example.COM
     * @return hello@example.com
     */
    public static String normalizeEmailAddress(String email) {
        /*
        // The RFC5321 version
        if (TextUtils.isEmpty(email)) {
            return email;
        }
        String[] parts = email.split("@");
        if (parts.length != 2) {
            LogUtils.d(LOG_TAG, "Tried to normalize a malformed email address: ", email);
            return email;
        }

        return parts[0] + "@" + parts[1].toLowerCase(Locale.US);
        */
        if (TextUtils.isEmpty(email)) {
            return email;
        } else {
            // Doing this for other locales might really screw things up, so do US-version only
            return email.toLowerCase(Locale.US);
        }
>>>>>>> 08ac01fc
    }
}<|MERGE_RESOLUTION|>--- conflicted
+++ resolved
@@ -1429,8 +1429,6 @@
         }
     }
 
-<<<<<<< HEAD
-
     public static Address getAddress(Map<String, Address> cache, String emailStr) {
         Address addr;
         synchronized (cache) {
@@ -1462,7 +1460,8 @@
                 index + subString.length(),
                 0);
         return descriptionText;
-=======
+    }
+
     /**
      * Email addresses are supposed to be treated as case-insensitive for the host-part and
      * case-sensitive for the local-part, but nobody really wants email addresses to match
@@ -1490,6 +1489,5 @@
             // Doing this for other locales might really screw things up, so do US-version only
             return email.toLowerCase(Locale.US);
         }
->>>>>>> 08ac01fc
     }
 }