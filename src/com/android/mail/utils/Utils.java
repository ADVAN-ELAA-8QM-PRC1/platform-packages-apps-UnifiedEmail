/**
 * Copyright (c) 2011, Google Inc.
 *
 * Licensed under the Apache License, Version 2.0 (the "License");
 * you may not use this file except in compliance with the License.
 * You may obtain a copy of the License at
 *
 *     http://www.apache.org/licenses/LICENSE-2.0
 *
 * Unless required by applicable law or agreed to in writing, software
 * distributed under the License is distributed on an "AS IS" BASIS,
 * WITHOUT WARRANTIES OR CONDITIONS OF ANY KIND, either express or implied.
 * See the License for the specific language governing permissions and
 * limitations under the License.
 */

package com.android.mail.utils;

import com.google.android.common.html.parser.HtmlDocument;
import com.google.android.common.html.parser.HtmlParser;
import com.google.android.common.html.parser.HtmlTree;
import com.google.android.common.html.parser.HtmlTreeBuilder;
import com.google.common.collect.Maps;

import android.app.SearchManager;
import android.content.Context;
import android.content.Intent;
import android.content.pm.PackageManager.NameNotFoundException;
import android.content.res.Resources;
import android.database.Cursor;
import android.graphics.Bitmap;
import android.graphics.BitmapFactory;
import android.graphics.Typeface;
import android.net.Uri;
import android.os.AsyncTask;
import android.os.Build;
import android.os.Bundle;
import android.provider.Browser;
import android.text.Spannable;
import android.text.SpannableString;
import android.text.SpannableStringBuilder;
import android.text.Spanned;
import android.text.TextUtils;
import android.text.TextUtils.SimpleStringSplitter;
import android.text.style.CharacterStyle;
import android.text.style.ForegroundColorSpan;
import android.text.style.StyleSpan;
import android.view.Menu;
import android.view.MenuItem;
import android.view.View;
import android.view.View.MeasureSpec;
import android.view.ViewGroup;
import android.view.ViewGroup.MarginLayoutParams;
import android.view.Window;
import android.webkit.WebSettings;
import android.webkit.WebView;

import com.android.mail.R;
import com.android.mail.browse.ConversationCursor;
import com.android.mail.compose.ComposeActivity;
import com.android.mail.providers.Account;
import com.android.mail.providers.Conversation;
import com.android.mail.providers.Folder;
import com.android.mail.providers.UIProvider;
import com.android.mail.providers.UIProvider.EditSettingsExtras;
import com.android.mail.ui.ControllableActivity;
import com.android.mail.ui.FeedbackEnabledActivity;

import org.json.JSONObject;

import java.util.Locale;
import java.util.Map;

public class Utils {
    /**
     * longest extension we recognize is 4 characters (e.g. "html", "docx")
     */
    private static final int FILE_EXTENSION_MAX_CHARS = 4;
    private static final Map<Integer, Integer> sPriorityToLength = Maps.newHashMap();
    public static final String SENDER_LIST_TOKEN_ELIDED = "e";
    public static final String SENDER_LIST_TOKEN_NUM_MESSAGES = "n";
    public static final String SENDER_LIST_TOKEN_NUM_DRAFTS = "d";
    public static final String SENDER_LIST_TOKEN_LITERAL = "l";
    public static final String SENDER_LIST_TOKEN_SENDING = "s";
    public static final String SENDER_LIST_TOKEN_SEND_FAILED = "f";
    public static final Character SENDER_LIST_SEPARATOR = '\n';
    public static final SimpleStringSplitter sSenderListSplitter = new SimpleStringSplitter(
            SENDER_LIST_SEPARATOR);
    public static String[] sSenderFragments = new String[8];

    public static final String EXTRA_ACCOUNT = "account";
    public static final String EXTRA_ACCOUNT_URI = "accountUri";
    public static final String EXTRA_FOLDER_URI = "folderUri";
    public static final String EXTRA_COMPOSE_URI = "composeUri";
    public static final String EXTRA_CONVERSATION = "conversationUri";
    public static final String EXTRA_FOLDER = "folder";

    /** Extra tag for debugging the blank fragment problem. */
    public static final String VIEW_DEBUGGING_TAG = "MailBlankFragment";

    /*
     * Notifies that changes happened. Certain UI components, e.g., widgets, can
     * register for this {@link Intent} and update accordingly. However, this
     * can be very broad and is NOT the preferred way of getting notification.
     */
    // TODO: UI Provider has this notification URI?
    public static final String ACTION_NOTIFY_DATASET_CHANGED =
            "com.android.mail.ACTION_NOTIFY_DATASET_CHANGED";

    /** Parameter keys for context-aware help. */
    private static final String SMART_HELP_LINK_PARAMETER_NAME = "p";

    private static final String SMART_LINK_APP_VERSION = "version";
    private static int sVersionCode = -1;

    private static final int SCALED_SCREENSHOT_MAX_HEIGHT_WIDTH = 600;

    private static final String LOG_TAG = LogTag.getLogTag();

    public static boolean isRunningJellybeanOrLater() {
        return Build.VERSION.SDK_INT >= Build.VERSION_CODES.JELLY_BEAN;
    }

    /**
     * Sets WebView in a restricted mode suitable for email use.
     *
     * @param webView The WebView to restrict
     */
    public static void restrictWebView(WebView webView) {
        WebSettings webSettings = webView.getSettings();
        webSettings.setSavePassword(false);
        webSettings.setSaveFormData(false);
        webSettings.setJavaScriptEnabled(true);
        webSettings.setSupportZoom(false);
    }

    /**
     * Format a plural string.
     *
     * @param resource The identity of the resource, which must be a R.plurals
     * @param count The number of items.
     */
    public static String formatPlural(Context context, int resource, int count) {
        CharSequence formatString = context.getResources().getQuantityText(resource, count);
        return String.format(formatString.toString(), count);
    }

    /**
     * @return an ellipsized String that's at most maxCharacters long. If the
     *         text passed is longer, it will be abbreviated. If it contains a
     *         suffix, the ellipses will be inserted in the middle and the
     *         suffix will be preserved.
     */
    public static String ellipsize(String text, int maxCharacters) {
        int length = text.length();
        if (length < maxCharacters)
            return text;

        int realMax = Math.min(maxCharacters, length);
        // Preserve the suffix if any
        int index = text.lastIndexOf(".");
        String extension = "\u2026"; // "...";
        if (index >= 0) {
            // Limit the suffix to dot + four characters
            if (length - index <= FILE_EXTENSION_MAX_CHARS + 1) {
                extension = extension + text.substring(index + 1);
            }
        }
        realMax -= extension.length();
        if (realMax < 0)
            realMax = 0;
        return text.substring(0, realMax) + extension;
    }

    /**
     * Ensures that the given string starts and ends with the double quote
     * character. The string is not modified in any way except to add the double
     * quote character to start and end if it's not already there. sample ->
     * "sample" "sample" -> "sample" ""sample"" -> "sample"
     * "sample"" -> "sample" sa"mp"le -> "sa"mp"le" "sa"mp"le" -> "sa"mp"le"
     * (empty string) -> "" " -> ""
     */
    public static String ensureQuotedString(String s) {
        if (s == null) {
            return null;
        }
        if (!s.matches("^\".*\"$")) {
            return "\"" + s + "\"";
        } else {
            return s;
        }
    }

    // TODO: Move this to the UI Provider.
    private static CharacterStyle sUnreadStyleSpan = null;
    private static CharacterStyle sReadStyleSpan;
    private static CharacterStyle sDraftsStyleSpan;
    private static CharSequence sMeString;
    private static CharSequence sDraftSingularString;
    private static CharSequence sDraftPluralString;
    private static CharSequence sSendingString;
    private static CharSequence sSendFailedString;

    private static int sMaxUnreadCount = -1;
    private static String sUnreadText;
    private static int sDefaultFolderBackgroundColor = -1;
    private static int sUseFolderListFragmentTransition = -1;

    public static void getStyledSenderSnippet(Context context, String senderInstructions,
            SpannableStringBuilder senderBuilder, SpannableStringBuilder statusBuilder,
            int maxChars, boolean forceAllUnread, boolean forceAllRead, boolean allowDraft) {
        Resources res = context.getResources();
        if (sUnreadStyleSpan == null) {
            sUnreadStyleSpan = new StyleSpan(Typeface.BOLD);
            sReadStyleSpan = new StyleSpan(Typeface.NORMAL);
            sDraftsStyleSpan = new ForegroundColorSpan(res.getColor(R.color.drafts));

            sMeString = context.getText(R.string.me);
            sDraftSingularString = res.getQuantityText(R.plurals.draft, 1);
            sDraftPluralString = res.getQuantityText(R.plurals.draft, 2);
            SpannableString sendingString = new SpannableString(context.getText(R.string.sending));
            sendingString.setSpan(CharacterStyle.wrap(sDraftsStyleSpan), 0, sendingString.length(),
                    0);
            sSendingString = sendingString;
            sSendFailedString = context.getText(R.string.send_failed);
        }

        getSenderSnippet(senderInstructions, senderBuilder, statusBuilder, maxChars,
                sUnreadStyleSpan, sReadStyleSpan, sDraftsStyleSpan, sMeString,
                sDraftSingularString, sDraftPluralString, sSendingString, sSendFailedString,
                forceAllUnread, forceAllRead, allowDraft);
    }

    /**
     * Uses sender instructions to build a formatted string.
     * <p>
     * Sender list instructions contain compact information about the sender
     * list. Most work that can be done without knowing how much room will be
     * availble for the sender list is done when creating the instructions.
     * <p>
     * The instructions string consists of tokens separated by
     * SENDER_LIST_SEPARATOR. Here are the tokens, one per line:
     * <ul>
     * <li><tt>n</tt></li>
     * <li><em>int</em>, the number of non-draft messages in the conversation</li>
     * <li><tt>d</tt</li>
     * <li><em>int</em>, the number of drafts in the conversation</li>
     * <li><tt>l</tt></li>
     * <li><em>literal html to be included in the output</em></li>
     * <li><tt>s</tt> indicates that the message is sending (in the outbox
     * without errors)</li>
     * <li><tt>f</tt> indicates that the message failed to send (in the outbox
     * with errors)</li>
     * <li><em>for each message</em>
     * <ul>
     * <li><em>int</em>, 0 for read, 1 for unread</li>
     * <li><em>int</em>, the priority of the message. Zero is the most important
     * </li>
     * <li><em>text</em>, the sender text or blank for messages from 'me'</li>
     * </ul>
     * </li>
     * <li><tt>e</tt> to indicate that one or more messages have been elided</li>
     * <p>
     * The instructions indicate how many messages and drafts are in the
     * conversation and then describe the most important messages in order,
     * indicating the priority of each message and whether the message is
     * unread.
     *
     * @param instructions instructions as described above
     * @param senderBuilder the SpannableStringBuilder to append to for sender
     *            information
     * @param statusBuilder the SpannableStringBuilder to append to for status
     * @param maxChars the number of characters available to display the text
     * @param unreadStyle the CharacterStyle for unread messages, or null
     * @param draftsStyle the CharacterStyle for draft messages, or null
     * @param sendingString the string to use when there are messages scheduled
     *            to be sent
     * @param sendFailedString the string to use when there are messages that
     *            mailed to send
     * @param meString the string to use for messages sent by this user
     * @param draftString the string to use for "Draft"
     * @param draftPluralString the string to use for "Drafts"
     */
    public static synchronized void getSenderSnippet(String instructions,
            SpannableStringBuilder senderBuilder, SpannableStringBuilder statusBuilder,
            int maxChars, CharacterStyle unreadStyle, CharacterStyle readStyle,
            CharacterStyle draftsStyle, CharSequence meString, CharSequence draftString,
            CharSequence draftPluralString, CharSequence sendingString,
            CharSequence sendFailedString, boolean forceAllUnread, boolean forceAllRead,
            boolean allowDraft) {
        assert !(forceAllUnread && forceAllRead);
        boolean unreadStatusIsForced = forceAllUnread || forceAllRead;
        boolean forcedUnreadStatus = forceAllUnread;

        // Measure each fragment. It's ok to iterate over the entire set of
        // fragments because it is
        // never a long list, even if there are many senders.
        final Map<Integer, Integer> priorityToLength = sPriorityToLength;
        priorityToLength.clear();

        int maxFoundPriority = Integer.MIN_VALUE;
        int numMessages = 0;
        int numDrafts = 0;
        CharSequence draftsFragment = "";
        CharSequence sendingFragment = "";
        CharSequence sendFailedFragment = "";

        sSenderListSplitter.setString(instructions);
        int numFragments = 0;
        String[] fragments = sSenderFragments;
        int currentSize = fragments.length;
        while (sSenderListSplitter.hasNext()) {
            fragments[numFragments++] = sSenderListSplitter.next();
            if (numFragments == currentSize) {
                sSenderFragments = new String[2 * currentSize];
                System.arraycopy(fragments, 0, sSenderFragments, 0, currentSize);
                currentSize *= 2;
                fragments = sSenderFragments;
            }
        }

        for (int i = 0; i < numFragments;) {
            String fragment0 = fragments[i++];
            if ("".equals(fragment0)) {
                // This should be the final fragment.
            } else if (SENDER_LIST_TOKEN_ELIDED.equals(fragment0)) {
                // ignore
            } else if (SENDER_LIST_TOKEN_NUM_MESSAGES.equals(fragment0)) {
                numMessages = Integer.valueOf(fragments[i++]);
            } else if (SENDER_LIST_TOKEN_NUM_DRAFTS.equals(fragment0)) {
                String numDraftsString = fragments[i++];
                numDrafts = Integer.parseInt(numDraftsString);
                draftsFragment = numDrafts == 1 ? draftString : draftPluralString + " ("
                        + numDraftsString + ")";
            } else if (SENDER_LIST_TOKEN_LITERAL.equals(fragment0)) {
                senderBuilder.append(Utils.convertHtmlToPlainText(fragments[i++]));
                return;
            } else if (SENDER_LIST_TOKEN_SENDING.equals(fragment0)) {
                sendingFragment = sendingString;
            } else if (SENDER_LIST_TOKEN_SEND_FAILED.equals(fragment0)) {
                sendFailedFragment = sendFailedString;
            } else {
                String priorityString = fragments[i++];
                CharSequence nameString = fragments[i++];
                if (nameString.length() == 0)
                    nameString = meString;
                int priority = Integer.parseInt(priorityString);
                priorityToLength.put(priority, nameString.length());
                maxFoundPriority = Math.max(maxFoundPriority, priority);
            }
        }
        String numMessagesFragment = (numMessages != 0) ? " \u00A0"
                + Integer.toString(numMessages + numDrafts) : "";

        // Don't allocate fixedFragment unless we need it
        SpannableStringBuilder fixedFragment = null;
        int fixedFragmentLength = 0;
        if (draftsFragment.length() != 0 && allowDraft) {
            if (fixedFragment == null) {
                fixedFragment = new SpannableStringBuilder();
            }
            fixedFragment.append(draftsFragment);
            if (draftsStyle != null) {
                fixedFragment.setSpan(CharacterStyle.wrap(draftsStyle), 0, fixedFragment.length(),
                        Spanned.SPAN_EXCLUSIVE_EXCLUSIVE);
            }
        }
        if (sendingFragment.length() != 0) {
            if (fixedFragment == null) {
                fixedFragment = new SpannableStringBuilder();
            }
            if (fixedFragment.length() != 0)
                fixedFragment.append(", ");
            fixedFragment.append(sendingFragment);
        }
        if (sendFailedFragment.length() != 0) {
            if (fixedFragment == null) {
                fixedFragment = new SpannableStringBuilder();
            }
            if (fixedFragment.length() != 0)
                fixedFragment.append(", ");
            fixedFragment.append(sendFailedFragment);
        }

        if (fixedFragment != null) {
            fixedFragmentLength = fixedFragment.length();
        }
        maxChars -= fixedFragmentLength;

        int maxPriorityToInclude = -1; // inclusive
        int numCharsUsed = numMessagesFragment.length();
        int numSendersUsed = 0;
        while (maxPriorityToInclude < maxFoundPriority) {
            if (priorityToLength.containsKey(maxPriorityToInclude + 1)) {
                int length = numCharsUsed + priorityToLength.get(maxPriorityToInclude + 1);
                if (numCharsUsed > 0)
                    length += 2;
                // We must show at least two senders if they exist. If we don't
                // have space for both
                // then we will truncate names.
                if (length > maxChars && numSendersUsed >= 2) {
                    break;
                }
                numCharsUsed = length;
                numSendersUsed++;
            }
            maxPriorityToInclude++;
        }

        int numCharsToRemovePerWord = 0;
        if (numCharsUsed > maxChars) {
            numCharsToRemovePerWord = (numCharsUsed - maxChars) / numSendersUsed;
        }

        String lastFragment = null;
        CharacterStyle lastStyle = null;
        for (int i = 0; i < numFragments;) {
            String fragment0 = fragments[i++];
            if ("".equals(fragment0)) {
                // This should be the final fragment.
            } else if (SENDER_LIST_TOKEN_ELIDED.equals(fragment0)) {
                if (lastFragment != null) {
                    addStyledFragment(senderBuilder, lastFragment, lastStyle, false);
                    senderBuilder.append(" ");
                    addStyledFragment(senderBuilder, "..", lastStyle, true);
                    senderBuilder.append(" ");
                }
                lastFragment = null;
            } else if (SENDER_LIST_TOKEN_NUM_MESSAGES.equals(fragment0)) {
                i++;
            } else if (SENDER_LIST_TOKEN_NUM_DRAFTS.equals(fragment0)) {
                i++;
            } else if (SENDER_LIST_TOKEN_SENDING.equals(fragment0)) {
            } else if (SENDER_LIST_TOKEN_SEND_FAILED.equals(fragment0)) {
            } else {
                final String unreadString = fragment0;
                final String priorityString = fragments[i++];
                String nameString = fragments[i++];
                if (nameString.length() == 0) {
                    nameString = meString.toString();
                } else {
                    nameString = Utils.convertHtmlToPlainText(nameString).toString();
                }
                if (numCharsToRemovePerWord != 0) {
                    nameString = nameString.substring(0,
                            Math.max(nameString.length() - numCharsToRemovePerWord, 0));
                }
                final boolean unread = unreadStatusIsForced ? forcedUnreadStatus : Integer
                        .parseInt(unreadString) != 0;
                final int priority = Integer.parseInt(priorityString);
                if (priority <= maxPriorityToInclude) {
                    if (lastFragment != null && !lastFragment.equals(nameString)) {
                        addStyledFragment(senderBuilder, lastFragment.concat(","), lastStyle,
                                false);
                        senderBuilder.append(" ");
                    }
                    lastFragment = nameString;
                    lastStyle = unread ? unreadStyle : readStyle;
                } else {
                    if (lastFragment != null) {
                        addStyledFragment(senderBuilder, lastFragment, lastStyle, false);
                        // Adjacent spans can cause the TextView in Gmail widget
                        // confused and leads to weird behavior on scrolling.
                        // Our workaround here is to separate the spans by
                        // spaces.
                        senderBuilder.append(" ");
                        addStyledFragment(senderBuilder, "..", lastStyle, true);
                        senderBuilder.append(" ");
                    }
                    lastFragment = null;
                }
            }
        }
        if (lastFragment != null) {
            addStyledFragment(senderBuilder, lastFragment, lastStyle, false);
        }
        senderBuilder.append(numMessagesFragment);
        if (fixedFragmentLength != 0) {
            statusBuilder.append(fixedFragment);
        }
    }

    /**
     * Adds a fragment with given style to a string builder.
     *
     * @param builder the current string builder
     * @param fragment the fragment to be added
     * @param style the style of the fragment
     * @param withSpaces whether to add the whole fragment or to divide it into
     *            smaller ones
     */
    private static void addStyledFragment(SpannableStringBuilder builder, String fragment,
            CharacterStyle style, boolean withSpaces) {
        if (withSpaces) {
            int pos = builder.length();
            builder.append(fragment);
            builder.setSpan(CharacterStyle.wrap(style), pos, builder.length(),
                    Spannable.SPAN_EXCLUSIVE_EXCLUSIVE);
        } else {
            int start = 0;
            while (true) {
                int pos = fragment.substring(start).indexOf(' ');
                if (pos == -1) {
                    addStyledFragment(builder, fragment.substring(start), style, true);
                    break;
                } else {
                    pos += start;
                    if (start < pos) {
                        addStyledFragment(builder, fragment.substring(start, pos), style, true);
                        builder.append(' ');
                    }
                    start = pos + 1;
                    if (start >= fragment.length()) {
                        break;
                    }
                }
            }
        }
    }

    /**
     * Returns a boolean indicating whether the table UI should be shown.
     */
    public static boolean useTabletUI(Resources res) {
        return res.getInteger(R.integer.use_tablet_ui) != 0;
    }

    /**
     * Returns a boolean indicating whether or not we should animate in the
     * folder list fragment.
     */
    public static boolean useFolderListFragmentTransition(Context context) {
        if (sUseFolderListFragmentTransition == -1) {
            sUseFolderListFragmentTransition  = context.getResources().getInteger(
                    R.integer.use_folder_list_fragment_transition);
        }
        return sUseFolderListFragmentTransition != 0;
    }

    /**
     * Returns displayable text from the provided HTML string.
     * @param htmlText HTML string
     * @return Plain text string representation of the specified Html string
     */
    public static String convertHtmlToPlainText(String htmlText) {
        if (TextUtils.isEmpty(htmlText)) {
            return "";
        }
        return getHtmlTree(htmlText, new HtmlParser(), new HtmlTreeBuilder()).getPlainText();
    }

    public static String convertHtmlToPlainText(String htmlText, HtmlParser parser,
            HtmlTreeBuilder builder) {
        if (TextUtils.isEmpty(htmlText)) {
            return "";
        }
        return getHtmlTree(htmlText, parser, builder).getPlainText();
    }

    /**
     * Returns a {@link HtmlTree} representation of the specified HTML string.
     */
    public static HtmlTree getHtmlTree(String htmlText) {
        return getHtmlTree(htmlText, new HtmlParser(), new HtmlTreeBuilder());
    }

    /**
     * Returns a {@link HtmlTree} representation of the specified HTML string.
     */
    private static HtmlTree getHtmlTree(String htmlText, HtmlParser parser,
            HtmlTreeBuilder builder) {
        final HtmlDocument doc = parser.parse(htmlText);
        doc.accept(builder);

        return builder.getTree();
    }

    /**
     * Perform a simulated measure pass on the given child view, assuming the
     * child has a ViewGroup parent and that it should be laid out within that
     * parent with a matching width but variable height. Code largely lifted
     * from AnimatedAdapter.measureChildHeight().
     *
     * @param child a child view that has already been placed within its parent
     *            ViewGroup
     * @param parent the parent ViewGroup of child
     * @return measured height of the child in px
     */
    public static int measureViewHeight(View child, ViewGroup parent) {
        final ViewGroup.LayoutParams lp = child.getLayoutParams();
        final int childSideMargin;
        if (lp instanceof MarginLayoutParams) {
            final MarginLayoutParams mlp = (MarginLayoutParams) lp;
            childSideMargin = mlp.leftMargin + mlp.rightMargin;
        } else {
            childSideMargin = 0;
        }

        final int parentWSpec = MeasureSpec.makeMeasureSpec(parent.getWidth(), MeasureSpec.EXACTLY);
        final int wSpec = ViewGroup.getChildMeasureSpec(parentWSpec,
                parent.getPaddingLeft() + parent.getPaddingRight() + childSideMargin,
                ViewGroup.LayoutParams.MATCH_PARENT);
        final int hSpec = MeasureSpec.makeMeasureSpec(0, MeasureSpec.UNSPECIFIED);
        child.measure(wSpec, hSpec);
        return child.getMeasuredHeight();
    }

    /**
     * Encode the string in HTML.
     *
     * @param removeEmptyDoubleQuotes If true, also remove any occurrence of ""
     *            found in the string
     */
    public static Object cleanUpString(String string, boolean removeEmptyDoubleQuotes) {
        return !TextUtils.isEmpty(string) ? TextUtils.htmlEncode(removeEmptyDoubleQuotes ? string
                .replace("\"\"", "") : string) : "";
    }

    /**
     * Get the correct display string for the unread count of a folder.
     */
    public static String getUnreadCountString(Context context, int unreadCount) {
        String unreadCountString;
        Resources resources = context.getResources();
        if (sMaxUnreadCount == -1) {
            sMaxUnreadCount = resources.getInteger(R.integer.maxUnreadCount);
        }
        if (unreadCount > sMaxUnreadCount) {
            if (sUnreadText == null) {
                sUnreadText = resources.getString(R.string.widget_large_unread_count);
            }
            unreadCountString = String.format(sUnreadText, sMaxUnreadCount);
        } else if (unreadCount <= 0) {
            unreadCountString = "";
        } else {
            unreadCountString = String.valueOf(unreadCount);
        }
        return unreadCountString;
    }

    /**
     * Get text matching the last sync status.
     */
    public static CharSequence getSyncStatusText(Context context, int packedStatus) {
        final String[] errors = context.getResources().getStringArray(R.array.sync_status);
        final int status = packedStatus & 0x0f;
        if (status >= errors.length) {
            return "";
        }
        return errors[status];
    }

    /**
     * Create an intent to show a conversation.
     * @param conversation Conversation to open.
     * @param folder
     * @param account
     * @return
     */
    public static Intent createViewConversationIntent(Conversation conversation, Folder folder,
            Account account) {
        final Intent intent = new Intent(Intent.ACTION_VIEW);
        intent.setFlags(Intent.FLAG_ACTIVITY_NEW_TASK | Intent.FLAG_ACTIVITY_CLEAR_TASK |
                Intent.FLAG_ACTIVITY_TASK_ON_HOME);
        intent.setDataAndType(conversation.uri, account.mimeType);
        intent.putExtra(Utils.EXTRA_ACCOUNT, account.serialize());
        intent.putExtra(Utils.EXTRA_FOLDER, Folder.toString(folder));
        intent.putExtra(Utils.EXTRA_CONVERSATION, conversation);
        return intent;
    }

    /**
     * Create an intent to open a folder.
     *
     * @param folder Folder to open.
     * @param account
     * @return
     */
    public static Intent createViewFolderIntent(Folder folder, Account account) {
        if (folder == null || account == null) {
            LogUtils.wtf(
                    LOG_TAG, "Utils.createViewFolderIntent(%s,%s): Bad input", folder, account);
            return null;
        }
        final Intent intent = new Intent(Intent.ACTION_VIEW);
        intent.setFlags(Intent.FLAG_ACTIVITY_NEW_TASK | Intent.FLAG_ACTIVITY_CLEAR_TASK
                | Intent.FLAG_ACTIVITY_TASK_ON_HOME);
        intent.setDataAndType(folder.uri, account.mimeType);
        intent.putExtra(Utils.EXTRA_ACCOUNT, account.serialize());
        intent.putExtra(Utils.EXTRA_FOLDER, Folder.toString(folder));
        return intent;
    }

    /**
     * Creates an intent to open the default inbox for the given account.
     *
     * @param account
     * @return
     */
    public static Intent createViewInboxIntent(Account account) {
        if (account == null) {
            LogUtils.wtf(LOG_TAG, "Utils.createViewInboxIntent(%s): Bad input", account);
            return null;
        }
        final Intent intent = new Intent(Intent.ACTION_VIEW);
        intent.setFlags(Intent.FLAG_ACTIVITY_NEW_TASK | Intent.FLAG_ACTIVITY_CLEAR_TASK
                | Intent.FLAG_ACTIVITY_TASK_ON_HOME);
        intent.setDataAndType(account.settings.defaultInbox, account.mimeType);
        intent.putExtra(Utils.EXTRA_ACCOUNT, account.serialize());
        return intent;
    }

    /**
     * Helper method to show context-aware Gmail help.
     *
     * @param context Context to be used to open the help.
     * @param fromWhere Information about the activity the user was in
     * when they requested help.
     */
    public static void showHelp(Context context, Account account, String fromWhere) {
        final String urlString = (account != null && account.helpIntentUri != null) ?
                account.helpIntentUri.toString() : null;
        if (TextUtils.isEmpty(urlString) ) {
            LogUtils.e(LOG_TAG, "unable to show help for account: %s", account);
            return;
        }
        final Uri uri = addParamsToUrl(context, urlString);
        Uri.Builder builder = uri.buildUpon();
        // Add the activity specific information parameter.
        if (!TextUtils.isEmpty(fromWhere)) {
            builder = builder.appendQueryParameter(SMART_HELP_LINK_PARAMETER_NAME, fromWhere);
        }

        openUrl(context, builder.build(), null);
    }

    /**
     * Helper method to open a link in a browser.
     *
     * @param context Context
     * @param uri Uri to open.
     */
    private static void openUrl(Context context, Uri uri, Bundle optionalExtras) {
        if(uri == null || TextUtils.isEmpty(uri.toString())) {
            LogUtils.wtf(LOG_TAG, "invalid url in Utils.openUrl(): %s", uri);
            return;
        }
        final Intent intent = new Intent(Intent.ACTION_VIEW, uri);
        // Fill in any of extras that have been requested.
        if (optionalExtras != null) {
            intent.putExtras(optionalExtras);
        }
        intent.putExtra(Browser.EXTRA_APPLICATION_ID, context.getPackageName());
        intent.addFlags(Intent.FLAG_ACTIVITY_CLEAR_WHEN_TASK_RESET);

        context.startActivity(intent);
    }


    private static Uri addParamsToUrl(Context context, String url) {
        url = replaceLocale(url);
        Uri.Builder builder = Uri.parse(url).buildUpon();
        final int versionCode = getVersionCode(context);
        if (versionCode != -1) {
            builder = builder.appendQueryParameter(SMART_LINK_APP_VERSION,
                    String.valueOf(versionCode));
        }

        return builder.build();
    }

    /**
     * Replaces the language/country of the device into the given string.  The pattern "%locale%"
     * will be replaced with the <language_code>_<country_code> value.
     *
     * @param str the string to replace the language/country within
     *
     * @return the string with replacement
     */
    private static String replaceLocale(String str) {
        // Substitute locale if present in string
        if (str.contains("%locale%")) {
            Locale locale = Locale.getDefault();
            String tmp = locale.getLanguage() + "_" + locale.getCountry().toLowerCase();
            str = str.replace("%locale%", tmp);
        }
        return str;
    }

    /**
     * Returns the version code for the package, or -1 if it cannot be retrieved.
     */
    public static int getVersionCode(Context context) {
        if (sVersionCode == -1) {
            try {
                sVersionCode =
                        context.getPackageManager().getPackageInfo(context.getPackageName(),
                                0 /* flags */).versionCode;
            } catch (NameNotFoundException e) {
                LogUtils.e(Utils.LOG_TAG, "Error finding package %s",
                        context.getApplicationInfo().packageName);
            }
        }
        return sVersionCode;
    }

    /**
     * Show the settings screen for the supplied account.
     */
    public static void showSettings(Context context, Account account) {
        if (account == null) {
            LogUtils.e(LOG_TAG, "Invalid attempt to show setting screen with null account");
            return;
        }
        final Intent settingsIntent = new Intent(Intent.ACTION_EDIT, account.settingsIntentUri);
        settingsIntent.addFlags(Intent.FLAG_ACTIVITY_CLEAR_WHEN_TASK_RESET);
        context.startActivity(settingsIntent);
    }

    /**
     * Show the settings screen for the supplied account.
     */
     public static void showFolderSettings(Context context, Account account, Folder folder) {
         if (account == null || folder == null) {
             LogUtils.e(LOG_TAG, "Invalid attempt to show folder settings. account: %s folder: %s",
                     account, folder);
             return;
         }
         final Intent settingsIntent = new Intent(Intent.ACTION_EDIT, account.settingsIntentUri);

         settingsIntent.putExtra(EditSettingsExtras.EXTRA_ACCOUNT, account);
         settingsIntent.putExtra(EditSettingsExtras.EXTRA_FOLDER, folder);
         settingsIntent.addFlags(Intent.FLAG_ACTIVITY_CLEAR_WHEN_TASK_RESET);
         context.startActivity(settingsIntent);
    }

    /**
     * Show the settings screen for managing all folders.
     */
     public static void showManageFolder(Context context, Account account) {
         if (account == null) {
             LogUtils.e(LOG_TAG, "Invalid attempt to the manage folders screen with null account");
             return;
         }
         final Intent settingsIntent = new Intent(Intent.ACTION_EDIT, account.settingsIntentUri);

         settingsIntent.putExtra(EditSettingsExtras.EXTRA_ACCOUNT, account);
         settingsIntent.putExtra(EditSettingsExtras.EXTRA_MANAGE_FOLDERS, true);
         settingsIntent.addFlags(Intent.FLAG_ACTIVITY_CLEAR_WHEN_TASK_RESET);
         context.startActivity(settingsIntent);
    }

    /**
     * Show the feedback screen for the supplied account.
     */
<<<<<<< HEAD
    public static void sendFeedback(Context context, Account account, boolean reportingProblem) {
        if (account != null && account.sendFeedbackIntentUri != null
                && account.sendFeedbackIntentUri != Uri.EMPTY) {
            final Bundle optionalExtras = new Bundle(1);
=======
    public static void sendFeedback(FeedbackEnabledActivity activity, Account account,
            boolean reportingProblem) {
        if (account != null && account.sendFeedbackIntentUri != null) {
            final Bundle optionalExtras = new Bundle(2);
>>>>>>> 83e6b574
            optionalExtras.putBoolean(
                    UIProvider.SendFeedbackExtras.EXTRA_REPORTING_PROBLEM, reportingProblem);
            final Bitmap screenBitmap =  getReducedSizeBitmap(activity);
            if (screenBitmap != null) {
                optionalExtras.putParcelable(
                        UIProvider.SendFeedbackExtras.EXTRA_SCREEN_SHOT, screenBitmap);
            }
            openUrl(activity.getActivityContext(), account.sendFeedbackIntentUri, optionalExtras);
        }
    }

    public static Bitmap getReducedSizeBitmap(FeedbackEnabledActivity activity) {
        final Window activityWindow = activity.getWindow();
        final View currentView = activityWindow != null ? activityWindow.getDecorView() : null;
        final View rootView = currentView != null ? currentView.getRootView() : null;
        if (rootView != null) {
            rootView.setDrawingCacheEnabled(true);
            final Bitmap originalBitmap =
                    rootView.getDrawingCache().copy(Bitmap.Config.RGB_565, false);
            double originalHeight = originalBitmap.getHeight();
            double originalWidth = originalBitmap.getWidth();
            int newHeight = SCALED_SCREENSHOT_MAX_HEIGHT_WIDTH;
            int newWidth = SCALED_SCREENSHOT_MAX_HEIGHT_WIDTH;
            double scaleX, scaleY;
            scaleX = newWidth  / originalWidth;
            scaleY = newHeight / originalHeight;
            final double scale = Math.min(scaleX, scaleY);
            newWidth = (int)Math.round(originalWidth * scale);
            newHeight = (int)Math.round(originalHeight * scale);
            return Bitmap.createScaledBitmap(originalBitmap, newWidth, newHeight, true);
        }
        return null;
    }

    /**
     * Retrieves the mailbox search query associated with an intent (or null if not available),
     * doing proper sanitizing (e.g. trims whitespace).
     */
    public static String mailSearchQueryForIntent(Intent intent) {
        String query = intent.getStringExtra(SearchManager.QUERY);
        return TextUtils.isEmpty(query) ? null : query.trim();
   }

    /**
     * Split out a filename's extension and return it.
     * @param filename a file name
     * @return the file extension (max of 5 chars including period, like ".docx"), or null
     */
    public static String getFileExtension(String filename) {
        String extension = null;
        int index = !TextUtils.isEmpty(filename) ? filename.lastIndexOf('.') : -1;
        // Limit the suffix to dot + four characters
        if (index >= 0 && filename.length() - index <= FILE_EXTENSION_MAX_CHARS + 1) {
            extension = filename.substring(index);
        }
        return extension;
    }

   /**
    * (copied from {@link Intent#normalizeMimeType(String)} for pre-J)
    *
    * Normalize a MIME data type.
    *
    * <p>A normalized MIME type has white-space trimmed,
    * content-type parameters removed, and is lower-case.
    * This aligns the type with Android best practices for
    * intent filtering.
    *
    * <p>For example, "text/plain; charset=utf-8" becomes "text/plain".
    * "text/x-vCard" becomes "text/x-vcard".
    *
    * <p>All MIME types received from outside Android (such as user input,
    * or external sources like Bluetooth, NFC, or the Internet) should
    * be normalized before they are used to create an Intent.
    *
    * @param type MIME data type to normalize
    * @return normalized MIME data type, or null if the input was null
    * @see {@link #setType}
    * @see {@link #setTypeAndNormalize}
    */
   public static String normalizeMimeType(String type) {
       if (type == null) {
           return null;
       }

       type = type.trim().toLowerCase(Locale.US);

       final int semicolonIndex = type.indexOf(';');
       if (semicolonIndex != -1) {
           type = type.substring(0, semicolonIndex);
       }
       return type;
   }

   /**
    * (copied from {@link Uri#normalize()} for pre-J)
    *
    * Return a normalized representation of this Uri.
    *
    * <p>A normalized Uri has a lowercase scheme component.
    * This aligns the Uri with Android best practices for
    * intent filtering.
    *
    * <p>For example, "HTTP://www.android.com" becomes
    * "http://www.android.com"
    *
    * <p>All URIs received from outside Android (such as user input,
    * or external sources like Bluetooth, NFC, or the Internet) should
    * be normalized before they are used to create an Intent.
    *
    * <p class="note">This method does <em>not</em> validate bad URI's,
    * or 'fix' poorly formatted URI's - so do not use it for input validation.
    * A Uri will always be returned, even if the Uri is badly formatted to
    * begin with and a scheme component cannot be found.
    *
    * @return normalized Uri (never null)
    * @see {@link android.content.Intent#setData}
    * @see {@link #setNormalizedData}
    */
   public static Uri normalizeUri(Uri uri) {
       String scheme = uri.getScheme();
       if (scheme == null) return uri;  // give up
       String lowerScheme = scheme.toLowerCase(Locale.US);
       if (scheme.equals(lowerScheme)) return uri;  // no change

       return uri.buildUpon().scheme(lowerScheme).build();
   }

   public static Intent setIntentTypeAndNormalize(Intent intent, String type) {
       return intent.setType(normalizeMimeType(type));
   }

   public static Intent setIntentDataAndTypeAndNormalize(Intent intent, Uri data, String type) {
       return intent.setDataAndType(normalizeUri(data), normalizeMimeType(type));
   }

   public static int getTransparentColor(int color) {
       return 0x00ffffff & color;
   }

    public static void setMenuItemVisibility(Menu menu, int itemId, boolean shouldShow) {
        final MenuItem item = menu.findItem(itemId);
        if (item == null) {
            return;
        }
        item.setVisible(shouldShow);
    }

    /**
     * Parse a string (possibly null or empty) into a URI. If the string is null
     * or empty, null is returned back. Otherwise an empty URI is returned.
     *
     * @param uri
     * @return a valid URI, possibly {@link android.net.Uri#EMPTY}
     */
    public static Uri getValidUri(String uri) {
        if (TextUtils.isEmpty(uri) || uri == JSONObject.NULL)
            return Uri.EMPTY;
        return Uri.parse(uri);
    }

    public static boolean isEmpty(Uri uri) {
        return uri == null || uri.equals(Uri.EMPTY);
    }

    /**
     * Executes an out-of-band command on the cursor.
     * @param cursor
     * @param request Bundle with all keys and values set for the command.
     * @param key The string value against which we will check for success or failure
     * @return true if the operation was a success.
     */
    private static boolean executeConversationCursorCommand(
            Cursor cursor, Bundle request, String key) {
        final Bundle response = cursor.respond(request);
        final String result = response.getString(key,
                UIProvider.ConversationCursorCommand.COMMAND_RESPONSE_FAILED);

        return UIProvider.ConversationCursorCommand.COMMAND_RESPONSE_OK.equals(result);
    }

    /**
     * Commands a cursor representing a set of conversations to disable any network requests it may
     * do as clients move through the cursor.
     *
     * @param cursor a conversation cursor
     * @return true iff the provider supports network requests and they were previously enabled
     */
    public static boolean disableConversationCursorNetworkAccess(Cursor cursor) {
        final Bundle request = new Bundle();
        final String key = UIProvider.ConversationCursorCommand.COMMAND_KEY_ALLOW_NETWORK_ACCESS;
        request.putBoolean(key, false);
        return executeConversationCursorCommand(cursor, request, key);
    }

    /**
     * Commands a cursor representing a set of conversations to [re-]enable any network requests it
     * may do as clients move through the cursor.
     *
     * @param cursor a conversation cursor
     * @return true iff the provider supports network requests and they are successfully enabled
     */
    public static boolean enableConversationCursorNetworkAccess(Cursor cursor) {
        final Bundle request = new Bundle();
        final String key = UIProvider.ConversationCursorCommand.COMMAND_KEY_ALLOW_NETWORK_ACCESS;
        request.putBoolean(key, true);
        return executeConversationCursorCommand(cursor, request, key);
    }

    /**
     * Commands a cursor representing a set of conversations to set its visibility state.
     *
     * @param cursor a conversation cursor
     * @param visible true if the conversation list is visible, false otherwise.
     * @param isFirstSeen true if you want to notify the cursor that this conversation list was seen
     *        for the first time: the user launched the app into it, or the user switched from some
     *        other folder into it.
     */
    public static void setConversationCursorVisibility(
            Cursor cursor, boolean visible, boolean isFirstSeen) {
        new MarkConversationCursorVisibleTask(cursor, visible, isFirstSeen).execute();
    }

    /**
     * Async task for  marking conversations "seen" and informing the cursor that the folder was
     * seen for the first time by the UI.
     */
    private static class MarkConversationCursorVisibleTask extends AsyncTask<Void, Void, Void> {
        private final Cursor mCursor;
        private final boolean mVisible;
        private final boolean mIsFirstSeen;

        /**
         * Create a new task with the given cursor, with the given visibility and
         *
         * @param cursor
         * @param isVisible true if the conversation list is visible, false otherwise.
         * @param isFirstSeen true if the folder was shown for the first time: either the user has
         *        just switched to it, or the user started the app in this folder.
         */
        public MarkConversationCursorVisibleTask(
                Cursor cursor, boolean isVisible, boolean isFirstSeen) {
            mCursor = cursor;
            mVisible = isVisible;
            mIsFirstSeen = isFirstSeen;
        }

        @Override
        protected Void doInBackground(Void... params) {
            if (mCursor == null) {
                return null;
            }
            final Bundle request = new Bundle();
            if (mIsFirstSeen) {
                request.putBoolean(
                        UIProvider.ConversationCursorCommand.COMMAND_KEY_ENTERED_FOLDER, true);
            }
            final String key = UIProvider.ConversationCursorCommand.COMMAND_KEY_SET_VISIBILITY;
            request.putBoolean(key, mVisible);
            executeConversationCursorCommand(mCursor, request, key);
            return null;
        }
    }


    /**
     * This utility method returns the conversation ID at the current cursor position.
     * @return the conversation id at the cursor.
     */
    public static long getConversationId(ConversationCursor cursor) {
        return cursor.getLong(UIProvider.CONVERSATION_ID_COLUMN);
    }

    /**
     * This utility method returns the conversation Uri at the current cursor position.
     * @return the conversation id at the cursor.
     */
    public static String getConversationUri(ConversationCursor cursor) {
        return cursor.getString(UIProvider.CONVERSATION_URI_COLUMN);
    }

    /**
     * @return whether to show two pane or single pane search results.
     */
    public static boolean showTwoPaneSearchResults(Context context) {
        return context.getResources().getBoolean(R.bool.show_two_pane_search_results);
    }

    /**
     * Sets the layer type of a view to hardware if the view is attached and hardware acceleration
     * is enabled. Does nothing otherwise.
     */
    public static void enableHardwareLayer(View v) {
        if (v != null && v.isHardwareAccelerated()) {
            v.setLayerType(View.LAYER_TYPE_HARDWARE, null);
            v.buildLayer();
        }
    }

    /**
     * Return whether menus should show the disabled archive menu item or just
     * remove it when archive is not available.
     */
    public static boolean shouldShowDisabledArchiveIcon(Context context) {
        return context.getResources().getBoolean(R.bool.show_disabled_archive_menu_item);
    }

    public static int getDefaultFolderBackgroundColor(Context context) {
        if (sDefaultFolderBackgroundColor == -1) {
            sDefaultFolderBackgroundColor = context.getResources().getColor(
                    R.color.default_folder_background_color);
        }
        return sDefaultFolderBackgroundColor;
    }

    /**
     * Returns the count that should be shown for the specified folder.  This method should be used
     * when the UI wants to display an "unread" count.  For most labels, the returned value will be
     * the unread count, but for some folder types (outbox, drafts, trash) this will return the
     * total count.
     */
    public static int getFolderUnreadDisplayCount(Folder folder) {
        final int count;
        if (folder != null) {
            switch (folder.type) {
                case UIProvider.FolderType.DRAFT:
                case UIProvider.FolderType.TRASH:
                case UIProvider.FolderType.OUTBOX:
                    count = folder.totalCount;
                    break;
                default:
                    count = folder.unreadCount;
                    break;
            }
        } else {
            count = 0;
        }
        return count;
    }

    /**
     * @return an intent which, if launched, will reply to the conversation
     */
    public static Intent createReplyIntent(final Context context, final Account account,
            final Uri messageUri, final boolean isReplyAll) {
        final Intent intent =
                ComposeActivity.createReplyIntent(context, account, messageUri, isReplyAll);
        return intent;
    }

    /**
     * @return an intent which, if launched, will forward the conversation
     */
    public static Intent createForwardIntent(
            final Context context, final Account account, final Uri messageUri) {
        final Intent intent = ComposeActivity.createForwardIntent(context, account, messageUri);
        return intent;
    }
}<|MERGE_RESOLUTION|>--- conflicted
+++ resolved
@@ -853,17 +853,10 @@
     /**
      * Show the feedback screen for the supplied account.
      */
-<<<<<<< HEAD
-    public static void sendFeedback(Context context, Account account, boolean reportingProblem) {
-        if (account != null && account.sendFeedbackIntentUri != null
-                && account.sendFeedbackIntentUri != Uri.EMPTY) {
-            final Bundle optionalExtras = new Bundle(1);
-=======
     public static void sendFeedback(FeedbackEnabledActivity activity, Account account,
             boolean reportingProblem) {
-        if (account != null && account.sendFeedbackIntentUri != null) {
+        if (account != null && !isEmpty(account.sendFeedbackIntentUri)) {
             final Bundle optionalExtras = new Bundle(2);
->>>>>>> 83e6b574
             optionalExtras.putBoolean(
                     UIProvider.SendFeedbackExtras.EXTRA_REPORTING_PROBLEM, reportingProblem);
             final Bitmap screenBitmap =  getReducedSizeBitmap(activity);
