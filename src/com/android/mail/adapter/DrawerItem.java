/*
 * Copyright (C) 2013 The Android Open Source Project
 *
 * Licensed under the Apache License, Version 2.0 (the "License");
 * you may not use this file except in compliance with the License.
 * You may obtain a copy of the License at
 *
 *      http://www.apache.org/licenses/LICENSE-2.0
 *
 * Unless required by applicable law or agreed to in writing, software
 * distributed under the License is distributed on an "AS IS" BASIS,
 * WITHOUT WARRANTIES OR CONDITIONS OF ANY KIND, either express or implied.
 * See the License for the specific language governing permissions and
 * limitations under the License.
 */


package com.android.mail.adapter;

import com.android.mail.R;
import com.android.mail.providers.Account;
import com.android.mail.providers.Folder;
import com.android.mail.ui.AccountItemView;
import com.android.mail.ui.ControllableActivity;
import com.android.mail.ui.FolderItemView;
import com.android.mail.utils.LogTag;
import com.android.mail.utils.LogUtils;

import android.graphics.Bitmap;
import android.view.LayoutInflater;
import android.view.View;
import android.view.ViewGroup;
import android.widget.ImageView;
import android.widget.TextView;

/** An account, a system folder, a recent folder, or a header (a resource string) */
public class DrawerItem {
    private static final String LOG_TAG = LogTag.getLogTag();
    // TODO(viki): Remove this: http://b/8478715
    public final int mPosition;
    public final Folder mFolder;
    public final Account mAccount;
    public final int mResource;
    /** True if the drawer item represents the current account, false otherwise */
    public boolean mIsSelected;
    /** Either {@link #VIEW_ACCOUNT}, {@link #VIEW_FOLDER} or {@link #VIEW_HEADER} */
    public final int mType;
    /** A normal folder, also a child, if a parent is specified. */
    public static final int VIEW_FOLDER = 0;
    /** A text-label which serves as a header in sectioned lists. */
    public static final int VIEW_HEADER = 1;
    /** An account object, which allows switching accounts rather than folders. */
    public static final int VIEW_ACCOUNT = 2;
    /** An expandable object for expanding/collapsing more of the list */
    public static final int VIEW_WAITING_FOR_SYNC = 3;
    /** The value (1-indexed) of the last View type.  Useful when returning the number of types. */
    private static final int LAST_FIELD = VIEW_WAITING_FOR_SYNC + 1;

    /** TODO: On adding another type, be sure to change getViewTypes() */

    /** The parent activity */
    private final ControllableActivity mActivity;
    private final LayoutInflater mInflater;

    /**
     * Either {@link #FOLDER_SYSTEM}, {@link #FOLDER_RECENT} or {@link #FOLDER_USER} when
     * {@link #mType} is {@link #VIEW_FOLDER}, or an {@link #ACCOUNT} in the case of
     * accounts, and {@link #INERT_HEADER} otherwise.
     */
    public final int mFolderType;
    /** Non existent item or folder type not yet set */
    public static final int UNSET = 0;
    /** An unclickable text-header visually separating the different types. */
    public static final int INERT_HEADER = 0;
    /** A system-defined folder: Inbox/Drafts, ...*/
    public static final int FOLDER_SYSTEM = 1;
    /** A folder from whom a conversation was recently viewed */
    public static final int FOLDER_RECENT = 2;
    /** A user created folder */
    public static final int FOLDER_USER = 3;
    /** An entry for the accounts the user has on the device. */
    public static final int ACCOUNT = 4;

    /** True if this view is enabled, false otherwise. */
    private final boolean mIsEnabled;

    @Override
    public String toString() {
        switch(mType) {
            case VIEW_FOLDER:
                return folderToString();
            case VIEW_HEADER:
                return headerToString();
            case VIEW_ACCOUNT:
                return accountToString();
            case VIEW_WAITING_FOR_SYNC:
                return waitToString();
        }
        // Should never come here.
        return null;
    }

    /**
     * Creates a drawer item with every instance variable specified.
     *
     * @param type the type of the item. This must be a VIEW_* element
     * @param activity the underlying activity
     * @param folder a non-null folder, if this is a folder type
     * @param folderType the type of the folder. For folders this is:
     *            {@link #FOLDER_SYSTEM}, {@link #FOLDER_RECENT},
     *            {@link #FOLDER_USER}, or for non-folders this is
     *            {@link #ACCOUNT}, or {@link #INERT_HEADER}
     * @param account the account object, for an account drawer element
     * @param resource either the string resource for a header, or the unread
     *            count for an account.
     * @param isCurrentAccount true if this item is the current account
     * @param position the cursor position for a folder object, -1 otherwise.
     */
    private DrawerItem(int type, ControllableActivity activity, Folder folder, int folderType,
            Account account, int resource, boolean isCurrentAccount, int position) {
        mActivity = activity;
        mFolder = folder;
        mFolderType = folderType;
        mAccount = account;
        mResource = resource;
        mIsSelected = isCurrentAccount;
        mInflater = LayoutInflater.from(activity.getActivityContext());
        mType = type;
        mPosition = position;
        mIsEnabled = calculateEnabled();
    }

    /**
     * Create a folder item with the given type.
     * @param activity the underlying activity
     * @param folder a folder that this item represents
     * @param folderType one of {@link #FOLDER_SYSTEM}, {@link #FOLDER_RECENT} or
     * {@link #FOLDER_USER}
     * @param cursorPosition the position of the folder in the underlying cursor.
     * @return a drawer item for the folder.
     */
    public static DrawerItem ofFolder(ControllableActivity activity, Folder folder,
            int folderType, int cursorPosition) {
        return new DrawerItem(VIEW_FOLDER, activity, folder,  folderType, null, -1, false,
                cursorPosition);
    }

    private String folderToString() {
        final StringBuilder sb = new StringBuilder("[DrawerItem ");
        sb.append(" VIEW_FOLDER ");
        sb.append(", mFolder=");
        sb.append(mFolder);
        sb.append(", mFolderType=");
        sb.append(mFolderType);
        sb.append("]");
        return sb.toString();
    }

    /**
     * Creates an item from an account.
     * @param activity the underlying activity
     * @param account the account to create a drawer item for
     * @param unreadCount the unread count of the account, pass zero if
     * @param isCurrentAccount true if the account is the current account, false otherwise
     * @return a drawer item for the account.
     */
    public static DrawerItem ofAccount(ControllableActivity activity, Account account,
            int unreadCount, boolean isCurrentAccount) {
        return new DrawerItem(VIEW_ACCOUNT, activity, null, ACCOUNT, account, unreadCount,
                isCurrentAccount, -1);
    }

    private String accountToString() {
        final StringBuilder sb = new StringBuilder("[DrawerItem ");
        sb.append(" VIEW_ACCOUNT ");
        sb.append(", mAccount=");
        sb.append(mAccount);
        sb.append("]");
        return sb.toString();
    }

    /**
     * Create a header item with a string resource.
     *
     * @param activity the underlying activity
     * @param resource the string resource: R.string.all_folders_heading
     * @return a drawer item for the header.
     */
    public static DrawerItem ofHeader(ControllableActivity activity, int resource) {
        return new DrawerItem(
                VIEW_HEADER, activity, null, INERT_HEADER, null, resource, false, -1);
    }

    private String headerToString() {
        final StringBuilder sb = new StringBuilder("[DrawerItem ");
        sb.append(" VIEW_HEADER ");
        sb.append(", mResource=");
        sb.append(mResource);
        sb.append("]");
        return sb.toString();
    }

    /**
     * Create a "waiting for initialization" item.
     *
     * @param activity the underlying activity
     * @return a drawer item with an indeterminate progress indicator.
     */
    public static DrawerItem forWaitView(ControllableActivity activity) {
        return new DrawerItem(
                VIEW_WAITING_FOR_SYNC, activity, null, INERT_HEADER, null, -1, false, -1);
    }

    private String waitToString() {
        return "[DrawerItem VIEW_WAITING_FOR_SYNC ]";
    }

    public View getView(int position, View convertView, ViewGroup parent) {
        final View result;
        switch (mType) {
            case VIEW_FOLDER:
                result = getFolderView(position, convertView, parent);
                break;
            case VIEW_HEADER:
                result = getHeaderView(position, convertView, parent);
                break;
            case VIEW_ACCOUNT:
                result = getAccountView(position, convertView, parent);
                break;
            case VIEW_WAITING_FOR_SYNC:
                result = getEmptyView(position, convertView, parent);
                break;
            default:
                LogUtils.wtf(LOG_TAG, "DrawerItem.getView(%d) for an invalid type!", mType);
                result = null;
        }
        return result;
    }

    /**
     * Book-keeping for how many different view types there are. Be sure to
     * increment this appropriately once adding more types as drawer items
     * @return number of different types of view items
     */
    public static int getViewTypes() {
        return LAST_FIELD;
    }

    /**
     * Returns whether this view is enabled or not.
     * @return
     */
    public boolean isItemEnabled() {
        return mIsEnabled;
    }

    /** Calculate whether the item is enabled */
    private boolean calculateEnabled() {
        switch (mType) {
            case VIEW_HEADER :
                // Headers are never enabled.
                return false;
            case VIEW_FOLDER :
                // Folders are always enabled.
                return true;
            case VIEW_ACCOUNT:
<<<<<<< HEAD
                // Accounts are always enabled.
                return true;
=======
                // Accounts are only enabled if they are not the current account.
                return !mIsSelected;
>>>>>>> d0204cff
            case VIEW_WAITING_FOR_SYNC:
                // Waiting for sync cannot be tapped, so never enabled.
                return false;
            default:
                LogUtils.wtf(LOG_TAG, "DrawerItem.isItemEnabled() for invalid type %d", mType);
                return false;
        }
    }

    /**
     * Returns whether this view is highlighted or not.
     *
     * @param currentFolder
     * @param currentType
     * @return
     */
    public boolean isHighlighted(Folder currentFolder, int currentType){
        switch (mType) {
            case VIEW_HEADER :
                // Headers are never highlighted
                return false;
            case VIEW_FOLDER:
                // True if folder types and URIs are the same
                if (currentFolder != null && mFolder != null) {
                    return (mFolderType == currentType) && mFolder.uri.equals(currentFolder.uri);
                }
                return false;
            case VIEW_ACCOUNT:
                // Accounts are never highlighted
                return false;
            case VIEW_WAITING_FOR_SYNC:
                // Waiting for sync cannot be tapped, so never highlighted.
                return false;
            default:
                LogUtils.wtf(LOG_TAG, "DrawerItem.isHighlighted() for invalid type %d", mType);
                return false;
        }
    }

    public void setSelected(final boolean isSelected) {
        mIsSelected = isSelected;
    }

    /**
     * Return a view for an account object.
     * @param position a zero indexed position in to the list.
     * @param convertView a view, possibly null, to be recycled.
     * @param parent the parent viewgroup to attach to.
     * @return a view to display at this position.
     */
    private View getAccountView(int position, View convertView, ViewGroup parent) {
        final AccountItemView accountItemView;
        if (convertView != null) {
            accountItemView = (AccountItemView) convertView;
        } else {
            accountItemView =
                    (AccountItemView) mInflater.inflate(R.layout.account_item, null, false);
        }
        accountItemView.bind(mAccount, mIsSelected, mResource);
        View v = accountItemView.findViewById(R.id.account_graphic);
        v.setBackgroundColor(mAccount.color);
        return accountItemView;
    }

    /**
     * Returns a text divider between sections.
     * @param convertView a previous view, perhaps null
     * @param parent the parent of this view
     * @return a text header at the given position.
     */
    private View getHeaderView(int position, View convertView, ViewGroup parent) {
        final TextView headerView;
        if (convertView != null) {
            headerView = (TextView) convertView;
        } else {
            headerView = (TextView) mInflater.inflate(
                    R.layout.folder_list_header, parent, false);
        }
        headerView.setText(mResource);
        return headerView;
    }

    /**
     * Return a folder: either a parent folder or a normal (child or flat)
     * folder.
     * @param position a zero indexed position into the top level list.
     * @param convertView a view, possibly null, to be recycled.
     * @param parent the parent hosting this view.
     * @return a view showing a folder at the given position.
     */
    private View getFolderView(int position, View convertView, ViewGroup parent) {
        final FolderItemView folderItemView;
        if (convertView != null) {
            folderItemView = (FolderItemView) convertView;
        } else {
            folderItemView =
                    (FolderItemView) mInflater.inflate(R.layout.folder_item, null, false);
        }
        folderItemView.bind(mFolder, mActivity, mIsSelected);
        Folder.setFolderBlockColor(mFolder, folderItemView.findViewById(R.id.color_block));
        Folder.setIcon(mFolder, (ImageView) folderItemView.findViewById(R.id.folder_icon));
        return folderItemView;
    }

    /**
     * Return a view for the 'Waiting for sync' item with the indeterminate progress indicator.
     * @param position a zero indexed position into the top level list.
     * @param convertView a view, possibly null, to be recycled.
     * @param parent the parent hosting this view.
     * @return a view for "Waiting for sync..." at given position.
     */
    private View getEmptyView(int position, View convertView, ViewGroup parent) {
        final ViewGroup emptyView;
        if (convertView != null) {
            emptyView = (ViewGroup) convertView;
        } else {
            emptyView = (ViewGroup) mInflater.inflate(R.layout.drawer_empty_view, parent, false);
        }
        return emptyView;
    }

}
<|MERGE_RESOLUTION|>--- conflicted
+++ resolved
@@ -264,13 +264,8 @@
                 // Folders are always enabled.
                 return true;
             case VIEW_ACCOUNT:
-<<<<<<< HEAD
-                // Accounts are always enabled.
-                return true;
-=======
                 // Accounts are only enabled if they are not the current account.
                 return !mIsSelected;
->>>>>>> d0204cff
             case VIEW_WAITING_FOR_SYNC:
                 // Waiting for sync cannot be tapped, so never enabled.
                 return false;
