/*
 * Copyright (C) 2012 Google Inc.
 * Licensed to The Android Open Source Project.
 *
 * Licensed under the Apache License, Version 2.0 (the "License");
 * you may not use this file except in compliance with the License.
 * You may obtain a copy of the License at
 *
 *      http://www.apache.org/licenses/LICENSE-2.0
 *
 * Unless required by applicable law or agreed to in writing, software
 * distributed under the License is distributed on an "AS IS" BASIS,
 * WITHOUT WARRANTIES OR CONDITIONS OF ANY KIND, either express or implied.
 * See the License for the specific language governing permissions and
 * limitations under the License.
 */

package com.android.mail.browse;

import android.content.Context;
import android.content.res.Resources;
import android.graphics.Typeface;
import android.text.Html;
import android.text.SpannableString;
import android.text.SpannableStringBuilder;
import android.text.TextUtils;
import android.text.style.CharacterStyle;
import android.text.style.ForegroundColorSpan;
import android.text.style.StyleSpan;
import android.text.util.Rfc822Token;
import android.text.util.Rfc822Tokenizer;
import android.util.AttributeSet;
import android.widget.TextView;

import com.android.mail.R;
import com.android.mail.providers.Address;
import com.android.mail.providers.Conversation;
import com.android.mail.providers.ConversationInfo;
import com.android.mail.providers.MessageInfo;
import com.android.mail.utils.Utils;

import java.util.regex.Pattern;

public class SendersView extends TextView {
    public static final int DEFAULT_FORMATTING = 0;
    public static final int MERGED_FORMATTING = 1;
    public static String SENDERS_VERSION_SEPARATOR = "^**^";
    CharacterStyle sNormalTextStyle = new StyleSpan(Typeface.NORMAL);
    public static Pattern SENDERS_VERSION_SEPARATOR_PATTERN = Pattern.compile("\\^\\*\\*\\^");
    private int mFormatVersion = -1;
    private ForegroundColorSpan sLightTextStyle;
    private int DRAFT_TEXT_COLOR;
    private int LIGHT_TEXT_COLOR;
    private static StyleSpan sUnreadStyleSpan;
    private static StyleSpan sReadStyleSpan;
    private static String sMeString;

    public SendersView(Context context) {
        this(context, null);
    }

    public SendersView(Context context, AttributeSet attrs) {
        this(context, attrs, -1);
    }

    public SendersView(Context context, AttributeSet attrs, int defStyle) {
        super(context, attrs, defStyle);
        Resources res = context.getResources();
        LIGHT_TEXT_COLOR = res.getColor(R.color.light_text_color);
        DRAFT_TEXT_COLOR = res.getColor(R.color.drafts);
        sLightTextStyle = new ForegroundColorSpan(LIGHT_TEXT_COLOR);
    }

    public Typeface getTypeface(boolean isUnread) {
        return mFormatVersion == DEFAULT_FORMATTING ? isUnread ? Typeface.DEFAULT_BOLD
                : Typeface.DEFAULT : Typeface.DEFAULT;
    }

    public void formatSenders(ConversationItemViewModel header, boolean isUnread, int mode) {
        if (TextUtils.isEmpty(header.conversation.senders)
                && header.conversation.conversationInfo == null) {
            return;
        }
        Conversation conversation = header.conversation;
        String sendersInfo = conversation.conversationInfo != null ?
                conversation.conversationInfo.sendersInfo : header.conversation.senders;
        if (conversation.conversationInfo != null
                && !TextUtils.isEmpty(conversation.conversationInfo.sendersInfo)) {
            // We have the properly formatted conversationinfo. Parse and
            // display!
            format(header, conversation.conversationInfo);
        } else if (!TextUtils.isEmpty(sendersInfo)) {
            SendersInfo info = new SendersInfo(sendersInfo);
            mFormatVersion = info.version;
            switch (mFormatVersion) {
                case MERGED_FORMATTING:
                    formatMerged(header, info.text, isUnread, mode);
                    break;
                case DEFAULT_FORMATTING:
                default:
                    formatDefault(header, info.text);
                    break;
            }
        }
    }

    private void format(ConversationItemViewModel header, ConversationInfo conversationInfo) {
        SpannableString[] displays = new SpannableString[conversationInfo.messageCount];
        String display;
        boolean isElided;
        String sender;
<<<<<<< HEAD
        for (int i = 0; i < conversationInfo.messageCount; i++) {
            sender = conversationInfo.messageInfos.get(i).sender;
||||||| merged common ancestors
        CharacterStyle style;
        MessageInfo currentMessage;
        for (int i = 0; i < conversationInfo.messageCount; i++) {
            currentMessage = conversationInfo.messageInfos.get(i);
            sender = currentMessage.sender;
=======
        CharacterStyle style;
        MessageInfo currentMessage;
        for (int i = 0; i < conversationInfo.messageInfos.size(); i++) {
            currentMessage = conversationInfo.messageInfos.get(i);
            sender = currentMessage.sender;
>>>>>>> abb78177
            if (TextUtils.isEmpty(sender)) {
                sender = getMe();
            } else {
                sender = Html.fromHtml(sender).toString();
            }
            isElided = TextUtils.equals(sender, MessageInfo.SENDER_LIST_TOKEN_ELIDED);
            if (!isElided) {
                display = parseSender(sender);
            } else {
                display = sender;
            }
            if (i < conversationInfo.messageCount - 1 && !isElided
                    && !isNextElided(conversationInfo, i)) {
                display = display.concat(", ");
            }
            displays[i] = new SpannableString(display);
            if (!conversationInfo.messageInfos.get(i).read) {
                displays[i].setSpan(getUnreadStyleSpan(), 0, displays[i].length(), 0);
            } else {
                displays[i].setSpan(getReadStyleSpan(), 0, displays[i].length(), 0);
            }
        }
        header.styledSenders = displays;
    }

    private boolean isNextElided(ConversationInfo conversationInfo, int i) {
        int next = i+1;
        return (next < conversationInfo.messageCount
                && conversationInfo.messageInfos.get(next).sender
                        .equals(MessageInfo.SENDER_LIST_TOKEN_ELIDED));
    }

    private CharacterStyle getUnreadStyleSpan() {
        if (sUnreadStyleSpan == null) {
            sUnreadStyleSpan = new StyleSpan(Typeface.BOLD);
        }
        return CharacterStyle.wrap(sUnreadStyleSpan);
    }

    private CharacterStyle getReadStyleSpan() {
        if (sReadStyleSpan == null) {
            sReadStyleSpan = new StyleSpan(Typeface.NORMAL);
        }
        return CharacterStyle.wrap(sReadStyleSpan);
    }

    private String getMe() {
        if (sMeString == null) {
            sMeString = getContext().getResources().getString(R.string.me);
        }
        return sMeString;
    }

    private String parseSender(String sender) {
        Rfc822Token[] senderTokens = Rfc822Tokenizer.tokenize(sender);
        String name;
        if (senderTokens != null && senderTokens.length > 0) {
            name = senderTokens[0].getName();
            if (TextUtils.isEmpty(name)) {
                name = senderTokens[0].getAddress();
            }
            return name;
        }
        return sender;
    }

    private void formatDefault(ConversationItemViewModel header, String sendersString) {
        String[] senders = TextUtils.split(sendersString, Address.ADDRESS_DELIMETER);
        String[] namesOnly = new String[senders.length];
        Rfc822Token[] senderTokens;
        String display;
        for (int i = 0; i < senders.length; i++) {
            senderTokens = Rfc822Tokenizer.tokenize(senders[i]);
            if (senderTokens != null && senderTokens.length > 0) {
                display = senderTokens[0].getName();
                if (TextUtils.isEmpty(display)) {
                    display = senderTokens[0].getAddress();
                }
                namesOnly[i] = display;
            }
        }
        generateSenderFragments(header, namesOnly);
    }

    private void generateSenderFragments(ConversationItemViewModel header, String[] names) {
        header.sendersText = TextUtils.join(Address.ADDRESS_DELIMETER + " ", names);
        header.addSenderFragment(0, header.sendersText.length(), sNormalTextStyle, true);
    }

    private void formatMerged(ConversationItemViewModel header, String sendersString,
            boolean isUnread, int mode) {
        SpannableStringBuilder sendersBuilder = new SpannableStringBuilder();
        SpannableStringBuilder statusBuilder = new SpannableStringBuilder();
        Utils.getStyledSenderSnippet(getContext(), sendersString, sendersBuilder,
                statusBuilder, ConversationItemViewCoordinates.getSubjectLength(getContext(), mode,
                        header.folderDisplayer.hasVisibleFolders(),
                        header.conversation.hasAttachments), false, false, header.hasDraftMessage);
        header.sendersText = sendersBuilder.toString();

        CharacterStyle[] spans = sendersBuilder.getSpans(0, sendersBuilder.length(),
                CharacterStyle.class);
        header.clearSenderFragments();
        int lastPosition = 0;
        CharacterStyle style = sNormalTextStyle;
        if (spans != null) {
            for (CharacterStyle span : spans) {
                style = span;
                int start = sendersBuilder.getSpanStart(style);
                int end = sendersBuilder.getSpanEnd(style);
                if (start > lastPosition) {
                    header.addSenderFragment(lastPosition, start, sNormalTextStyle, false);
                }
                // From instructions won't be updated until the next sync. So we
                // have to override the text style here to be consistent with
                // the background color.
                if (isUnread) {
                    header.addSenderFragment(start, end, style, false);
                } else {
                    header.addSenderFragment(start, end, sNormalTextStyle, false);
                }
                lastPosition = end;
            }
        }
        if (lastPosition < sendersBuilder.length()) {
            style = sLightTextStyle;
            header.addSenderFragment(lastPosition, sendersBuilder.length(), style, true);
        }
        if (statusBuilder.length() > 0) {
            if (header.sendersText.length() > 0) {
                header.sendersText = header.sendersText.concat(", ");

                // Extend the last fragment to include the comma.
                int lastIndex = header.senderFragments.size() - 1;
                int start = header.senderFragments.get(lastIndex).start;
                int end = header.senderFragments.get(lastIndex).end + 2;
                style = header.senderFragments.get(lastIndex).style;

                // The new fragment is only fixed if the previous fragment
                // is fixed.
                boolean isFixed = header.senderFragments.get(lastIndex).isFixed;

                // Remove the old fragment.
                header.senderFragments.remove(lastIndex);

                // Add new fragment.
                header.addSenderFragment(start, end, style, isFixed);
            }
            int pos = header.sendersText.length();
            header.sendersText = header.sendersText.concat(statusBuilder.toString());
            header.addSenderFragment(pos, header.sendersText.length(), new ForegroundColorSpan(
                    DRAFT_TEXT_COLOR), true);
        }
    }

    public static class SendersInfo {
        public int version;
        public String text;

        public SendersInfo(String toParse) {
            if (TextUtils.isEmpty(toParse)) {
                version = 0;
                text = "";
            } else {
                String[] splits = TextUtils.split(toParse, SENDERS_VERSION_SEPARATOR_PATTERN);
                if (splits == null || splits.length < 2) {
                    version = SendersView.DEFAULT_FORMATTING;
                    text = toParse;
                } else {
                    version = Integer.parseInt(splits[0]);
                    text = splits[1];
                }
            }
        }
    }
}<|MERGE_RESOLUTION|>--- conflicted
+++ resolved
@@ -38,12 +38,16 @@
 import com.android.mail.providers.ConversationInfo;
 import com.android.mail.providers.MessageInfo;
 import com.android.mail.utils.Utils;
-
+import com.google.common.annotations.VisibleForTesting;
+
+import java.util.ArrayList;
+import java.util.HashMap;
 import java.util.regex.Pattern;
 
 public class SendersView extends TextView {
     public static final int DEFAULT_FORMATTING = 0;
     public static final int MERGED_FORMATTING = 1;
+    private static String SENDERS_SPLIT_TOKEN;
     public static String SENDERS_VERSION_SEPARATOR = "^**^";
     CharacterStyle sNormalTextStyle = new StyleSpan(Typeface.NORMAL);
     public static Pattern SENDERS_VERSION_SEPARATOR_PATTERN = Pattern.compile("\\^\\*\\*\\^");
@@ -69,6 +73,7 @@
         LIGHT_TEXT_COLOR = res.getColor(R.color.light_text_color);
         DRAFT_TEXT_COLOR = res.getColor(R.color.drafts);
         sLightTextStyle = new ForegroundColorSpan(LIGHT_TEXT_COLOR);
+        SENDERS_SPLIT_TOKEN = res.getString(R.string.senders_split_token);
     }
 
     public Typeface getTypeface(boolean isUnread) {
@@ -77,108 +82,75 @@
     }
 
     public void formatSenders(ConversationItemViewModel header, boolean isUnread, int mode) {
-        if (TextUtils.isEmpty(header.conversation.senders)
-                && header.conversation.conversationInfo == null) {
+        String senders = header.conversation.senders;
+        if (TextUtils.isEmpty(senders)) {
             return;
         }
-        Conversation conversation = header.conversation;
-        String sendersInfo = conversation.conversationInfo != null ?
-                conversation.conversationInfo.sendersInfo : header.conversation.senders;
-        if (conversation.conversationInfo != null
-                && !TextUtils.isEmpty(conversation.conversationInfo.sendersInfo)) {
-            // We have the properly formatted conversationinfo. Parse and
-            // display!
-            format(header, conversation.conversationInfo);
-        } else if (!TextUtils.isEmpty(sendersInfo)) {
-            SendersInfo info = new SendersInfo(sendersInfo);
-            mFormatVersion = info.version;
-            switch (mFormatVersion) {
-                case MERGED_FORMATTING:
-                    formatMerged(header, info.text, isUnread, mode);
-                    break;
-                case DEFAULT_FORMATTING:
-                default:
-                    formatDefault(header, info.text);
-                    break;
-            }
-        }
-    }
-
-    private void format(ConversationItemViewModel header, ConversationInfo conversationInfo) {
-        SpannableString[] displays = new SpannableString[conversationInfo.messageCount];
+        SendersInfo info = new SendersInfo(senders);
+        mFormatVersion = info.version;
+        switch (mFormatVersion) {
+            case MERGED_FORMATTING:
+                formatMerged(header, info.text, isUnread, mode);
+                break;
+            case DEFAULT_FORMATTING:
+            default:
+                formatDefault(header, info.text);
+                break;
+        }
+    }
+
+    @VisibleForTesting
+    public static SpannableString[] format(Context context, ConversationInfo conversationInfo) {
+        HashMap<String, Integer> displayHash = new HashMap<String, Integer>();
+        ArrayList<SpannableString> displays = new ArrayList<SpannableString>();
         String display;
-        boolean isElided;
+        SpannableString spannableDisplay;
         String sender;
-<<<<<<< HEAD
-        for (int i = 0; i < conversationInfo.messageCount; i++) {
-            sender = conversationInfo.messageInfos.get(i).sender;
-||||||| merged common ancestors
-        CharacterStyle style;
-        MessageInfo currentMessage;
-        for (int i = 0; i < conversationInfo.messageCount; i++) {
-            currentMessage = conversationInfo.messageInfos.get(i);
-            sender = currentMessage.sender;
-=======
         CharacterStyle style;
         MessageInfo currentMessage;
         for (int i = 0; i < conversationInfo.messageInfos.size(); i++) {
             currentMessage = conversationInfo.messageInfos.get(i);
             sender = currentMessage.sender;
->>>>>>> abb78177
             if (TextUtils.isEmpty(sender)) {
-                sender = getMe();
+                sender = getMe(context);
             } else {
                 sender = Html.fromHtml(sender).toString();
             }
-            isElided = TextUtils.equals(sender, MessageInfo.SENDER_LIST_TOKEN_ELIDED);
-            if (!isElided) {
-                display = parseSender(sender);
-            } else {
-                display = sender;
-            }
-            if (i < conversationInfo.messageCount - 1 && !isElided
-                    && !isNextElided(conversationInfo, i)) {
-                display = display.concat(", ");
-            }
-            displays[i] = new SpannableString(display);
-            if (!conversationInfo.messageInfos.get(i).read) {
-                displays[i].setSpan(getUnreadStyleSpan(), 0, displays[i].length(), 0);
-            } else {
-                displays[i].setSpan(getReadStyleSpan(), 0, displays[i].length(), 0);
-            }
-        }
-        header.styledSenders = displays;
-    }
-
-    private boolean isNextElided(ConversationInfo conversationInfo, int i) {
-        int next = i+1;
-        return (next < conversationInfo.messageCount
-                && conversationInfo.messageInfos.get(next).sender
-                        .equals(MessageInfo.SENDER_LIST_TOKEN_ELIDED));
-    }
-
-    private CharacterStyle getUnreadStyleSpan() {
+            display = parseSender(sender);
+            spannableDisplay = new SpannableString(display);
+            style = !currentMessage.read ? getUnreadStyleSpan() : getReadStyleSpan();
+            spannableDisplay.setSpan(style, 0, spannableDisplay.length(), 0);
+            if (displayHash.containsKey(display)) {
+                displays.remove(displayHash.get(display).intValue());
+            }
+            displayHash.put(display, i);
+            displays.add(spannableDisplay);
+        }
+        return displays.toArray(new SpannableString[displays.size()]);
+    }
+
+    private static CharacterStyle getUnreadStyleSpan() {
         if (sUnreadStyleSpan == null) {
             sUnreadStyleSpan = new StyleSpan(Typeface.BOLD);
         }
         return CharacterStyle.wrap(sUnreadStyleSpan);
     }
 
-    private CharacterStyle getReadStyleSpan() {
+    private static CharacterStyle getReadStyleSpan() {
         if (sReadStyleSpan == null) {
             sReadStyleSpan = new StyleSpan(Typeface.NORMAL);
         }
         return CharacterStyle.wrap(sReadStyleSpan);
     }
 
-    private String getMe() {
+    private static String getMe(Context context) {
         if (sMeString == null) {
-            sMeString = getContext().getResources().getString(R.string.me);
+            sMeString = context.getResources().getString(R.string.me);
         }
         return sMeString;
     }
 
-    private String parseSender(String sender) {
+    private static String parseSender(String sender) {
         Rfc822Token[] senderTokens = Rfc822Tokenizer.tokenize(sender);
         String name;
         if (senderTokens != null && senderTokens.length > 0) {
@@ -254,7 +226,7 @@
         }
         if (statusBuilder.length() > 0) {
             if (header.sendersText.length() > 0) {
-                header.sendersText = header.sendersText.concat(", ");
+                header.sendersText = header.sendersText.concat(SENDERS_SPLIT_TOKEN);
 
                 // Extend the last fragment to include the comma.
                 int lastIndex = header.senderFragments.size() - 1;
