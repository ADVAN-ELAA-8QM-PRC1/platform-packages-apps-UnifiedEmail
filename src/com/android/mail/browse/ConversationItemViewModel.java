/*
 * Copyright (C) 2012 Google Inc.
 * Licensed to The Android Open Source Project.
 *
 * Licensed under the Apache License, Version 2.0 (the "License");
 * you may not use this file except in compliance with the License.
 * You may obtain a copy of the License at
 *
 *      http://www.apache.org/licenses/LICENSE-2.0
 *
 * Unless required by applicable law or agreed to in writing, software
 * distributed under the License is distributed on an "AS IS" BASIS,
 * WITHOUT WARRANTIES OR CONDITIONS OF ANY KIND, either express or implied.
 * See the License for the specific language governing permissions and
 * limitations under the License.
 */

package com.android.mail.browse;

import com.google.common.annotations.VisibleForTesting;
import com.google.common.collect.Lists;

import android.content.Context;
import android.database.Cursor;
import android.graphics.Bitmap;
import android.text.SpannableString;
import android.text.SpannableStringBuilder;
import android.text.StaticLayout;
import android.text.TextUtils;
import android.text.style.CharacterStyle;
import android.util.LruCache;
import android.util.Pair;

import com.android.mail.R;
import com.android.mail.providers.Conversation;
import com.android.mail.providers.Folder;
import com.android.mail.providers.UIProvider;

import java.util.ArrayList;

/**
 * This is the view model for the conversation header. It includes all the
 * information needed to layout a conversation header view. Each view model is
 * associated with a conversation and is cached to improve the relayout time.
 */
public class ConversationItemViewModel {
    private static final int MAX_CACHE_SIZE = 100;

    boolean faded = false;
    int fontColor;
    @VisibleForTesting
    static LruCache<Pair<String, Long>, ConversationItemViewModel> sConversationHeaderMap
        = new LruCache<Pair<String, Long>, ConversationItemViewModel>(MAX_CACHE_SIZE);

    // The hashcode used to detect if the conversation has changed.
    private int mDataHashCode;
    private int mLayoutHashCode;

    // Unread
    boolean unread;

    // Date
    String dateText;
    Bitmap dateBackground;

    // Personal level
    Bitmap personalLevelBitmap;

    // Paperclip
    Bitmap paperclip;

    // Senders
    String sendersText;

    // A list of all the fragments that cover sendersText
    final ArrayList<SenderFragment> senderFragments;

    SpannableStringBuilder sendersDisplayText;
    StaticLayout sendersDisplayLayout;

    boolean hasDraftMessage;

    // Subject
    SpannableStringBuilder subjectText;

    StaticLayout subjectLayout;

    // View Width
    public int viewWidth;

    // Standard scaled dimen used to detect if the scale of text has changed.
    public int standardScaledDimen;

    public String fromSnippetInstructions;

    public long maxMessageId;

    public boolean checkboxVisible;

    public Conversation conversation;

    public ConversationItemView.ConversationItemFolderDisplayer folderDisplayer;

    public ArrayList<Folder> rawFolders;

    public int personalLevel;

    public int priority;

    public boolean hasBeenForwarded;

    public boolean hasBeenRepliedTo;

    public boolean isInvite;

    public StaticLayout subjectLayoutActivated;

    public SpannableStringBuilder subjectTextActivated;

    public SpannableString[] styledSenders;

    public SpannableStringBuilder styledSendersString;

    /**
     * Returns the view model for a conversation. If the model doesn't exist for this conversation
     * null is returned. Note: this should only be called from the UI thread.
     *
     * @param account the account contains this conversation
     * @param conversationId the Id of this conversation
     * @return the view model for this conversation, or null
     */
    @VisibleForTesting
    static ConversationItemViewModel forConversationIdOrNull(
            String account, long conversationId) {
        final Pair<String, Long> key = new Pair<String, Long>(account, conversationId);
        synchronized(sConversationHeaderMap) {
            return sConversationHeaderMap.get(key);
        }
    }

    static ConversationItemViewModel forCursor(String account, Cursor cursor) {
        return forConversation(account, new Conversation(cursor));
    }

    static ConversationItemViewModel forConversation(String account, Conversation conv) {
        ConversationItemViewModel header = ConversationItemViewModel.forConversationId(account,
                conv.id);
        if (conv != null) {
            header.faded = false;
            header.checkboxVisible = true;
            header.conversation = conv;
            header.unread = !conv.read;
            header.rawFolders = conv.getRawFolders();
            header.personalLevel = conv.personalLevel;
            header.priority = conv.priority;
            header.hasBeenForwarded =
                    (conv.convFlags & UIProvider.ConversationFlags.FORWARDED)
                    == UIProvider.ConversationFlags.FORWARDED;
            header.hasBeenRepliedTo =
                    (conv.convFlags & UIProvider.ConversationFlags.REPLIED)
                    == UIProvider.ConversationFlags.REPLIED;
            header.isInvite =
                    (conv.convFlags & UIProvider.ConversationFlags.CALENDAR_INVITE)
                    == UIProvider.ConversationFlags.CALENDAR_INVITE;
        }
        return header;
    }

    /**
     * Returns the view model for a conversation. If this is the first time
     * call, a new view model will be returned. Note: this should only be called
     * from the UI thread.
     *
     * @param account the account contains this conversation
     * @param conversationId the Id of this conversation
     * @param cursor the cursor to use in populating/ updating the model.
     * @return the view model for this conversation
     */
    static ConversationItemViewModel forConversationId(String account, long conversationId) {
        synchronized(sConversationHeaderMap) {
            ConversationItemViewModel header =
                    forConversationIdOrNull(account, conversationId);
            if (header == null) {
                final Pair<String, Long> key = new Pair<String, Long>(account, conversationId);
                header = new ConversationItemViewModel();
                sConversationHeaderMap.put(key, header);
            }
            return header;
        }
    }

    public ConversationItemViewModel() {
        senderFragments = Lists.newArrayList();
    }

    /**
     * Adds a sender fragment.
     *
     * @param start the start position of this fragment
     * @param end the start position of this fragment
     * @param style the style of this fragment
     * @param isFixed whether this fragment is fixed or not
     */
    void addSenderFragment(int start, int end, CharacterStyle style, boolean isFixed) {
        SenderFragment senderFragment = new SenderFragment(start, end, sendersText, style, isFixed);
        senderFragments.add(senderFragment);
    }

    /**
     * Clears all the current sender fragments.
     */
    void clearSenderFragments() {
        senderFragments.clear();
    }

    /**
     * Returns the hashcode to compare if the data in the header is valid.
     */
    private static int getHashCode(Context context, String dateText, Object convInfo,
<<<<<<< HEAD
            String rawFolders) {
=======
            String rawFolders, boolean starred) {
>>>>>>> 6b5879d2
        if (dateText == null) {
            return -1;
        }
        if (TextUtils.isEmpty(rawFolders)) {
            rawFolders = "";
        }
<<<<<<< HEAD
        return convInfo.hashCode() ^ dateText.hashCode() ^ rawFolders.hashCode();
=======
        return convInfo.hashCode() ^ dateText.hashCode() ^ rawFolders.hashCode()
                ^ (starred ? 1 : 0);
>>>>>>> 6b5879d2
    }

    /**
     * Returns the layout hashcode to compare to see if the layout state has changed.
     */
    private int getLayoutHashCode() {
        return mDataHashCode ^ viewWidth ^ standardScaledDimen
                ^ Boolean.valueOf(checkboxVisible).hashCode();
    }

    private Object getConvInfo() {
        return conversation.conversationInfo != null ?
                conversation.conversationInfo :
                    TextUtils.isEmpty(fromSnippetInstructions) ? "" : fromSnippetInstructions;
    }

    /**
     * Marks this header as having valid data and layout.
     */
    void validate(Context context) {
        mDataHashCode = getHashCode(context, dateText, getConvInfo(),
<<<<<<< HEAD
                conversation.getRawFoldersString());
=======
                conversation.getRawFoldersString(), conversation.starred);
>>>>>>> 6b5879d2
        mLayoutHashCode = getLayoutHashCode();
    }

    /**
     * Returns if the data in this model is valid.
     */
    boolean isDataValid(Context context) {
        return mDataHashCode == getHashCode(context, dateText, getConvInfo(),
<<<<<<< HEAD
                conversation.getRawFoldersString());
=======
                conversation.getRawFoldersString(), conversation.starred);
>>>>>>> 6b5879d2
    }

    /**
     * Returns if the layout in this model is valid.
     */
    boolean isLayoutValid(Context context) {
        return isDataValid(context) && mLayoutHashCode == getLayoutHashCode();
    }

    /**
     * Describes the style of a Senders fragment.
     */
    static class SenderFragment {
        // Indices that determine which substring of mSendersText we are
        // displaying.
        int start;
        int end;

        // The style to apply to the TextPaint object.
        CharacterStyle style;

        // Width of the fragment.
        int width;

        // Ellipsized text.
        String ellipsizedText;

        // Whether the fragment is fixed or not.
        boolean isFixed;

        // Should the fragment be displayed or not.
        boolean shouldDisplay;

        SenderFragment(int start, int end, CharSequence sendersText, CharacterStyle style,
                boolean isFixed) {
            this.start = start;
            this.end = end;
            this.style = style;
            this.isFixed = isFixed;
        }
    }

    /**
     * Get conversation information to use for accessibility.
     */
    public CharSequence getContentDescription(Context context) {
        return context.getString(R.string.content_description, conversation.subject,
                conversation.getSnippet());
    }
}<|MERGE_RESOLUTION|>--- conflicted
+++ resolved
@@ -217,23 +217,15 @@
      * Returns the hashcode to compare if the data in the header is valid.
      */
     private static int getHashCode(Context context, String dateText, Object convInfo,
-<<<<<<< HEAD
-            String rawFolders) {
-=======
             String rawFolders, boolean starred) {
->>>>>>> 6b5879d2
         if (dateText == null) {
             return -1;
         }
         if (TextUtils.isEmpty(rawFolders)) {
             rawFolders = "";
         }
-<<<<<<< HEAD
-        return convInfo.hashCode() ^ dateText.hashCode() ^ rawFolders.hashCode();
-=======
         return convInfo.hashCode() ^ dateText.hashCode() ^ rawFolders.hashCode()
                 ^ (starred ? 1 : 0);
->>>>>>> 6b5879d2
     }
 
     /**
@@ -255,11 +247,7 @@
      */
     void validate(Context context) {
         mDataHashCode = getHashCode(context, dateText, getConvInfo(),
-<<<<<<< HEAD
-                conversation.getRawFoldersString());
-=======
                 conversation.getRawFoldersString(), conversation.starred);
->>>>>>> 6b5879d2
         mLayoutHashCode = getLayoutHashCode();
     }
 
@@ -268,11 +256,7 @@
      */
     boolean isDataValid(Context context) {
         return mDataHashCode == getHashCode(context, dateText, getConvInfo(),
-<<<<<<< HEAD
-                conversation.getRawFoldersString());
-=======
                 conversation.getRawFoldersString(), conversation.starred);
->>>>>>> 6b5879d2
     }
 
     /**
