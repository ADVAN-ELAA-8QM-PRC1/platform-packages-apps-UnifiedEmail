/*
 * Copyright (C) 2012 Google Inc.
 * Licensed to The Android Open Source Project.
 *
 * Licensed under the Apache License, Version 2.0 (the "License");
 * you may not use this file except in compliance with the License.
 * You may obtain a copy of the License at
 *
 *      http://www.apache.org/licenses/LICENSE-2.0
 *
 * Unless required by applicable law or agreed to in writing, software
 * distributed under the License is distributed on an "AS IS" BASIS,
 * WITHOUT WARRANTIES OR CONDITIONS OF ANY KIND, either express or implied.
 * See the License for the specific language governing permissions and
 * limitations under the License.
 */

package com.android.mail.browse;

import com.google.common.annotations.VisibleForTesting;
import com.google.common.collect.Lists;

import android.content.Context;
import android.database.Cursor;
import android.graphics.Bitmap;
import android.text.SpannableString;
import android.text.SpannableStringBuilder;
import android.text.StaticLayout;
import android.text.TextUtils;
import android.text.style.CharacterStyle;
import android.util.LruCache;
import android.util.Pair;

import com.android.mail.R;
import com.android.mail.providers.Conversation;
import com.android.mail.providers.UIProvider;

import java.util.ArrayList;

/**
 * This is the view model for the conversation header. It includes all the
 * information needed to layout a conversation header view. Each view model is
 * associated with a conversation and is cached to improve the relayout time.
 */
public class ConversationItemViewModel {
    private static final int MAX_CACHE_SIZE = 100;

    boolean faded = false;
    int fontColor;
    @VisibleForTesting
    static LruCache<Pair<String, Long>, ConversationItemViewModel> sConversationHeaderMap
        = new LruCache<Pair<String, Long>, ConversationItemViewModel>(MAX_CACHE_SIZE);

    // The hashcode used to detect if the conversation has changed.
    private int mDataHashCode;
    private int mLayoutHashCode;

    // Unread
    boolean unread;

    // Date
    String dateText;
    Bitmap dateBackground;

    // Personal level
    Bitmap personalLevelBitmap;

    // Paperclip
    Bitmap paperclip;

    // Senders
    String sendersText;

    // A list of all the fragments that cover sendersText
    final ArrayList<SenderFragment> senderFragments;

    SpannableStringBuilder sendersDisplayText;
    StaticLayout sendersDisplayLayout;

    boolean hasDraftMessage;

    // Subject
    SpannableStringBuilder subjectText;

    StaticLayout subjectLayout;

    // View Width
    public int viewWidth;

    // Standard scaled dimen used to detect if the scale of text has changed.
    public int standardScaledDimen;

    public String fromSnippetInstructions;

    public long maxMessageId;

    public boolean checkboxVisible;

    public Conversation conversation;

    public ConversationItemView.ConversationItemFolderDisplayer folderDisplayer;

    public String rawFolders;

    public int personalLevel;

    public int priority;

    public boolean hasBeenForwarded;

    public boolean hasBeenRepliedTo;

    public boolean isInvite;

    public StaticLayout subjectLayoutActivated;

    public SpannableStringBuilder subjectTextActivated;

    public SpannableString[] styledSenders;

    public SpannableStringBuilder styledSendersString;

    /**
     * Returns the view model for a conversation. If the model doesn't exist for this conversation
     * null is returned. Note: this should only be called from the UI thread.
     *
     * @param account the account contains this conversation
     * @param conversationId the Id of this conversation
     * @return the view model for this conversation, or null
     */
    @VisibleForTesting
    static ConversationItemViewModel forConversationIdOrNull(
            String account, long conversationId) {
        final Pair<String, Long> key = new Pair<String, Long>(account, conversationId);
        synchronized(sConversationHeaderMap) {
            return sConversationHeaderMap.get(key);
        }
    }

    static ConversationItemViewModel forCursor(Cursor cursor) {
        return forConversation(new Conversation(cursor));
    }


    static ConversationItemViewModel forConversation(Conversation conv) {
        ConversationItemViewModel header = new ConversationItemViewModel();
        if (conv != null) {
            header.faded = false;
            header.checkboxVisible = true;
            header.conversation = conv;
            header.unread = !conv.read;
            header.rawFolders = conv.rawFolders;
            header.personalLevel = conv.personalLevel;
            header.priority = conv.priority;
            header.hasBeenForwarded =
                    (conv.convFlags & UIProvider.ConversationFlags.FORWARDED)
                    == UIProvider.ConversationFlags.FORWARDED;
            header.hasBeenRepliedTo =
                    (conv.convFlags & UIProvider.ConversationFlags.REPLIED)
                    == UIProvider.ConversationFlags.REPLIED;
            header.isInvite =
                    (conv.convFlags & UIProvider.ConversationFlags.CALENDAR_INVITE)
                    == UIProvider.ConversationFlags.CALENDAR_INVITE;
        }
        return header;
    }

    /**
     * Returns the view model for a conversation. If this is the first time
     * call, a new view model will be returned. Note: this should only be called
     * from the UI thread.
     *
     * @param account the account contains this conversation
     * @param conversationId the Id of this conversation
     * @param cursor the cursor to use in populating/ updating the model.
     * @return the view model for this conversation
     */
    static ConversationItemViewModel forConversationId(String account, long conversationId) {
        synchronized(sConversationHeaderMap) {
            ConversationItemViewModel header =
                    forConversationIdOrNull(account, conversationId);
            if (header == null) {
                final Pair<String, Long> key = new Pair<String, Long>(account, conversationId);
                header = new ConversationItemViewModel();
                sConversationHeaderMap.put(key, header);
            }
            return header;
        }
    }

    public ConversationItemViewModel() {
        senderFragments = Lists.newArrayList();
    }

    /**
     * Adds a sender fragment.
     *
     * @param start the start position of this fragment
     * @param end the start position of this fragment
     * @param style the style of this fragment
     * @param isFixed whether this fragment is fixed or not
     */
    void addSenderFragment(int start, int end, CharacterStyle style, boolean isFixed) {
        SenderFragment senderFragment = new SenderFragment(start, end, sendersText, style, isFixed);
        senderFragments.add(senderFragment);
    }

    /**
     * Clears all the current sender fragments.
     */
    void clearSenderFragments() {
        senderFragments.clear();
    }

    /**
     * Returns the hashcode to compare if the data in the header is valid.
     */
<<<<<<< HEAD
    private static int getHashCode(Context context, String dateText, String fromSnippetInstructions) {
=======
    private static int getHashCode(Context context, String dateText, Object convInfo,
            String rawFolders, boolean starred) {
>>>>>>> 1ae56be8
        if (dateText == null) {
            return -1;
        }
        if (TextUtils.isEmpty(fromSnippetInstructions)) {
            fromSnippetInstructions = "fromSnippetInstructions";
        }
<<<<<<< HEAD
        return fromSnippetInstructions.hashCode() ^ dateText.hashCode();
=======
        return convInfo.hashCode() ^ dateText.hashCode() ^ rawFolders.hashCode()
                ^ (starred ? 1 : 0);
>>>>>>> 1ae56be8
    }

    /**
     * Returns the layout hashcode to compare to see if thet layout state has changed.
     */
    private int getLayoutHashCode() {
        return mDataHashCode ^ viewWidth ^ standardScaledDimen ^
                Boolean.valueOf(checkboxVisible).hashCode();
    }

    /**
     * Marks this header as having valid data and layout.
     */
    void validate(Context context) {
<<<<<<< HEAD
        mDataHashCode = getHashCode(context, dateText, fromSnippetInstructions);
||||||| merged common ancestors
        mDataHashCode = getHashCode(context, dateText, getConvInfo(), conversation.rawFolders);
=======
        mDataHashCode = getHashCode(context, dateText, getConvInfo(),
<<<<<<< HEAD
                conversation.getRawFoldersString());
>>>>>>> abb78177
=======
                conversation.getRawFoldersString(), conversation.starred);
>>>>>>> 1ae56be8
        mLayoutHashCode = getLayoutHashCode();
    }

    /**
     * Returns if the data in this model is valid.
     */
    boolean isDataValid(Context context) {
<<<<<<< HEAD
        return mDataHashCode == getHashCode(context, dateText, fromSnippetInstructions);
||||||| merged common ancestors
        return mDataHashCode == getHashCode(context, dateText, getConvInfo(),
                conversation.rawFolders);
=======
        return mDataHashCode == getHashCode(context, dateText, getConvInfo(),
<<<<<<< HEAD
                conversation.getRawFoldersString());
>>>>>>> abb78177
=======
                conversation.getRawFoldersString(), conversation.starred);
>>>>>>> 1ae56be8
    }

    /**
     * Returns if the layout in this model is valid.
     */
    boolean isLayoutValid(Context context) {
        return isDataValid(context) && mLayoutHashCode == getLayoutHashCode();
    }

    /**
     * Describes the style of a Senders fragment.
     */
    static class SenderFragment {
        // Indices that determine which substring of mSendersText we are
        // displaying.
        int start;
        int end;

        // The style to apply to the TextPaint object.
        CharacterStyle style;

        // Width of the fragment.
        int width;

        // Ellipsized text.
        String ellipsizedText;

        // Whether the fragment is fixed or not.
        boolean isFixed;

        // Should the fragment be displayed or not.
        boolean shouldDisplay;

        SenderFragment(int start, int end, CharSequence sendersText, CharacterStyle style,
                boolean isFixed) {
            this.start = start;
            this.end = end;
            this.style = style;
            this.isFixed = isFixed;
        }
    }

    /**
     * Get conversation information to use for accessibility.
     */
    public CharSequence getContentDescription(Context context) {
        return context.getString(R.string.content_description, conversation.subject,
                conversation.getSnippet());
    }
}<|MERGE_RESOLUTION|>--- conflicted
+++ resolved
@@ -33,6 +33,7 @@
 
 import com.android.mail.R;
 import com.android.mail.providers.Conversation;
+import com.android.mail.providers.Folder;
 import com.android.mail.providers.UIProvider;
 
 import java.util.ArrayList;
@@ -100,7 +101,7 @@
 
     public ConversationItemView.ConversationItemFolderDisplayer folderDisplayer;
 
-    public String rawFolders;
+    public ArrayList<Folder> rawFolders;
 
     public int personalLevel;
 
@@ -137,19 +138,19 @@
         }
     }
 
-    static ConversationItemViewModel forCursor(Cursor cursor) {
-        return forConversation(new Conversation(cursor));
-    }
-
-
-    static ConversationItemViewModel forConversation(Conversation conv) {
-        ConversationItemViewModel header = new ConversationItemViewModel();
+    static ConversationItemViewModel forCursor(String account, Cursor cursor) {
+        return forConversation(account, new Conversation(cursor));
+    }
+
+    static ConversationItemViewModel forConversation(String account, Conversation conv) {
+        ConversationItemViewModel header = ConversationItemViewModel.forConversationId(account,
+                conv.id);
         if (conv != null) {
             header.faded = false;
             header.checkboxVisible = true;
             header.conversation = conv;
             header.unread = !conv.read;
-            header.rawFolders = conv.rawFolders;
+            header.rawFolders = conv.getRawFolders();
             header.personalLevel = conv.personalLevel;
             header.priority = conv.priority;
             header.hasBeenForwarded =
@@ -215,50 +216,38 @@
     /**
      * Returns the hashcode to compare if the data in the header is valid.
      */
-<<<<<<< HEAD
-    private static int getHashCode(Context context, String dateText, String fromSnippetInstructions) {
-=======
     private static int getHashCode(Context context, String dateText, Object convInfo,
             String rawFolders, boolean starred) {
->>>>>>> 1ae56be8
         if (dateText == null) {
             return -1;
         }
-        if (TextUtils.isEmpty(fromSnippetInstructions)) {
-            fromSnippetInstructions = "fromSnippetInstructions";
-        }
-<<<<<<< HEAD
-        return fromSnippetInstructions.hashCode() ^ dateText.hashCode();
-=======
+        if (TextUtils.isEmpty(rawFolders)) {
+            rawFolders = "";
+        }
         return convInfo.hashCode() ^ dateText.hashCode() ^ rawFolders.hashCode()
                 ^ (starred ? 1 : 0);
->>>>>>> 1ae56be8
-    }
-
-    /**
-     * Returns the layout hashcode to compare to see if thet layout state has changed.
+    }
+
+    /**
+     * Returns the layout hashcode to compare to see if the layout state has changed.
      */
     private int getLayoutHashCode() {
-        return mDataHashCode ^ viewWidth ^ standardScaledDimen ^
-                Boolean.valueOf(checkboxVisible).hashCode();
+        return mDataHashCode ^ viewWidth ^ standardScaledDimen
+                ^ Boolean.valueOf(checkboxVisible).hashCode();
+    }
+
+    private Object getConvInfo() {
+        return conversation.conversationInfo != null ?
+                conversation.conversationInfo :
+                    TextUtils.isEmpty(fromSnippetInstructions) ? "" : fromSnippetInstructions;
     }
 
     /**
      * Marks this header as having valid data and layout.
      */
     void validate(Context context) {
-<<<<<<< HEAD
-        mDataHashCode = getHashCode(context, dateText, fromSnippetInstructions);
-||||||| merged common ancestors
-        mDataHashCode = getHashCode(context, dateText, getConvInfo(), conversation.rawFolders);
-=======
         mDataHashCode = getHashCode(context, dateText, getConvInfo(),
-<<<<<<< HEAD
-                conversation.getRawFoldersString());
->>>>>>> abb78177
-=======
                 conversation.getRawFoldersString(), conversation.starred);
->>>>>>> 1ae56be8
         mLayoutHashCode = getLayoutHashCode();
     }
 
@@ -266,19 +255,8 @@
      * Returns if the data in this model is valid.
      */
     boolean isDataValid(Context context) {
-<<<<<<< HEAD
-        return mDataHashCode == getHashCode(context, dateText, fromSnippetInstructions);
-||||||| merged common ancestors
         return mDataHashCode == getHashCode(context, dateText, getConvInfo(),
-                conversation.rawFolders);
-=======
-        return mDataHashCode == getHashCode(context, dateText, getConvInfo(),
-<<<<<<< HEAD
-                conversation.getRawFoldersString());
->>>>>>> abb78177
-=======
                 conversation.getRawFoldersString(), conversation.starred);
->>>>>>> 1ae56be8
     }
 
     /**
