--- conflicted
+++ resolved
@@ -201,14 +201,7 @@
             c.position = position;
         }
         final AbstractConversationViewFragment f = getConversationViewFragment(c);
-<<<<<<< HEAD
-        if (TextUtils.equals(mDetachedUri, c.uri.toString())) {
-            f.onDetachedModeEntered();
-        }
-        LogUtils.d(LOG_TAG, "IN PagerAdapter.getItem, frag=%s subj=%s", f, c.subject);
-=======
         LogUtils.d(LOG_TAG, "IN PagerAdapter.getItem, frag=%s conv=%s", f, c);
->>>>>>> 9e4ca799
         return f;
     }
 
