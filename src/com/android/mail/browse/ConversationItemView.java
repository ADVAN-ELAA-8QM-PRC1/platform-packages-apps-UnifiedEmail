--- conflicted
+++ resolved
@@ -624,16 +624,9 @@
         }
         Utils.traceEndSection();
 
-<<<<<<< HEAD
         Utils.traceBeginSection("overflow");
-        final int overflowCount = Math.min(getOverflowCount(), sOverflowCountMax);
-        mHeader.overflowText = (overflowCount > 0) ?
-                String.format(sOverflowCountFormat, overflowCount) : null;
-        mAttachmentsView.setOverflowText(mHeader.overflowText);
-        Utils.traceEndSection();
-=======
         mAttachmentsView.setOverflowText(null);
->>>>>>> 440f4ba3
+        Utils.traceEndSection();
 
         Utils.traceBeginSection("content description");
         setContentDescription();
