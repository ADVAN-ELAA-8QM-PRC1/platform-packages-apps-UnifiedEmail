--- conflicted
+++ resolved
@@ -17,7 +17,9 @@
 
 package com.android.mail.browse;
 
+import android.animation.Animator;
 import android.animation.Animator.AnimatorListener;
+import android.animation.AnimatorSet;
 import android.animation.ObjectAnimator;
 import android.content.ClipData;
 import android.content.ClipData.Item;
@@ -72,6 +74,8 @@
 import com.android.mail.utils.Utils;
 import com.google.common.annotations.VisibleForTesting;
 
+import java.util.ArrayList;
+
 public class ConversationItemView extends View implements SwipeableItemView {
     // Timer.
     private static int sLayoutCount = 0;
@@ -101,6 +105,8 @@
     private static Bitmap STATE_FORWARDED;
     private static Bitmap STATE_REPLIED_AND_FORWARDED;
     private static Bitmap STATE_CALENDAR_INVITE;
+
+    private static String SENDERS_SPLIT_TOKEN;
 
     // Static colors.
     private static int DEFAULT_TEXT_COLOR;
@@ -160,9 +166,14 @@
     private int mLastTouchX;
     private int mLastTouchY;
     private AnimatedAdapter mAdapter;
+    private int mAnimatedHeight = -1;
+    private String mAccount;
+    private Bitmap sDateBackgroundAttachment;
+    private Bitmap sDateBackgroundNoAttachment;
     private static int sUndoAnimationOffset;
     private static CharSequence sDraftSingularString;
     private static CharSequence sDraftPluralString;
+    private static String sDraftCountFormatString;
     private static ForegroundColorSpan sDraftsStyleSpan;
     private static Bitmap MORE_FOLDERS;
 
@@ -186,16 +197,8 @@
         }
 
         @Override
-<<<<<<< HEAD
-        public void loadConversationFolders(String rawFolders, Folder ignoreFolder) {
-            super.loadConversationFolders(rawFolders, ignoreFolder);
-||||||| merged common ancestors
-        public void loadConversationFolders(ArrayList<Folder> rawFolders, Folder ignoreFolder) {
-            super.loadConversationFolders(rawFolders, ignoreFolder);
-=======
         public void loadConversationFolders(Conversation conv, Folder ignoreFolder) {
             super.loadConversationFolders(conv, ignoreFolder);
->>>>>>> abb78177
 
             mFoldersCount = mFoldersSortedSet.size();
             mHasMoreFolders = mFoldersCount > MAX_DISPLAYED_FOLDERS_COUNT;
@@ -315,7 +318,7 @@
         super(context);
         mContext = context.getApplicationContext();
         mTabletDevice = Utils.useTabletUI(mContext);
-
+        mAccount = account;
         Resources res = mContext.getResources();
 
         if (CHECKMARK_OFF == null) {
@@ -368,20 +371,21 @@
             sUndoAnimationOffset = res.getDimensionPixelOffset(R.dimen.undo_animation_offset);
             // Initialize static color.
             sNormalTextStyle = new StyleSpan(Typeface.NORMAL);
+            SENDERS_SPLIT_TOKEN = res.getString(R.string.senders_split_token);
         }
     }
 
     public void bind(Cursor cursor, ViewMode viewMode, ConversationSelectionSet set, Folder folder,
             boolean checkboxesDisabled, boolean swipeEnabled, AnimatedAdapter adapter) {
-        bind(ConversationItemViewModel.forCursor(cursor), viewMode, set, folder,
+        bind(ConversationItemViewModel.forCursor(mAccount, cursor), viewMode, set, folder,
                 checkboxesDisabled, swipeEnabled, adapter);
     }
 
     public void bind(Conversation conversation, ViewMode viewMode, ConversationSelectionSet set,
             Folder folder, boolean checkboxesDisabled, boolean swipeEnabled,
             AnimatedAdapter adapter) {
-        bind(ConversationItemViewModel.forConversation(conversation), viewMode, set, folder,
-                checkboxesDisabled, swipeEnabled, adapter);
+        bind(ConversationItemViewModel.forConversation(mAccount, conversation), viewMode, set,
+                folder, checkboxesDisabled, swipeEnabled, adapter);
     }
 
     private void bind(ConversationItemViewModel header, ViewMode viewMode,
@@ -557,7 +561,12 @@
         mHeader.styledSendersString = new SpannableStringBuilder();
 
         // Parse senders fragments.
-        mCoordinates.sendersView.formatSenders(mHeader, isUnread, mMode);
+        if (mHeader.conversation.conversationInfo != null) {
+            mHeader.styledSenders = SendersView.format(getContext(),
+                    mHeader.conversation.conversationInfo);
+        } else {
+            mCoordinates.sendersView.formatSenders(mHeader, isUnread, mMode);
+        }
 
         pauseTimer(PERF_TAG_CALCULATE_SENDER_SUBJECT);
         pauseTimer(PERF_TAG_CALCULATE_TEXTS_BITMAPS);
@@ -744,14 +753,13 @@
             }
             if (draftCount > 0) {
                 getDraftResources();
-                // TODO: turn ", " into a resource
-                messageInfo.append(", ");
+                messageInfo.append(SENDERS_SPLIT_TOKEN);
                 SpannableStringBuilder draftString = new SpannableStringBuilder();
                 if (draftCount == 1) {
                     draftString.append(sDraftSingularString);
                 } else {
-                    // TODO: turn () into a resource.
-                    draftString.append(sDraftPluralString + " (" + draftCount + ")");
+                    draftString.append(sDraftPluralString
+                            + String.format(sDraftCountFormatString, draftCount));
                 }
                 draftString.setSpan(CharacterStyle.wrap(sDraftsStyleSpan), 0, draftString.length(),
                         Spannable.SPAN_EXCLUSIVE_EXCLUSIVE);
@@ -766,6 +774,7 @@
         if (sDraftSingularString == null) {
             sDraftSingularString = res.getQuantityText(R.plurals.draft, 1);
             sDraftPluralString = res.getQuantityText(R.plurals.draft, 2);
+            sDraftCountFormatString = res.getString(R.string.draft_count_format);
             sDraftsStyleSpan = new ForegroundColorSpan(res.getColor(R.color.drafts));
         }
     }
@@ -826,12 +835,8 @@
                     if (currentLine == mCoordinates.sendersLineCount) {
                         width -= fixedWidth;
                     }
-                    CharSequence ellipsizedSender = TextUtils.ellipsize(sender, sPaint, width,
-                            TruncateAt.END);
-                    ellipsizedText = new SpannableString(ellipsizedSender);
-                    if (spans.length > 0) {
-                        ellipsizedText.setSpan(CharacterStyle.wrap(spans[0]), 0, 0, 0);
-                    }
+                    ellipsizedText = copyStyles(spans,
+                            TextUtils.ellipsize(sender, sPaint, width, TruncateAt.END));
                     width = (int) sPaint.measureText(ellipsizedText.toString());
                 }
             }
@@ -841,7 +846,12 @@
             if (ellipsizedText != null) {
                 fragmentDisplayText = ellipsizedText;
             } else {
-                fragmentDisplayText = sender;
+                // Prepend the dividing token, unless this is the first sender.
+                if (builder.length() > 0) {
+                    fragmentDisplayText = copyStyles(spans, SENDERS_SPLIT_TOKEN + sender);
+                } else {
+                    fragmentDisplayText = sender;
+                }
             }
             builder.append(fragmentDisplayText);
         }
@@ -850,6 +860,14 @@
         }
         mHeader.styledSendersString = builder;
         return totalWidth;
+    }
+
+    private SpannableString copyStyles(CharacterStyle[] spans, CharSequence newText) {
+        SpannableString s = new SpannableString(newText);
+        if (spans != null && spans.length > 0) {
+            s.setSpan(spans[0], 0, s.length(), 0);
+        }
+        return s;
     }
 
     private int ellipsize(int fixedWidth, int sendersY) {
@@ -1007,16 +1025,15 @@
         // Date background: shown when there is an attachment or a visible
         // folder.
         if (!isActivated()
-                && mHeader.conversation.hasAttachments
+                && (mHeader.conversation.hasAttachments ||
+                        (mHeader.folderDisplayer != null
+                            && mHeader.folderDisplayer.hasVisibleFolders()))
                 && ConversationItemViewCoordinates.showAttachmentBackground(mMode)) {
-            mHeader.dateBackground = DATE_BACKGROUND;
             int leftOffset = (mHeader.conversation.hasAttachments ? mPaperclipX : mDateX)
                     - DATE_BACKGROUND_PADDING_LEFT;
             int top = mCoordinates.showFolders ? mCoordinates.foldersY : mCoordinates.dateY;
-            Rect src = new Rect(0, 0, mHeader.dateBackground.getWidth(), mHeader.dateBackground
-                    .getHeight());
-            Rect dst = new Rect(leftOffset, top, mViewWidth, top + sDateBackgroundHeight);
-            canvas.drawBitmap(mHeader.dateBackground, src, dst, sPaint);
+            mHeader.dateBackground = getDateBackground(mHeader.conversation.hasAttachments);
+            canvas.drawBitmap(mHeader.dateBackground, leftOffset, top, sPaint);
         } else {
             mHeader.dateBackground = null;
         }
@@ -1073,6 +1090,23 @@
 
     private Bitmap getStarBitmap() {
         return mHeader.conversation.starred ? STAR_ON : STAR_OFF;
+    }
+
+    private Bitmap getDateBackground(boolean hasAttachments) {
+        int leftOffset = (hasAttachments ? mPaperclipX : mDateX) - DATE_BACKGROUND_PADDING_LEFT;
+        if (hasAttachments) {
+            if (sDateBackgroundAttachment == null) {
+                sDateBackgroundAttachment = Bitmap.createScaledBitmap(DATE_BACKGROUND, mViewWidth
+                        - leftOffset, sDateBackgroundHeight, false);
+            }
+            return sDateBackgroundAttachment;
+        } else {
+            if (sDateBackgroundNoAttachment == null) {
+                sDateBackgroundNoAttachment = Bitmap.createScaledBitmap(DATE_BACKGROUND, mViewWidth
+                        - leftOffset, sDateBackgroundHeight, false);
+            }
+            return sDateBackgroundNoAttachment;
+        }
     }
 
     private void drawText(Canvas canvas, CharSequence s, int x, int y, TextPaint paint) {
@@ -1341,24 +1375,62 @@
     /**
      * Grow the height of the item and fade it in when bringing a conversation
      * back from a destructive action.
-     *
      * @param listener
      */
-    public void startUndoAnimation(ViewMode viewMode, final AnimatorListener listener) {
+    public void startSwipeUndoAnimation(ViewMode viewMode, final AnimatorListener listener) {
         final int start = sUndoAnimationOffset;
         final int end = 0;
-        ObjectAnimator undoAnimator = ObjectAnimator.ofFloat(this, "translationX" , start, end);
+        ObjectAnimator undoAnimator = ObjectAnimator.ofFloat(this, "translationX", start, end);
         undoAnimator.setInterpolator(new DecelerateInterpolator(2.0f));
         undoAnimator.addListener(listener);
         undoAnimator.setDuration(sUndoAnimationDuration);
         undoAnimator.start();
     }
 
+    /**
+     * Grow the height of the item and fade it in when bringing a conversation
+     * back from a destructive action.
+     * @param listener
+     */
+    public void startUndoAnimation(ViewMode viewMode, final AnimatorListener listener) {
+        int minHeight = ConversationItemViewCoordinates.getMinHeight(mContext, viewMode);
+        setMinimumHeight(minHeight);
+        final int start = 0;
+        final int end = minHeight;
+        ObjectAnimator undoAnimator = ObjectAnimator.ofInt(this, "animatedHeight", start, end);
+        Animator fadeAnimator = ObjectAnimator.ofFloat(this, "itemAlpha", 0, 1.0f);
+        mAnimatedHeight = start;
+        undoAnimator.setInterpolator(new DecelerateInterpolator(2.0f));
+        undoAnimator.addListener(listener);
+        undoAnimator.setDuration(sUndoAnimationDuration);
+        AnimatorSet transitionSet = new AnimatorSet();
+        transitionSet.playTogether(undoAnimator, fadeAnimator);
+        transitionSet.start();
+    }
+
+    // Used by animator
+    @SuppressWarnings("unused")
+    public void setItemAlpha(float alpha) {
+        setAlpha(alpha);
+        invalidate();
+    }
+
+    // Used by animator
+    @SuppressWarnings("unused")
+    public void setAnimatedHeight(int height) {
+        mAnimatedHeight = height;
+        requestLayout();
+    }
+
     @Override
     protected void onMeasure(int widthMeasureSpec, int heightMeasureSpec) {
-        int height = measureHeight(heightMeasureSpec,
-                ConversationItemViewCoordinates.getMode(mContext, mViewMode));
-        setMeasuredDimension(widthMeasureSpec, height);
+        if (mAnimatedHeight == -1) {
+            int height = measureHeight(heightMeasureSpec,
+                    ConversationItemViewCoordinates.getMode(mContext, mViewMode));
+            setMeasuredDimension(widthMeasureSpec, height);
+        } else {
+            setMeasuredDimension(MeasureSpec.getSize(widthMeasureSpec), mAnimatedHeight);
+        }
     }
 
     /**
