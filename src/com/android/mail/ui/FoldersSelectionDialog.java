--- conflicted
+++ resolved
@@ -66,7 +66,8 @@
      * @param currentFolder the current folder that the {@link FolderListFragment} is showing
      */
     public FoldersSelectionDialog(final Context context, Account account,
-            final ConversationUpdater updater, Collection<Conversation> target, boolean isBatch) {
+            final ConversationUpdater updater, Collection<Conversation> target, boolean isBatch,
+            Folder currentFolder) {
         mUpdater = updater;
         mTarget = target;
         mBatch = isBatch;
@@ -78,78 +79,6 @@
         builder.setNegativeButton(R.string.cancel, this);
         mSingle = !account
                 .supportsCapability(UIProvider.AccountCapabilities.MULTIPLE_FOLDERS_PER_CONV);
-<<<<<<< HEAD
-        // TODO: (mindyp) make async
-        Cursor foldersCursor = null;
-        try {
-            foldersCursor = context.getContentResolver().query(
-                    !Utils.isEmpty(account.fullFolderListUri) ? account.fullFolderListUri
-                            : account.folderListUri, UIProvider.FOLDERS_PROJECTION, null, null,
-                    null);
-            final HashSet<String> conversationFolders = new HashSet<String>();
-            for (Conversation conversation: target) {
-                if (conversation != null && !TextUtils.isEmpty(conversation.folderList)) {
-                    conversationFolders.addAll(Arrays.asList(TextUtils.split(
-                            conversation.folderList, ",")));
-                }
-            }
-            mAdapter = new SeparatedFolderListAdapter(context);
-            String[] headers = context.getResources()
-                    .getStringArray(R.array.moveto_folder_sections);
-            // Currently, the number of adapters are assumed to match the number of headers
-            // in the string array.
-            mAdapter.addSection(new SystemFolderSelectorAdapter(context, foldersCursor,
-                    conversationFolders, mSingle, null));
-            // TODO(mindyp): we currently do not support frequently moved to
-            // folders, at headers[1]; need to define what that means.
-            mAdapter.addSection(new HierarchicalFolderSelectorAdapter(context,
-                    foldersCursor, conversationFolders, mSingle, headers[2]));
-            builder.setAdapter(mAdapter, this);
-            // Pre-load existing conversation folders.
-            if (foldersCursor != null && foldersCursor.moveToFirst()) {
-                do {
-                    final String folderUri = foldersCursor.getString(UIProvider.FOLDER_URI_COLUMN);
-                    if (conversationFolders.contains(folderUri)) {
-                        mCheckedState.put(new Folder(foldersCursor), true);
-||||||| merged common ancestors
-        // TODO: (mindyp) make async
-        Cursor foldersCursor = null;
-        try {
-            foldersCursor = context.getContentResolver().query(
-                    !Utils.isEmpty(account.fullFolderListUri) ? account.fullFolderListUri
-                            : account.folderListUri, UIProvider.FOLDERS_PROJECTION, null, null,
-                    null);
-            final HashSet<String> conversationFolders = new HashSet<String>();
-            for (Conversation conversation : target) {
-                if (conversation != null && !TextUtils.isEmpty(conversation.rawFolders)) {
-                    // Parse the raw folders and get all the uris.
-                    conversationFolders.addAll(Arrays.asList(Folder.getUriArray(conversation
-                            .getRawFolders())));
-                } else {
-                    // There are no folders for this conversation, so it must
-                    // belong to the folder we are currently looking at.
-                    conversationFolders.add(currentFolder.uri.toString());
-                }
-            }
-            mAdapter = new SeparatedFolderListAdapter(context);
-            String[] headers = context.getResources()
-                    .getStringArray(R.array.moveto_folder_sections);
-            // Currently, the number of adapters are assumed to match the number of headers
-            // in the string array.
-            mAdapter.addSection(new SystemFolderSelectorAdapter(context, foldersCursor,
-                    conversationFolders, mSingle, null));
-            // TODO(mindyp): we currently do not support frequently moved to
-            // folders, at headers[1]; need to define what that means.
-            mAdapter.addSection(new HierarchicalFolderSelectorAdapter(context,
-                    foldersCursor, conversationFolders, mSingle, headers[2]));
-            builder.setAdapter(mAdapter, this);
-            // Pre-load existing conversation folders.
-            if (foldersCursor != null && foldersCursor.moveToFirst()) {
-                do {
-                    final String folderUri = foldersCursor.getString(UIProvider.FOLDER_URI_COLUMN);
-                    if (conversationFolders.contains(folderUri)) {
-                        mCheckedState.put(new Folder(foldersCursor), true);
-=======
         mAdapter = new SeparatedFolderListAdapter(context);
         mRunner = new QueryRunner(context, account, builder, currentFolder);
     }
@@ -191,7 +120,6 @@
                         // There are no folders for this conversation, so it must
                         // belong to the folder we are currently looking at.
                         checked.add(mCurrentFolder.uri.toString());
->>>>>>> abb78177
                     }
                 }
                 final String[] headers = mContext.getResources()
