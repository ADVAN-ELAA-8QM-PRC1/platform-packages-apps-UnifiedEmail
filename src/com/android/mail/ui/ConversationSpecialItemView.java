/*
 * Copyright (C) 2013 Google Inc.
 * Licensed to The Android Open Source Project.
 *
 * Licensed under the Apache License, Version 2.0 (the "License");
 * you may not use this file except in compliance with the License.
 * You may obtain a copy of the License at
 *
 *      http://www.apache.org/licenses/LICENSE-2.0
 *
 * Unless required by applicable law or agreed to in writing, software
 * distributed under the License is distributed on an "AS IS" BASIS,
 * WITHOUT WARRANTIES OR CONDITIONS OF ANY KIND, either express or implied.
 * See the License for the specific language governing permissions and
 * limitations under the License.
 */
package com.android.mail.ui;

import android.app.LoaderManager;

import com.android.mail.browse.ConversationCursor;
import com.android.mail.providers.Folder;

/**
 * An interface for a view that can be inserted into an {@link AnimatedAdapter} at an arbitrary
 * point. The methods described here control whether the view gets displayed, and what it displays.
 */
public interface ConversationSpecialItemView {
    /**
     * Called when there as an update to the information being displayed.
     *
     * @param cursor The {@link ConversationCursor}. May be <code>null</code>
     */
    void onUpdate(String account, Folder folder, ConversationCursor cursor);

    /**
     * Returns whether this view is to be displayed in the list or not. A view can be added freely
     * and it might decide to disable itself by returning false here.
     * @return true if this view should be displayed, false otherwise.
     */
    boolean getShouldDisplayInList();

    /**
     * Returns the position (0 indexed) where this element expects to be inserted.
     * @return
     */
    int getPosition();

    void setAdapter(AnimatedAdapter adapter);

    void bindLoaderManager(LoaderManager loaderManager);

    /**
     * Called when the view is being destroyed.
     */
    void cleanup();

    /**
     * Called when a regular conversation item was clicked.
     */
    void onConversationSelected();

<<<<<<< HEAD
    /** Returns whether this special view is enabled (= accepts user taps). */
    boolean acceptsUserTaps();
=======
    /**
     * Called whenever Cab Mode has been entered via long press or selecting a sender image.
     */
    void onCabModeEntered();
>>>>>>> f950fd5d
}<|MERGE_RESOLUTION|>--- conflicted
+++ resolved
@@ -60,13 +60,11 @@
      */
     void onConversationSelected();
 
-<<<<<<< HEAD
-    /** Returns whether this special view is enabled (= accepts user taps). */
-    boolean acceptsUserTaps();
-=======
     /**
      * Called whenever Cab Mode has been entered via long press or selecting a sender image.
      */
     void onCabModeEntered();
->>>>>>> f950fd5d
+
+    /** Returns whether this special view is enabled (= accepts user taps). */
+    boolean acceptsUserTaps();
 }