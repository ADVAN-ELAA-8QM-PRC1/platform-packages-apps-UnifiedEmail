/*******************************************************************************
 *      Copyright (C) 2012 Google Inc.
 *      Licensed to The Android Open Source Project.
 *
 *      Licensed under the Apache License, Version 2.0 (the "License");
 *      you may not use this file except in compliance with the License.
 *      You may obtain a copy of the License at
 *
 *           http://www.apache.org/licenses/LICENSE-2.0
 *
 *      Unless required by applicable law or agreed to in writing, software
 *      distributed under the License is distributed on an "AS IS" BASIS,
 *      WITHOUT WARRANTIES OR CONDITIONS OF ANY KIND, either express or implied.
 *      See the License for the specific language governing permissions and
 *      limitations under the License.
 *******************************************************************************/

package com.android.mail.ui;

import android.app.Activity;
import android.content.Context;
import android.os.Bundle;
import android.os.StrictMode;

/**
 * <p>
 * A complete Mail activity instance. This is the toplevel class that creates the views and handles
 * the activity lifecycle.</p>
 *
 * <p>This class is abstract to allow many other activities to be quickly created by subclassing
 * this activity and overriding a small subset of the life cycle methods: for example
 * ComposeActivity and CreateShortcutActivity.</p>
 *
 * <p>In the Gmail codebase, this was called GmailBaseActivity</p>
 *
 */
public abstract class AbstractMailActivity extends Activity
        implements HelpCallback, RestrictedActivity {

    private final UiHandler mUiHandler = new UiHandler();

<<<<<<< HEAD
=======
    // STOPSHIP: ship with false
>>>>>>> 87f5b7aa
    private static final boolean STRICT_MODE = true;

    @Override
    protected void onCreate(Bundle savedInstanceState) {
        if (STRICT_MODE) {
            StrictMode.setThreadPolicy(new StrictMode.ThreadPolicy.Builder()
                    .detectDiskReads()
                    .detectDiskWrites()
                    .detectNetwork()   // or .detectAll() for all detectable problems
                    .penaltyLog()
                    .build());
            StrictMode.setVmPolicy(new StrictMode.VmPolicy.Builder()
                    .detectLeakedSqlLiteObjects()
                    .detectLeakedClosableObjects()
                    .penaltyLog()
                    .build());
        }

        super.onCreate(savedInstanceState);
        mUiHandler.setEnabled(true);
    }

    @Override
    protected void onStart() {
        super.onStart();

        mUiHandler.setEnabled(true);
    }

    @Override
    protected void onSaveInstanceState(Bundle outState) {
        super.onSaveInstanceState(outState);

        mUiHandler.setEnabled(false);
    }

    @Override
    protected void onResume() {
        super.onResume();

        mUiHandler.setEnabled(true);
    }

    /**
     * Get the contextual help parameter for this activity. This can be overridden
     * to allow the extending activities to return different help context strings.
     * The default implementation is to return "gm".
     * @return The help context of this activity.
     */
    @Override
    public String getHelpContext() {
        return "Mail";
    }

    @Override
    public Context getActivityContext() {
        return this;
    }
}<|MERGE_RESOLUTION|>--- conflicted
+++ resolved
@@ -39,10 +39,7 @@
 
     private final UiHandler mUiHandler = new UiHandler();
 
-<<<<<<< HEAD
-=======
     // STOPSHIP: ship with false
->>>>>>> 87f5b7aa
     private static final boolean STRICT_MODE = true;
 
     @Override
