/*
 * Copyright (C) 2012 Google Inc.
 * Licensed to The Android Open Source Project.
 *
 * Licensed under the Apache License, Version 2.0 (the "License");
 * you may not use this file except in compliance with the License.
 * You may obtain a copy of the License at
 *
 *      http://www.apache.org/licenses/LICENSE-2.0
 *
 * Unless required by applicable law or agreed to in writing, software
 * distributed under the License is distributed on an "AS IS" BASIS,
 * WITHOUT WARRANTIES OR CONDITIONS OF ANY KIND, either express or implied.
 * See the License for the specific language governing permissions and
 * limitations under the License.
 */

package com.android.mail.ui;


import android.content.ContentResolver;
import android.content.Context;
import android.content.Loader;
import android.content.res.Resources;
import android.database.Cursor;
import android.database.DataSetObserver;
import android.net.Uri;
import android.os.AsyncTask;
import android.os.Bundle;
import android.os.SystemClock;
import android.text.TextUtils;
import android.view.LayoutInflater;
import android.view.View;
import android.view.View.OnLayoutChangeListener;
import android.view.ViewGroup;
import android.webkit.ConsoleMessage;
import android.webkit.CookieManager;
import android.webkit.CookieSyncManager;
import android.webkit.JavascriptInterface;
import android.webkit.WebChromeClient;
import android.webkit.WebSettings;
import android.webkit.WebView;
import android.webkit.WebViewClient;
import android.widget.TextView;

import com.android.mail.FormattedDateBuilder;
import com.android.mail.R;
import com.android.mail.browse.ConversationContainer;
import com.android.mail.browse.ConversationContainer.OverlayPosition;
import com.android.mail.browse.ConversationOverlayItem;
import com.android.mail.browse.ConversationViewAdapter;
import com.android.mail.browse.ConversationViewAdapter.ConversationAccountController;
import com.android.mail.browse.ConversationViewAdapter.MessageFooterItem;
import com.android.mail.browse.ConversationViewAdapter.MessageHeaderItem;
import com.android.mail.browse.ConversationViewAdapter.SuperCollapsedBlockItem;
import com.android.mail.browse.ConversationViewHeader;
import com.android.mail.browse.ConversationWebView;
import com.android.mail.browse.ConversationWebView.ContentSizeChangeListener;
import com.android.mail.browse.MessageCursor;
import com.android.mail.browse.MessageCursor.ConversationController;
import com.android.mail.browse.MessageCursor.ConversationMessage;
import com.android.mail.browse.MessageHeaderView;
import com.android.mail.browse.MessageHeaderView.MessageHeaderViewCallbacks;
import com.android.mail.browse.ScrollIndicatorsView;
import com.android.mail.browse.SuperCollapsedBlock;
import com.android.mail.browse.WebViewContextMenu;
import com.android.mail.providers.Account;
import com.android.mail.providers.Address;
import com.android.mail.providers.Conversation;
import com.android.mail.providers.Message;
import com.android.mail.providers.UIProvider;
import com.android.mail.ui.ConversationViewState.ExpansionState;
import com.android.mail.utils.LogTag;
import com.android.mail.utils.LogUtils;
import com.android.mail.utils.Utils;
import com.google.common.collect.Lists;
import com.google.common.collect.Sets;

import java.util.List;
import java.util.Set;


/**
 * The conversation view UI component.
 */
public final class ConversationViewFragment extends AbstractConversationViewFragment implements
        MessageHeaderViewCallbacks,
        SuperCollapsedBlock.OnClickListener,
        ConversationController,
        ConversationAccountController,
        OnLayoutChangeListener {

    private static final String LOG_TAG = LogTag.getLogTag();
    public static final String LAYOUT_TAG = "ConvLayout";

    /**
     * Difference in the height of the message header whose details have been expanded/collapsed
     */
    private int mDiff = 0;

    /**
     * Default value for {@link #mLoadWaitReason}. Conversation load will happen immediately.
     */
    private final int LOAD_NOW = 0;
    /**
     * Value for {@link #mLoadWaitReason} that means we are offscreen and waiting for the visible
     * conversation to finish loading before beginning our load.
     * <p>
     * When this value is set, the fragment should register with {@link ConversationListCallbacks}
     * to know when the visible conversation is loaded. When it is unset, it should unregister.
     */
    private final int LOAD_WAIT_FOR_INITIAL_CONVERSATION = 1;
    /**
     * Value for {@link #mLoadWaitReason} used when a conversation is too heavyweight to load at
     * all when not visible (e.g. requires network fetch, or too complex). Conversation load will
     * wait until this fragment is visible.
     */
    private final int LOAD_WAIT_UNTIL_VISIBLE = 2;

    private ConversationContainer mConversationContainer;

    private ConversationWebView mWebView;

    private ScrollIndicatorsView mScrollIndicators;

    private View mNewMessageBar;

    private HtmlConversationTemplates mTemplates;

    private final MailJsBridge mJsBridge = new MailJsBridge();

    private final WebViewClient mWebViewClient = new ConversationWebViewClient();

    private ConversationViewAdapter mAdapter;

    private boolean mViewsCreated;
    // True if we attempted to render before the views were laid out
    // We will render immediately once layout is done
    private boolean mNeedRender;

    /**
     * Temporary string containing the message bodies of the messages within a super-collapsed
     * block, for one-time use during block expansion. We cannot easily pass the body HTML
     * into JS without problematic escaping, so hold onto it momentarily and signal JS to fetch it
     * using {@link MailJsBridge}.
     */
    private String mTempBodiesHtml;

    private int  mMaxAutoLoadMessages;

    /**
     * If this conversation fragment is not visible, and it's inappropriate to load up front,
     * this is the reason we are waiting. This flag should be cleared once it's okay to load
     * the conversation.
     */
    private int mLoadWaitReason = LOAD_NOW;

    private boolean mEnableContentReadySignal;

    private ContentSizeChangeListener mWebViewSizeChangeListener;

    private float mWebViewYPercent;

    /**
     * Has loadData been called on the WebView yet?
     */
    private boolean mWebViewLoadedData;

    private long mWebViewLoadStartMs;

    private final DataSetObserver mLoadedObserver = new DataSetObserver() {
        @Override
        public void onChanged() {
            getHandler().post(new FragmentRunnable("delayedConversationLoad") {
                @Override
                public void go() {
                    LogUtils.d(LOG_TAG, "CVF load observer fired, this=%s",
                            ConversationViewFragment.this);
                    handleDelayedConversationLoad();
                }
            });
        }
    };

    private final Runnable mOnProgressDismiss = new FragmentRunnable("onProgressDismiss") {
        @Override
        public void go() {
            if (isUserVisible()) {
                onConversationSeen();
            }
            mWebView.onRenderComplete();
        }
    };

    private static final boolean DEBUG_DUMP_CONVERSATION_HTML = false;
    private static final boolean DISABLE_OFFSCREEN_LOADING = false;
    private static final boolean DEBUG_DUMP_CURSOR_CONTENTS = false;

    private static final String BUNDLE_KEY_WEBVIEW_Y_PERCENT =
            ConversationViewFragment.class.getName() + "webview-y-percent";

    /**
     * Constructor needs to be public to handle orientation changes and activity lifecycle events.
     */
    public ConversationViewFragment() {
        super();
    }

    /**
     * Creates a new instance of {@link ConversationViewFragment}, initialized
     * to display a conversation with other parameters inherited/copied from an existing bundle,
     * typically one created using {@link #makeBasicArgs}.
     */
    public static ConversationViewFragment newInstance(Bundle existingArgs,
            Conversation conversation) {
        ConversationViewFragment f = new ConversationViewFragment();
        Bundle args = new Bundle(existingArgs);
        args.putParcelable(ARG_CONVERSATION, conversation);
        f.setArguments(args);
        return f;
    }

    @Override
    public void onAccountChanged(Account newAccount, Account oldAccount) {
        // if overview mode has changed, re-render completely (no need to also update headers)
        if (isOverviewMode(newAccount) != isOverviewMode(oldAccount)) {
            setupOverviewMode();
            final MessageCursor c = getMessageCursor();
            if (c != null) {
                renderConversation(c);
            } else {
                // Null cursor means this fragment is either waiting to load or in the middle of
                // loading. Either way, a future render will happen anyway, and the new setting
                // will take effect when that happens.
            }
            return;
        }

        // settings may have been updated; refresh views that are known to
        // depend on settings
        mAdapter.notifyDataSetChanged();
    }

    @Override
    public void onActivityCreated(Bundle savedInstanceState) {
        LogUtils.d(LOG_TAG, "IN CVF.onActivityCreated, this=%s visible=%s", this, isUserVisible());
        super.onActivityCreated(savedInstanceState);

        if (mActivity == null || mActivity.isFinishing()) {
            // Activity is finishing, just bail.
            return;
        }

        Context context = getContext();
        mTemplates = new HtmlConversationTemplates(context);

        final FormattedDateBuilder dateBuilder = new FormattedDateBuilder(context);

        mAdapter = new ConversationViewAdapter(mActivity, this,
                getLoaderManager(), this, getContactInfoSource(), this,
                this, mAddressCache, dateBuilder);
        mConversationContainer.setOverlayAdapter(mAdapter);

        // set up snap header (the adapter usually does this with the other ones)
        final MessageHeaderView snapHeader = mConversationContainer.getSnapHeader();
        snapHeader.initialize(dateBuilder, this, mAddressCache);
        snapHeader.setCallbacks(this);
        snapHeader.setContactInfoSource(getContactInfoSource());

        mMaxAutoLoadMessages = getResources().getInteger(R.integer.max_auto_load_messages);

        mWebView.setOnCreateContextMenuListener(new WebViewContextMenu(getActivity()));

        // set this up here instead of onCreateView to ensure the latest Account is loaded
        setupOverviewMode();

        // Defer the call to initLoader with a Handler.
        // We want to wait until we know which fragments are present and their final visibility
        // states before going off and doing work. This prevents extraneous loading from occurring
        // as the ViewPager shifts about before the initial position is set.
        //
        // e.g. click on item #10
        // ViewPager.setAdapter() actually first loads #0 and #1 under the assumption that #0 is
        // the initial primary item
        // Then CPC immediately sets the primary item to #10, which tears down #0/#1 and sets up
        // #9/#10/#11.
        getHandler().post(new FragmentRunnable("showConversation") {
            @Override
            public void go() {
                showConversation();
            }
        });

        if (mConversation.conversationBaseUri != null &&
                !Utils.isEmpty(mAccount.accoutCookieQueryUri)) {
            // Set the cookie for this base url
            new SetCookieTask(getContext(), mConversation.conversationBaseUri,
                    mAccount.accoutCookieQueryUri).execute();
        }
    }

    @Override
    public void onCreate(Bundle savedState) {
        super.onCreate(savedState);

        if (savedState != null) {
            mWebViewYPercent = savedState.getFloat(BUNDLE_KEY_WEBVIEW_Y_PERCENT);
        }
    }

    @Override
    public View onCreateView(LayoutInflater inflater,
            ViewGroup container, Bundle savedInstanceState) {

        View rootView = inflater.inflate(R.layout.conversation_view, container, false);
        mConversationContainer = (ConversationContainer) rootView
                .findViewById(R.id.conversation_container);

        mNewMessageBar = mConversationContainer.findViewById(R.id.new_message_notification_bar);
        mNewMessageBar.setOnClickListener(new View.OnClickListener() {
            @Override
            public void onClick(View v) {
                onNewMessageBarClick();
            }
        });

        instantiateProgressIndicators(rootView);

        mWebView = (ConversationWebView) mConversationContainer.findViewById(R.id.webview);

        mWebView.addJavascriptInterface(mJsBridge, "mail");
        // On JB or newer, we use the 'webkitAnimationStart' DOM event to signal load complete
        // Below JB, try to speed up initial render by having the webview do supplemental draws to
        // custom a software canvas.
        // TODO(mindyp):
        //PAGE READINESS SIGNAL FOR JELLYBEAN AND NEWER
        // Notify the app on 'webkitAnimationStart' of a simple dummy element with a simple no-op
        // animation that immediately runs on page load. The app uses this as a signal that the
        // content is loaded and ready to draw, since WebView delays firing this event until the
        // layers are composited and everything is ready to draw.
        // This signal does not seem to be reliable, so just use the old method for now.
        mEnableContentReadySignal = Utils.isRunningJellybeanOrLater();
        mWebView.setUseSoftwareLayer(!mEnableContentReadySignal);
        mWebView.onUserVisibilityChanged(isUserVisible());
        mWebView.setWebViewClient(mWebViewClient);
        mWebView.setWebChromeClient(new WebChromeClient() {
            @Override
            public boolean onConsoleMessage(ConsoleMessage consoleMessage) {
                LogUtils.d(LOG_TAG, "JS: %s (%s:%d)", consoleMessage.message(),
                        consoleMessage.sourceId(), consoleMessage.lineNumber());
                return true;
            }
        });

        final WebSettings settings = mWebView.getSettings();

        mScrollIndicators = (ScrollIndicatorsView) rootView.findViewById(R.id.scroll_indicators);
        mScrollIndicators.setSourceView(mWebView);

        settings.setJavaScriptEnabled(true);

        final float fontScale = getResources().getConfiguration().fontScale;
        final int desiredFontSizePx = getResources()
                .getInteger(R.integer.conversation_desired_font_size_px);
        final int unstyledFontSizePx = getResources()
                .getInteger(R.integer.conversation_unstyled_font_size_px);

        int textZoom = settings.getTextZoom();
        // apply a correction to the default body text style to get regular text to the size we want
        textZoom = textZoom * desiredFontSizePx / unstyledFontSizePx;
        // then apply any system font scaling
        textZoom = (int) (textZoom * fontScale);
        settings.setTextZoom(textZoom);

        mViewsCreated = true;
        mWebViewLoadedData = false;

        return rootView;
    }

    @Override
    public void onResume() {
        super.onResume();

        // Hacky workaround for http://b/6946182
        Utils.fixSubTreeLayoutIfOrphaned(getView(), "ConversationViewFragment");
    }

    @Override
    public void onDestroyView() {
        super.onDestroyView();
        mConversationContainer.setOverlayAdapter(null);
        mAdapter = null;
        resetLoadWaiting(); // be sure to unregister any active load observer
        mViewsCreated = false;
    }

    @Override
    public void onSaveInstanceState(Bundle outState) {
        super.onSaveInstanceState(outState);

        outState.putFloat(BUNDLE_KEY_WEBVIEW_Y_PERCENT, calculateScrollYPercent());
    }

    private float calculateScrollYPercent() {
        float p;
        int scrollY = mWebView.getScrollY();
        int viewH = mWebView.getHeight();
        int webH = (int) (mWebView.getContentHeight() * mWebView.getScale());

        if (webH == 0 || webH <= viewH) {
            p = 0;
        } else if (scrollY + viewH >= webH) {
            // The very bottom is a special case, it acts as a stronger anchor than the scroll top
            // at that point.
            p = 1.0f;
        } else {
            p = (float) scrollY / webH;
        }
        return p;
    }

    private void resetLoadWaiting() {
        if (mLoadWaitReason == LOAD_WAIT_FOR_INITIAL_CONVERSATION) {
            getListController().unregisterConversationLoadedObserver(mLoadedObserver);
        }
        mLoadWaitReason = LOAD_NOW;
    }

    @Override
    protected void markUnread() {
        // Ignore unsafe calls made after a fragment is detached from an activity
        final ControllableActivity activity = (ControllableActivity) getActivity();
        if (activity == null) {
            LogUtils.w(LOG_TAG, "ignoring markUnread for conv=%s", mConversation.id);
            return;
        }

        if (mViewState == null) {
            LogUtils.i(LOG_TAG, "ignoring markUnread for conv with no view state (%d)",
                    mConversation.id);
            return;
        }
        activity.getConversationUpdater().markConversationMessagesUnread(mConversation,
                mViewState.getUnreadMessageUris(), mViewState.getConversationInfo());
    }

    @Override
    public void onUserVisibleHintChanged() {
        final boolean userVisible = isUserVisible();

        if (!userVisible) {
            dismissLoadingStatus();
        } else if (mViewsCreated) {
            if (getMessageCursor() != null) {
                LogUtils.d(LOG_TAG, "Fragment is now user-visible, onConversationSeen: %s", this);
                onConversationSeen();
            } else if (isLoadWaiting()) {
                LogUtils.d(LOG_TAG, "Fragment is now user-visible, showing conversation: %s", this);
                handleDelayedConversationLoad();
            }
        }

        if (mWebView != null) {
            mWebView.onUserVisibilityChanged(userVisible);
        }
    }

    /**
     * Will either call initLoader now to begin loading, or set {@link #mLoadWaitReason} and do
     * nothing (in which case you should later call {@link #handleDelayedConversationLoad()}).
     */
    private void showConversation() {
        final int reason;

        if (isUserVisible()) {
            LogUtils.i(LOG_TAG,
                    "SHOWCONV: CVF is user-visible, immediately loading conversation (%s)", this);
            reason = LOAD_NOW;
        } else {
            final boolean disableOffscreenLoading = DISABLE_OFFSCREEN_LOADING
                    || (mConversation.isRemote
                            || mConversation.getNumMessages() > mMaxAutoLoadMessages);

            // When not visible, we should not immediately load if either this conversation is
            // too heavyweight, or if the main/initial conversation is busy loading.
            if (disableOffscreenLoading) {
                reason = LOAD_WAIT_UNTIL_VISIBLE;
                LogUtils.i(LOG_TAG, "SHOWCONV: CVF waiting until visible to load (%s)", this);
            } else if (getListController().isInitialConversationLoading()) {
                reason = LOAD_WAIT_FOR_INITIAL_CONVERSATION;
                LogUtils.i(LOG_TAG, "SHOWCONV: CVF waiting for initial to finish (%s)", this);
                getListController().registerConversationLoadedObserver(mLoadedObserver);
            } else {
                LogUtils.i(LOG_TAG,
                        "SHOWCONV: CVF is not visible, but no reason to wait. loading now. (%s)",
                        this);
                reason = LOAD_NOW;
            }
        }

        mLoadWaitReason = reason;
        if (mLoadWaitReason == LOAD_NOW) {
            startConversationLoad();
        }
    }

    private void handleDelayedConversationLoad() {
        resetLoadWaiting();
        startConversationLoad();
    }

    private void startConversationLoad() {
        mWebView.setVisibility(View.VISIBLE);
        getLoaderManager().initLoader(MESSAGE_LOADER, Bundle.EMPTY, getMessageLoaderCallbacks());
        if (isUserVisible()) {
            final SubjectDisplayChanger sdc = mActivity.getSubjectDisplayChanger();
            if (sdc != null) {
                sdc.setSubject(mConversation.subject);
            }
        }
        // TODO(mindyp): don't show loading status for a previously rendered
        // conversation. Ielieve this is better done by making sure don't show loading status
        // until XX ms have passed without loading completed.
        showLoadingStatus();
    }

    private void revealConversation() {
        dismissLoadingStatus(mOnProgressDismiss);
    }

    private boolean isLoadWaiting() {
        return mLoadWaitReason != LOAD_NOW;
    }

    private void renderConversation(MessageCursor messageCursor) {
        final String convHtml = renderMessageBodies(messageCursor, mEnableContentReadySignal);

        if (DEBUG_DUMP_CONVERSATION_HTML) {
            java.io.FileWriter fw = null;
            try {
                fw = new java.io.FileWriter("/sdcard/conv" + mConversation.id
                        + ".html");
                fw.write(convHtml);
            } catch (java.io.IOException e) {
                e.printStackTrace();
            } finally {
                if (fw != null) {
                    try {
                        fw.close();
                    } catch (java.io.IOException e) {
                        e.printStackTrace();
                    }
                }
            }
        }

        // save off existing scroll position before re-rendering
        if (mWebViewLoadedData) {
            mWebViewYPercent = calculateScrollYPercent();
        }

        mWebView.loadDataWithBaseURL(mBaseUri, convHtml, "text/html", "utf-8", null);
        mWebViewLoadedData = true;
        mWebViewLoadStartMs = SystemClock.uptimeMillis();
    }

    /**
     * Populate the adapter with overlay views (message headers, super-collapsed blocks, a
     * conversation header), and return an HTML document with spacer divs inserted for all overlays.
     *
     */
    private String renderMessageBodies(MessageCursor messageCursor,
            boolean enableContentReadySignal) {
        int pos = -1;

        LogUtils.d(LOG_TAG, "IN renderMessageBodies, fragment=%s", this);
        boolean allowNetworkImages = false;

        // TODO: re-use any existing adapter item state (expanded, details expanded, show pics)

        // Walk through the cursor and build up an overlay adapter as you go.
        // Each overlay has an entry in the adapter for easy scroll handling in the container.
        // Items are not necessarily 1:1 in cursor and adapter because of super-collapsed blocks.
        // When adding adapter items, also add their heights to help the container later determine
        // overlay dimensions.

        // When re-rendering, prevent ConversationContainer from laying out overlays until after
        // the new spacers are positioned by WebView.
        mConversationContainer.invalidateSpacerGeometry();

        mAdapter.clear();

        // re-evaluate the message parts of the view state, since the messages may have changed
        // since the previous render
        final ConversationViewState prevState = mViewState;
        mViewState = new ConversationViewState(prevState);

        // N.B. the units of height for spacers are actually dp and not px because WebView assumes
        // a pixel is an mdpi pixel, unless you set device-dpi.

        // add a single conversation header item
        final int convHeaderPos = mAdapter.addConversationHeader(mConversation);
        final int convHeaderPx = measureOverlayHeight(convHeaderPos);

        final int sideMarginPx = getResources().getDimensionPixelOffset(
                R.dimen.conversation_view_margin_side) + getResources().getDimensionPixelOffset(
                R.dimen.conversation_message_content_margin_side);

        mTemplates.startConversation(mWebView.screenPxToWebPx(sideMarginPx),
                mWebView.screenPxToWebPx(convHeaderPx));

        int collapsedStart = -1;
        ConversationMessage prevCollapsedMsg = null;
        boolean prevSafeForImages = false;

        while (messageCursor.moveToPosition(++pos)) {
            final ConversationMessage msg = messageCursor.getMessage();

            // TODO: save/restore 'show pics' state
            final boolean safeForImages = msg.alwaysShowImages /* || savedStateSaysSafe */;
            allowNetworkImages |= safeForImages;

            final Integer savedExpanded = prevState.getExpansionState(msg);
            final int expandedState;
            if (savedExpanded != null) {
                if (ExpansionState.isSuperCollapsed(savedExpanded) && messageCursor.isLast()) {
                    // override saved state when this is now the new last message
                    // this happens to the second-to-last message when you discard a draft
                    expandedState = ExpansionState.EXPANDED;
                } else {
                    expandedState = savedExpanded;
                }
            } else {
                // new messages that are not expanded default to being eligible for super-collapse
                expandedState = (!msg.read || msg.starred || messageCursor.isLast()) ?
                        ExpansionState.EXPANDED : ExpansionState.SUPER_COLLAPSED;
            }
            mViewState.setExpansionState(msg, expandedState);

            // save off "read" state from the cursor
            // later, the view may not match the cursor (e.g. conversation marked read on open)
            // however, if a previous state indicated this message was unread, trust that instead
            // so "mark unread" marks all originally unread messages
            mViewState.setReadState(msg, msg.read && !prevState.isUnread(msg));

            // We only want to consider this for inclusion in the super collapsed block if
            // 1) The we don't have previous state about this message  (The first time that the
            //    user opens a conversation)
            // 2) The previously saved state for this message indicates that this message is
            //    in the super collapsed block.
            if (ExpansionState.isSuperCollapsed(expandedState)) {
                // contribute to a super-collapsed block that will be emitted just before the
                // next expanded header
                if (collapsedStart < 0) {
                    collapsedStart = pos;
                }
                prevCollapsedMsg = msg;
                prevSafeForImages = safeForImages;
                continue;
            }

            // resolve any deferred decisions on previous collapsed items
            if (collapsedStart >= 0) {
                if (pos - collapsedStart == 1) {
                    // special-case for a single collapsed message: no need to super-collapse it
                    renderMessage(prevCollapsedMsg, false /* expanded */,
                            prevSafeForImages);
                } else {
                    renderSuperCollapsedBlock(collapsedStart, pos - 1);
                }
                prevCollapsedMsg = null;
                collapsedStart = -1;
            }

            renderMessage(msg, ExpansionState.isExpanded(expandedState), safeForImages);
        }

        mWebView.getSettings().setBlockNetworkImage(!allowNetworkImages);

        // If the conversation has specified a base uri, use it here, use mBaseUri
        final String conversationBaseUri = mConversation.conversationBaseUri != null ?
                mConversation.conversationBaseUri.toString() : mBaseUri;
        return mTemplates.endConversation(mBaseUri, conversationBaseUri, 320,
                mWebView.getViewportWidth(), enableContentReadySignal, isOverviewMode(mAccount));
    }

    private void renderSuperCollapsedBlock(int start, int end) {
        final int blockPos = mAdapter.addSuperCollapsedBlock(start, end);
        final int blockPx = measureOverlayHeight(blockPos);
        mTemplates.appendSuperCollapsedHtml(start, mWebView.screenPxToWebPx(blockPx));
    }

    private void renderMessage(ConversationMessage msg, boolean expanded,
            boolean safeForImages) {
        final int headerPos = mAdapter.addMessageHeader(msg, expanded);
        final MessageHeaderItem headerItem = (MessageHeaderItem) mAdapter.getItem(headerPos);

        final int footerPos = mAdapter.addMessageFooter(headerItem);

        // Measure item header and footer heights to allocate spacers in HTML
        // But since the views themselves don't exist yet, render each item temporarily into
        // a host view for measurement.
        final int headerPx = measureOverlayHeight(headerPos);
        final int footerPx = measureOverlayHeight(footerPos);

        mTemplates.appendMessageHtml(msg, expanded, safeForImages,
                mWebView.screenPxToWebPx(headerPx), mWebView.screenPxToWebPx(footerPx));
    }

    private String renderCollapsedHeaders(MessageCursor cursor,
            SuperCollapsedBlockItem blockToReplace) {
        final List<ConversationOverlayItem> replacements = Lists.newArrayList();

        mTemplates.reset();

        // In devices with non-integral density multiplier, screen pixels translate to non-integral
        // web pixels. Keep track of the error that occurs when we cast all heights to int
        float error = 0f;
        for (int i = blockToReplace.getStart(), end = blockToReplace.getEnd(); i <= end; i++) {
            cursor.moveToPosition(i);
            final ConversationMessage msg = cursor.getMessage();
            final MessageHeaderItem header = mAdapter.newMessageHeaderItem(msg,
                    false /* expanded */);
            final MessageFooterItem footer = mAdapter.newMessageFooterItem(header);

            final int headerPx = measureOverlayHeight(header);
            final int footerPx = measureOverlayHeight(footer);
            error += mWebView.screenPxToWebPxError(headerPx)
                    + mWebView.screenPxToWebPxError(footerPx);

            // When the error becomes greater than 1 pixel, make the next header 1 pixel taller
            int correction = 0;
            if (error >= 1) {
                correction = 1;
                error -= 1;
            }

            mTemplates.appendMessageHtml(msg, false /* expanded */, msg.alwaysShowImages,
                    mWebView.screenPxToWebPx(headerPx) + correction,
                    mWebView.screenPxToWebPx(footerPx));
            replacements.add(header);
            replacements.add(footer);

            mViewState.setExpansionState(msg, ExpansionState.COLLAPSED);
        }

        mAdapter.replaceSuperCollapsedBlock(blockToReplace, replacements);
        mAdapter.notifyDataSetChanged();

        return mTemplates.emit();
    }

    private int measureOverlayHeight(int position) {
        return measureOverlayHeight(mAdapter.getItem(position));
    }

    /**
     * Measure the height of an adapter view by rendering an adapter item into a temporary
     * host view, and asking the view to immediately measure itself. This method will reuse
     * a previous adapter view from {@link ConversationContainer}'s scrap views if one was generated
     * earlier.
     * <p>
     * After measuring the height, this method also saves the height in the
     * {@link ConversationOverlayItem} for later use in overlay positioning.
     *
     * @param convItem adapter item with data to render and measure
     * @return height of the rendered view in screen px
     */
    private int measureOverlayHeight(ConversationOverlayItem convItem) {
        final int type = convItem.getType();

        final View convertView = mConversationContainer.getScrapView(type);
        final View hostView = mAdapter.getView(convItem, convertView, mConversationContainer,
                true /* measureOnly */);
        if (convertView == null) {
            mConversationContainer.addScrapView(type, hostView);
        }

        final int heightPx = mConversationContainer.measureOverlay(hostView);
        convItem.setHeight(heightPx);
        convItem.markMeasurementValid();

        return heightPx;
    }

    @Override
    public void onConversationViewHeaderHeightChange(int newHeight) {
        final int h = mWebView.screenPxToWebPx(newHeight);

        mWebView.loadUrl(String.format("javascript:setConversationHeaderSpacerHeight(%s);", h));
    }

    // END conversation header callbacks

    // START message header callbacks
    @Override
    public void setMessageSpacerHeight(MessageHeaderItem item, int newSpacerHeightPx) {
        mConversationContainer.invalidateSpacerGeometry();

        // update message HTML spacer height
        final int h = mWebView.screenPxToWebPx(newSpacerHeightPx);
        LogUtils.i(LAYOUT_TAG, "setting HTML spacer h=%dwebPx (%dscreenPx)", h,
                newSpacerHeightPx);
        mWebView.loadUrl(String.format("javascript:setMessageHeaderSpacerHeight('%s', %s);",
                mTemplates.getMessageDomId(item.getMessage()), h));
    }

    @Override
    public void setMessageExpanded(MessageHeaderItem item, int newSpacerHeightPx) {
        mConversationContainer.invalidateSpacerGeometry();

        // show/hide the HTML message body and update the spacer height
        final int h = mWebView.screenPxToWebPx(newSpacerHeightPx);
        LogUtils.i(LAYOUT_TAG, "setting HTML spacer expanded=%s h=%dwebPx (%dscreenPx)",
                item.isExpanded(), h, newSpacerHeightPx);
        mWebView.loadUrl(String.format("javascript:setMessageBodyVisible('%s', %s, %s);",
                mTemplates.getMessageDomId(item.getMessage()), item.isExpanded(), h));

        mViewState.setExpansionState(item.getMessage(),
                item.isExpanded() ? ExpansionState.EXPANDED : ExpansionState.COLLAPSED);
    }

    @Override
    public void showExternalResources(Message msg) {
        mWebView.getSettings().setBlockNetworkImage(false);
        mWebView.loadUrl("javascript:unblockImages('" + mTemplates.getMessageDomId(msg) + "');");
    }
    // END message header callbacks

    @Override
    public void onSuperCollapsedClick(SuperCollapsedBlockItem item) {
        MessageCursor cursor = getMessageCursor();
        if (cursor == null || !mViewsCreated) {
            return;
        }

        mTempBodiesHtml = renderCollapsedHeaders(cursor, item);
        mWebView.loadUrl("javascript:replaceSuperCollapsedBlock(" + item.getStart() + ")");
    }

    private void showNewMessageNotification(NewMessagesInfo info) {
        final TextView descriptionView = (TextView) mNewMessageBar.findViewById(
                R.id.new_message_description);
        descriptionView.setText(info.getNotificationText());
        mNewMessageBar.setVisibility(View.VISIBLE);
    }

    private void onNewMessageBarClick() {
        mNewMessageBar.setVisibility(View.GONE);

        renderConversation(getMessageCursor()); // mCursor is already up-to-date
                                                // per onLoadFinished()
    }

    private static OverlayPosition[] parsePositions(final String[] topArray,
            final String[] bottomArray) {
        final int len = topArray.length;
        final OverlayPosition[] positions = new OverlayPosition[len];
        for (int i = 0; i < len; i++) {
            positions[i] = new OverlayPosition(
                    Integer.parseInt(topArray[i]), Integer.parseInt(bottomArray[i]));
        }
        return positions;
    }

    @Override
    public String toString() {
        // log extra info at DEBUG level or finer
        final String s = super.toString();
        if (!LogUtils.isLoggable(LOG_TAG, LogUtils.DEBUG) || mConversation == null) {
            return s;
        }
        return "(" + s + " subj=" + mConversation.subject + ")";
    }

    private Address getAddress(String rawFrom) {
        Address addr = mAddressCache.get(rawFrom);
        if (addr == null) {
            addr = Address.getEmailAddress(rawFrom);
            mAddressCache.put(rawFrom, addr);
        }
        return addr;
    }

    private void ensureContentSizeChangeListener() {
        if (mWebViewSizeChangeListener == null) {
            mWebViewSizeChangeListener = new ConversationWebView.ContentSizeChangeListener() {
                @Override
                public void onHeightChange(int h) {
                    // When WebKit says the DOM height has changed, re-measure
                    // bodies and re-position their headers.
                    // This is separate from the typical JavaScript DOM change
                    // listeners because cases like NARROW_COLUMNS text reflow do not trigger DOM
                    // events.
                    mWebView.loadUrl("javascript:measurePositions();");
                }
            };
        }
        mWebView.setContentSizeChangeListener(mWebViewSizeChangeListener);
    }

    private static boolean isOverviewMode(Account acct) {
        return acct.settings.conversationViewMode == UIProvider.ConversationViewMode.OVERVIEW;
    }

    private void setupOverviewMode() {
        final boolean overviewMode = isOverviewMode(mAccount);
        final WebSettings settings = mWebView.getSettings();
        settings.setUseWideViewPort(overviewMode);
        settings.setSupportZoom(overviewMode);
        if (overviewMode) {
            settings.setBuiltInZoomControls(true);
            settings.setDisplayZoomControls(false);
        }
    }

    private class ConversationWebViewClient extends AbstractConversationWebViewClient {
        @Override
        public void onPageFinished(WebView view, String url) {
            // Ignore unsafe calls made after a fragment is detached from an activity.
            // This method needs to, for example, get at the loader manager, which needs
            // the fragment to be added.
            final ControllableActivity activity = (ControllableActivity) getActivity();
            if (!isAdded() || !mViewsCreated) {
                LogUtils.i(LOG_TAG, "ignoring CVF.onPageFinished, url=%s fragment=%s", url,
                        ConversationViewFragment.this);
                return;
            }

            LogUtils.i(LOG_TAG, "IN CVF.onPageFinished, url=%s fragment=%s wv=%s t=%sms", url,
                    ConversationViewFragment.this, view,
                    (SystemClock.uptimeMillis() - mWebViewLoadStartMs));

            ensureContentSizeChangeListener();

            if (!mEnableContentReadySignal) {
                revealConversation();
            }

            final Set<String> emailAddresses = Sets.newHashSet();
            for (Address addr : mAddressCache.values()) {
                emailAddresses.add(addr.getAddress());
            }
            ContactLoaderCallbacks callbacks = getContactInfoSource();
            getContactInfoSource().setSenders(emailAddresses);
            getLoaderManager().restartLoader(CONTACT_LOADER, Bundle.EMPTY, callbacks);
        }

        @Override
        public boolean shouldOverrideUrlLoading(WebView view, String url) {
            return mViewsCreated && super.shouldOverrideUrlLoading(view, url);
        }
    }

    /**
     * NOTE: all public methods must be listed in the proguard flags so that they can be accessed
     * via reflection and not stripped.
     *
     */
    private class MailJsBridge {

        @SuppressWarnings("unused")
        @JavascriptInterface
        public void onWebContentGeometryChange(final String[] overlayTopStrs,
                final String[] overlayBottomStrs) {
            getHandler().post(new FragmentRunnable("onWebContentGeometryChange") {

                @Override
                public void go() {
                    try {
                        if (!mViewsCreated) {
                            LogUtils.d(LOG_TAG, "ignoring webContentGeometryChange because views"
                                    + " are gone, %s", ConversationViewFragment.this);
                            return;
                        }
                        mConversationContainer.onGeometryChange(
                                parsePositions(overlayTopStrs, overlayBottomStrs));
                        if (mDiff != 0) {
                            // SCROLL!
                            int scale = (int) (mWebView.getScale() / mWebView.getInitialScale());
                            if (scale > 1) {
                                mWebView.scrollBy(0, (mDiff * (scale - 1)));
                            }
                            mDiff = 0;
                        }
                    } catch (Throwable t) {
                        LogUtils.e(LOG_TAG, t, "Error in MailJsBridge.onWebContentGeometryChange");
                    }
                }
            });
        }

        @SuppressWarnings("unused")
        @JavascriptInterface
        public String getTempMessageBodies() {
            try {
                if (!mViewsCreated) {
                    return "";
                }

                final String s = mTempBodiesHtml;
                mTempBodiesHtml = null;
                return s;
            } catch (Throwable t) {
                LogUtils.e(LOG_TAG, t, "Error in MailJsBridge.getTempMessageBodies");
                return "";
            }
        }

        @SuppressWarnings("unused")
        @JavascriptInterface
        public String getMessageBody(String domId) {
            try {
                final MessageCursor cursor = getMessageCursor();
                if (!mViewsCreated || cursor == null) {
                    return "";
                }

                int pos = -1;
                while (cursor.moveToPosition(++pos)) {
                    final ConversationMessage msg = cursor.getMessage();
                    if (TextUtils.equals(domId, mTemplates.getMessageDomId(msg))) {
                        return msg.getBodyAsHtml();
                    }
                }

                return "";

            } catch (Throwable t) {
                LogUtils.e(LOG_TAG, t, "Error in MailJsBridge.getMessageBody");
                return "";
            }
        }

        @SuppressWarnings("unused")
        @JavascriptInterface
        public void onContentReady() {
            getHandler().post(new FragmentRunnable("onContentReady") {
                @Override
                public void go() {
                    try {
                        if (mWebViewLoadStartMs != 0) {
                            LogUtils.i(LOG_TAG, "IN CVF.onContentReady, f=%s vis=%s t=%sms",
                                    ConversationViewFragment.this,
                                    isUserVisible(),
                                    (SystemClock.uptimeMillis() - mWebViewLoadStartMs));
                        }
                        revealConversation();
                    } catch (Throwable t) {
                        LogUtils.e(LOG_TAG, t, "Error in MailJsBridge.onContentReady");
                        // Still try to show the conversation.
                        revealConversation();
                    }
                }
            });
        }

        @SuppressWarnings("unused")
        @JavascriptInterface
        public float getScrollYPercent() {
            try {
                return mWebViewYPercent;
            } catch (Throwable t) {
                LogUtils.e(LOG_TAG, t, "Error in MailJsBridge.getScrollYPercent");
                return 0f;
            }
        }
    }

    private class NewMessagesInfo {
        int count;
        int countFromSelf;
        String senderAddress;

        /**
         * Return the display text for the new message notification overlay. It will be formatted
         * appropriately for a single new message vs. multiple new messages.
         *
         * @return display text
         */
        public String getNotificationText() {
            Resources res = getResources();
            if (count > 1) {
                return res.getString(R.string.new_incoming_messages_many, count);
            } else {
                final Address addr = getAddress(senderAddress);
                return res.getString(R.string.new_incoming_messages_one,
                        TextUtils.isEmpty(addr.getName()) ? addr.getAddress() : addr.getName());
            }
        }
    }

    @Override
    public void onMessageCursorLoadFinished(Loader<Cursor> loader, MessageCursor newCursor,
            MessageCursor oldCursor) {
        /*
         * what kind of changes affect the MessageCursor? 1. new message(s) 2.
         * read/unread state change 3. deleted message, either regular or draft
         * 4. updated message, either from self or from others, updated in
         * content or state or sender 5. star/unstar of message (technically
         * similar to #1) 6. other label change Use MessageCursor.hashCode() to
         * sort out interesting vs. no-op cursor updates.
         */
<<<<<<< HEAD
=======
        final boolean changed = newCursor != null && oldCursor != null
                && newCursor.getStateHashCode() != oldCursor.getStateHashCode();
>>>>>>> 6766b6e5

        if (oldCursor != null && !oldCursor.isClosed()) {
            final NewMessagesInfo info = getNewIncomingMessagesInfo(newCursor);

            if (info.count > 0) {
                // don't immediately render new incoming messages from other
                // senders
                // (to avoid a new message from losing the user's focus)
                LogUtils.i(LOG_TAG, "CONV RENDER: conversation updated"
                        + ", holding cursor for new incoming message (%s)", this);
                showNewMessageNotification(info);
                return;
            }

            final int oldState = oldCursor.getStateHashCode();
            final boolean changed = newCursor.getStateHashCode() != oldState;

            if (!changed) {
                final boolean processedInPlace = processInPlaceUpdates(newCursor, oldCursor);
                if (processedInPlace) {
                    LogUtils.i(LOG_TAG, "CONV RENDER: processed update(s) in place (%s)", this);
                } else {
                    LogUtils.i(LOG_TAG, "CONV RENDER: uninteresting update"
                            + ", ignoring this conversation update (%s)", this);
                }
                return;
            } else if (info.countFromSelf == 1) {
                // Special-case the very common case of a new cursor that is the same as the old
                // one, except that there is a new message from yourself. This happens upon send.
                final boolean sameExceptNewLast = newCursor.getStateHashCode(1) == oldState;
                if (sameExceptNewLast) {
                    LogUtils.i(LOG_TAG, "CONV RENDER: update is a single new message from self"
                            + " (%s)", this);
                    newCursor.moveToLast();
                    processNewOutgoingMessage(newCursor.getMessage());
                    return;
                }
            }
            // cursors are different, and not due to an incoming message. fall
            // through and render.
            LogUtils.i(LOG_TAG, "CONV RENDER: conversation updated"
                    + ", but not due to incoming message. rendering. (%s)", this);

            if (DEBUG_DUMP_CURSOR_CONTENTS) {
                LogUtils.i(LOG_TAG, "old cursor: %s", oldCursor.getDebugDump());
                LogUtils.i(LOG_TAG, "new cursor: %s", newCursor.getDebugDump());
            }
<<<<<<< HEAD
=======
            // cursors are different, and not due to an incoming message. fall
            // through and render.
            LogUtils.i(LOG_TAG, "CONV RENDER: conversation updated"
                    + ", but not due to incoming message. rendering. (%s)", this);
>>>>>>> 6766b6e5
        } else {
            LogUtils.i(LOG_TAG, "CONV RENDER: initial render. (%s)", this);
        }

        // if layout hasn't happened, delay render
        // This is needed in addition to the showConversation() delay to speed
        // up rotation and restoration.
        if (mConversationContainer.getWidth() == 0) {
            mNeedRender = true;
            mConversationContainer.addOnLayoutChangeListener(this);
        } else {
            renderConversation(newCursor);
        }
    }

    private NewMessagesInfo getNewIncomingMessagesInfo(MessageCursor newCursor) {
        final NewMessagesInfo info = new NewMessagesInfo();

        int pos = -1;
        while (newCursor.moveToPosition(++pos)) {
            final Message m = newCursor.getMessage();
            if (!mViewState.contains(m)) {
                LogUtils.i(LOG_TAG, "conversation diff: found new msg: %s", m.uri);

                final Address from = getAddress(m.from);
                // distinguish ours from theirs
                // new messages from the account owner should not trigger a
                // notification
                if (mAccount.ownsFromAddress(from.getAddress())) {
                    LogUtils.i(LOG_TAG, "found message from self: %s", m.uri);
                    info.countFromSelf++;
                    continue;
                }

                info.count++;
                info.senderAddress = m.from;
            }
        }
        return info;
    }

    private boolean processInPlaceUpdates(MessageCursor newCursor, MessageCursor oldCursor) {
        final Set<String> idsOfChangedBodies = Sets.newHashSet();
        final List<Integer> changedOverlayPositions = Lists.newArrayList();

        boolean changed = false;

        int pos = 0;
        while (true) {
            if (!newCursor.moveToPosition(pos) || !oldCursor.moveToPosition(pos)) {
                break;
            }

            final ConversationMessage newMsg = newCursor.getMessage();
            final ConversationMessage oldMsg = oldCursor.getMessage();

            if (!TextUtils.equals(newMsg.from, oldMsg.from) ||
                    newMsg.isSending != oldMsg.isSending) {
                mAdapter.updateItemsForMessage(newMsg, changedOverlayPositions);
                LogUtils.i(LOG_TAG, "msg #%d (%d): detected from/sending change. isSending=%s",
                        pos, newMsg.id, newMsg.isSending);
            }

            // update changed message bodies in-place
            if (!TextUtils.equals(newMsg.bodyHtml, oldMsg.bodyHtml) ||
                    !TextUtils.equals(newMsg.bodyText, oldMsg.bodyText)) {
                // maybe just set a flag to notify JS to re-request changed bodies
                idsOfChangedBodies.add('"' + mTemplates.getMessageDomId(newMsg) + '"');
                LogUtils.i(LOG_TAG, "msg #%d (%d): detected body change", pos, newMsg.id);
            }

            pos++;
        }


        if (!changedOverlayPositions.isEmpty()) {
            // notify once after the entire adapter is updated
            mConversationContainer.onOverlayModelUpdate(changedOverlayPositions);
            changed = true;
        }

        if (!idsOfChangedBodies.isEmpty()) {
            mWebView.loadUrl(String.format("javascript:replaceMessageBodies([%s]);",
                    TextUtils.join(",", idsOfChangedBodies)));
            changed = true;
        }

        return changed;
    }

    private void processNewOutgoingMessage(ConversationMessage msg) {
        mTemplates.reset();
        // this method will add some items to mAdapter, but we deliberately want to avoid notifying
        // adapter listeners (i.e. ConversationContainer) until onWebContentGeometryChange is next
        // called, to prevent N+1 headers rendering with N message bodies.
        renderMessage(msg, true /* expanded */, msg.alwaysShowImages);
        mTempBodiesHtml = mTemplates.emit();

        mViewState.setExpansionState(msg, ExpansionState.EXPANDED);
        // FIXME: should the provider set this as initial state?
        mViewState.setReadState(msg, false /* read */);

        // From now until the updated spacer geometry is returned, the adapter items are mismatched
        // with the existing spacers. Do not let them layout.
        mConversationContainer.invalidateSpacerGeometry();

        mWebView.loadUrl("javascript:appendMessageHtml();");
    }

    private class SetCookieTask extends AsyncTask<Void, Void, Void> {
        final String mUri;
        final Uri mAccountCookieQueryUri;
        final ContentResolver mResolver;

        SetCookieTask(Context context, Uri baseUri, Uri accountCookieQueryUri) {
            mUri = baseUri.toString();
            mAccountCookieQueryUri = accountCookieQueryUri;
            mResolver = context.getContentResolver();
        }

        @Override
        public Void doInBackground(Void... args) {
            // First query for the coookie string from the UI provider
            final Cursor cookieCursor = mResolver.query(mAccountCookieQueryUri,
                    UIProvider.ACCOUNT_COOKIE_PROJECTION, null, null, null);
            if (cookieCursor == null) {
                return null;
            }

            try {
                if (cookieCursor.moveToFirst()) {
                    final String cookie = cookieCursor.getString(
                            cookieCursor.getColumnIndex(UIProvider.AccountCookieColumns.COOKIE));

                    if (cookie != null) {
                        final CookieSyncManager csm =
                            CookieSyncManager.createInstance(getContext());
                        CookieManager.getInstance().setCookie(mUri, cookie);
                        csm.sync();
                    }
                }

            } finally {
                cookieCursor.close();
            }


            return null;
        }
    }

    @Override
    public void onConversationUpdated(Conversation conv) {
        final ConversationViewHeader headerView = (ConversationViewHeader) mConversationContainer
                .findViewById(R.id.conversation_header);
        mConversation = conv;
        if (headerView != null) {
            headerView.onConversationUpdated(conv);
        }
    }

    @Override
    public void onLayoutChange(View v, int left, int top, int right,
            int bottom, int oldLeft, int oldTop, int oldRight, int oldBottom) {
        boolean sizeChanged = mNeedRender
                && mConversationContainer.getWidth() != 0;
        if (sizeChanged) {
            mNeedRender = false;
            mConversationContainer.removeOnLayoutChangeListener(this);
            renderConversation(getMessageCursor());
        }
    }

    @Override
    public void setMessageDetailsExpanded(MessageHeaderItem i, boolean expanded,
            int heightBefore) {
        mDiff = (expanded ? 1 : -1) * Math.abs(i.getHeight() - heightBefore);
    }
}<|MERGE_RESOLUTION|>--- conflicted
+++ resolved
@@ -1102,11 +1102,6 @@
          * similar to #1) 6. other label change Use MessageCursor.hashCode() to
          * sort out interesting vs. no-op cursor updates.
          */
-<<<<<<< HEAD
-=======
-        final boolean changed = newCursor != null && oldCursor != null
-                && newCursor.getStateHashCode() != oldCursor.getStateHashCode();
->>>>>>> 6766b6e5
 
         if (oldCursor != null && !oldCursor.isClosed()) {
             final NewMessagesInfo info = getNewIncomingMessagesInfo(newCursor);
@@ -1154,13 +1149,10 @@
                 LogUtils.i(LOG_TAG, "old cursor: %s", oldCursor.getDebugDump());
                 LogUtils.i(LOG_TAG, "new cursor: %s", newCursor.getDebugDump());
             }
-<<<<<<< HEAD
-=======
             // cursors are different, and not due to an incoming message. fall
             // through and render.
             LogUtils.i(LOG_TAG, "CONV RENDER: conversation updated"
                     + ", but not due to incoming message. rendering. (%s)", this);
->>>>>>> 6766b6e5
         } else {
             LogUtils.i(LOG_TAG, "CONV RENDER: initial render. (%s)", this);
         }
