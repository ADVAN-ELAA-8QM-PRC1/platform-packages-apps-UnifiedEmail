/*
 * Copyright (C) 2012 Google Inc.
 * Licensed to The Android Open Source Project.
 *
 * Licensed under the Apache License, Version 2.0 (the "License");
 * you may not use this file except in compliance with the License.
 * You may obtain a copy of the License at
 *
 *      http://www.apache.org/licenses/LICENSE-2.0
 *
 * Unless required by applicable law or agreed to in writing, software
 * distributed under the License is distributed on an "AS IS" BASIS,
 * WITHOUT WARRANTIES OR CONDITIONS OF ANY KIND, either express or implied.
 * See the License for the specific language governing permissions and
 * limitations under the License.
 */

package com.android.mail.ui;

import android.animation.Animator;
import android.animation.AnimatorListenerAdapter;
import android.content.Context;
import android.content.res.Configuration;
import android.net.Uri;
import android.util.AttributeSet;
import android.view.MotionEvent;
import android.view.View;
import android.view.ViewConfiguration;
import android.widget.ListView;

import com.android.mail.R;
import com.android.mail.browse.ConversationCursor;
import com.android.mail.browse.ConversationItemView;
import com.android.mail.browse.SwipeableConversationItemView;
import com.android.mail.providers.Conversation;
import com.android.mail.providers.Folder;
import com.android.mail.ui.SwipeHelper.Callback;
import com.android.mail.utils.LogTag;

import java.util.ArrayList;
import java.util.Collection;
import java.util.HashMap;

public class SwipeableListView extends ListView implements Callback {
    private SwipeHelper mSwipeHelper;
    private boolean mEnableSwipe = false;

    public static final String LOG_TAG = LogTag.getLogTag();

    private ConversationSelectionSet mConvSelectionSet;
    private int mSwipeAction;
    private Folder mFolder;

    public SwipeableListView(Context context) {
        this(context, null);
    }

    public SwipeableListView(Context context, AttributeSet attrs) {
        this(context, attrs, -1);
    }

    public SwipeableListView(Context context, AttributeSet attrs, int defStyle) {
        super(context, attrs, defStyle);
        float densityScale = getResources().getDisplayMetrics().density;
        float pagingTouchSlop = ViewConfiguration.get(context).getScaledPagingTouchSlop();
        float scrollSlop = context.getResources().getInteger(R.integer.swipeScrollSlop);
        float minSwipe = context.getResources().getDimension(R.dimen.min_swipe);
        float minVert = context.getResources().getDimension(R.dimen.min_vert);
        float minLock = context.getResources().getDimension(R.dimen.min_lock);
        mSwipeHelper = new SwipeHelper(SwipeHelper.X, this, densityScale, pagingTouchSlop,
                scrollSlop, minSwipe, minVert, minLock);
    }

    @Override
    protected void onConfigurationChanged(Configuration newConfig) {
        super.onConfigurationChanged(newConfig);
        float densityScale = getResources().getDisplayMetrics().density;
        mSwipeHelper.setDensityScale(densityScale);
        float pagingTouchSlop = ViewConfiguration.get(getContext()).getScaledPagingTouchSlop();
        mSwipeHelper.setPagingTouchSlop(pagingTouchSlop);
    }

    /**
     * Enable swipe gestures.
     */
    public void enableSwipe(boolean enable) {
        mEnableSwipe = enable;
    }

    public boolean isSwipeEnabled() {
        return mEnableSwipe;
    }

    public void setSwipeAction(int action) {
        mSwipeAction = action;
    }

    public int getSwipeAction() {
        return mSwipeAction;
    }

    public void setSelectionSet(ConversationSelectionSet set) {
        mConvSelectionSet = set;
    }

    public void setCurrentFolder(Folder folder) {
        mFolder = folder;
    }

    @Override
    public ConversationSelectionSet getSelectionSet() {
        return mConvSelectionSet;
    }

    @Override
    public boolean onInterceptTouchEvent(MotionEvent ev) {
        if (mEnableSwipe) {
            return mSwipeHelper.onInterceptTouchEvent(ev)
                    || super.onInterceptTouchEvent(ev);
        } else {
            return super.onInterceptTouchEvent(ev);
        }
    }

    @Override
    public boolean onTouchEvent(MotionEvent ev) {
        if (mEnableSwipe) {
            return mSwipeHelper.onTouchEvent(ev) || super.onTouchEvent(ev);
        } else {
            return super.onTouchEvent(ev);
        }
    }

    @Override
    public View getChildAtPosition(MotionEvent ev) {
        // find the view under the pointer, accounting for GONE views
        final int count = getChildCount();
        int touchY = (int) ev.getY();
        int childIdx = 0;
        View slidingChild;
        for (; childIdx < count; childIdx++) {
            slidingChild = getChildAt(childIdx);
            if (slidingChild.getVisibility() == GONE) {
                continue;
            }
            if (touchY >= slidingChild.getTop() && touchY <= slidingChild.getBottom()) {
                if (slidingChild instanceof SwipeableConversationItemView) {
                    return ((SwipeableConversationItemView) slidingChild).getSwipeableItemView();
                }
                return slidingChild;
            }
        }
        return null;
    }

    @Override
    public boolean canChildBeDismissed(SwipeableItemView v) {
        View view = v.getView();
        return view instanceof ConversationItemView || view instanceof LeaveBehindItem;
    }

    @Override
    public void onChildDismissed(SwipeableItemView v) {
        View view = v.getView();
        if (view instanceof ConversationItemView) {
        dismissChildren((ConversationItemView) v, null);
        } else if (view instanceof LeaveBehindItem) {
            ((LeaveBehindItem)view).commit();
        }
    }

    // Call this whenever a new action is taken; this forces a commit of any
    // existing destructive actions.
    public void commitDestructiveActions() {
        final AnimatedAdapter adapter = getAnimatedAdapter();
        if (adapter != null) {
            adapter.commitLeaveBehindItems();
        }
    }

    @Override
    public void onChildrenDismissed(SwipeableItemView target,
            Collection<ConversationItemView> views) {
        assert(target instanceof ConversationItemView);
        dismissChildren((ConversationItemView) target.getView(), views);
    }

    private void dismissChildren(final ConversationItemView target,
            final Collection<ConversationItemView> conversationViews) {
        final Context context = getContext();
        final AnimatedAdapter adapter = getAnimatedAdapter();
        final ToastBarOperation undoOp;
        if (conversationViews != null) {
            final ArrayList<Conversation> conversations = new ArrayList<Conversation>(
                    conversationViews.size());
            Conversation conversation;
            for (ConversationItemView view : conversationViews) {
                if (view.getConversation().id != target.getConversation().id) {
                    conversation = view.getConversation();
                    conversation.localDeleteOnUpdate = true;
                    conversations.add(conversation);
                }
            }
            undoOp = new ToastBarOperation(conversationViews != null ?
                    (conversations.size() + 1) : 1, mSwipeAction, ToastBarOperation.UNDO);
            handleLeaveBehind(target, undoOp, context);
            adapter.delete(conversations, new DestructiveAction() {
                @Override
                public void performAction() {
                    ConversationCursor cc = (ConversationCursor) adapter.getCursor();
                    switch (mSwipeAction) {
                        case R.id.archive:
                            cc.archive(context, conversations);
                            break;
                        case R.id.change_folder:
                            FolderOperation folderOp = new FolderOperation(mFolder, false);
                            // For each conversation, for each operation, remove
                            // the current folder.
                            for (Conversation target : conversations) {
                                HashMap<Uri, Folder> targetFolders = Folder
                                        .hashMapForFoldersString(target.rawFolders);
                                targetFolders.remove(folderOp.mFolder.uri);
<<<<<<< HEAD
                                target.folderList = Folder.getUriString(targetFolders.values());
                                target.rawFolders = Folder.getSerializedFolderString(mFolder,
                                        targetFolders.values());
                                cc.updateStrings(context, Conversation.listOf(target),
                                        Conversation.UPDATE_FOLDER_COLUMNS, new String[] {
                                                target.folderList, target.rawFolders
                                        });
||||||| merged common ancestors
                                target.rawFolders = Folder.getSerializedFolderString(targetFolders
                                        .values());
                                cc.updateString(context, Conversation.listOf(target),
                                        Conversation.UPDATE_FOLDER_COLUMN, target.rawFolders);
=======
                                target.setRawFolders(Folder.getSerializedFolderString(targetFolders
                                        .values()));
                                cc.updateString(context, Conversation.listOf(target),
                                        Conversation.UPDATE_FOLDER_COLUMN,
                                        target.getRawFoldersString());
>>>>>>> abb78177
                            }
                            break;
                        case R.id.delete:
                            cc.delete(context, conversations);
                            break;
                    }
                }
            });
        } else {
            undoOp = new ToastBarOperation(1, mSwipeAction, ToastBarOperation.UNDO);
            target.getConversation().position = target.getParent() != null ?
                    getPositionForView(target) : -1;
            handleLeaveBehind(target, undoOp, context);
        }
    }

    private void handleLeaveBehind(ConversationItemView target, ToastBarOperation undoOp,
            Context context) {
        Conversation conv = target.getConversation();
        final AnimatedAdapter adapter = getAnimatedAdapter();
        if (adapter == null) {
            return;
        }
        adapter.setupLeaveBehind(conv, undoOp, conv.position);
        ConversationCursor cc = (ConversationCursor)adapter.getCursor();
        switch (mSwipeAction) {
            case R.id.change_folder:
                FolderOperation folderOp = new FolderOperation(mFolder, false);
                HashMap<Uri, Folder> targetFolders = Folder
                        .hashMapForFoldersString(conv.rawFolders);
                targetFolders.remove(folderOp.mFolder.uri);
<<<<<<< HEAD
                conv.folderList = Folder.getUriString(targetFolders.values());
                conv.rawFolders = Folder.getSerializedFolderString(mFolder, targetFolders.values());
||||||| merged common ancestors
                conv.rawFolders = Folder.getSerializedFolderString(targetFolders.values());
=======
                conv.setRawFolders(Folder.getSerializedFolderString(targetFolders.values()));
>>>>>>> abb78177
                cc.mostlyDestructiveUpdate(context, Conversation.listOf(conv),
<<<<<<< HEAD
                        Conversation.UPDATE_FOLDER_COLUMNS, new String[] {
                                conv.folderList, conv.rawFolders
                        });
||||||| merged common ancestors
                        Conversation.UPDATE_FOLDER_COLUMN, conv.rawFolders);
=======
                        Conversation.UPDATE_FOLDER_COLUMN, conv.getRawFoldersString());
>>>>>>> abb78177
                break;
            case R.id.archive:
                cc.mostlyArchive(context, Conversation.listOf(conv));
                break;
            case R.id.delete:
                cc.mostlyDelete(context, Conversation.listOf(conv));
                break;
        }
        adapter.notifyDataSetChanged();
        if (mConvSelectionSet != null && !mConvSelectionSet.isEmpty()
                && mConvSelectionSet.contains(conv)) {
            mConvSelectionSet.toggle(null, conv);
        }
    }

    @Override
    public void onBeginDrag(View v) {
        // We do this so the underlying ScrollView knows that it won't get
        // the chance to intercept events anymore
        requestDisallowInterceptTouchEvent(true);
        SwipeableConversationItemView view = null;
        if (v instanceof ConversationItemView) {
            view = (SwipeableConversationItemView)v.getParent();
        }
        if (view != null) {
            view.addBackground(getContext(), getSwipeActionText());
            view.setBackgroundVisibility(View.VISIBLE);
        }
    }

    @Override
    public void onDragCancelled(SwipeableItemView v) {
    }

    /**
     * Archive items using the swipe away animation before shrinking them away.
     */
    public void destroyItems(ArrayList<ConversationItemView> views,
            final DestructiveAction listener) {
        if (views == null || views.size() == 0) {
            return;
        }
        final ArrayList<Conversation> conversations = new ArrayList<Conversation>();
        for (ConversationItemView view : views) {
            Conversation conv = view.getConversation();
            conv.position = view.getParent() != null ? getPositionForView(view) : -1;
            conversations.add(conv);
        }
        mSwipeHelper.dismissChildren(views.get(0), views, new AnimatorListenerAdapter() {
            @Override
            public void onAnimationEnd(Animator animation) {
                AnimatedAdapter adapter = getAnimatedAdapter();
                if (adapter != null) {
                    adapter.delete(conversations, listener);
                }
            }
        });
    }

    private AnimatedAdapter getAnimatedAdapter() {
        return (AnimatedAdapter) getAdapter();
    }

    public interface SwipeCompleteListener {
        public void onSwipeComplete(Collection<Conversation> conversations);
    }

    @Override
    public boolean performItemClick(View view, int pos, long id) {
        // Commit any existing destructive actions when the user selects a conversation to view.
        commitDestructiveActions();
        return super.performItemClick(view, pos, id);
    }

    /**
     * Get the text resource corresponding to the result of a swipe.
     */
    public int getSwipeActionText() {
        switch (mSwipeAction) {
            case R.id.archive:
                return R.string.archive;
            case R.id.delete:
                return R.string.delete;
            case R.id.change_folder:
                return R.string.remove_folder;
        }
        return -1;
    }
}<|MERGE_RESOLUTION|>--- conflicted
+++ resolved
@@ -36,6 +36,7 @@
 import com.android.mail.providers.Folder;
 import com.android.mail.ui.SwipeHelper.Callback;
 import com.android.mail.utils.LogTag;
+import com.android.mail.utils.LogUtils;
 
 import java.util.ArrayList;
 import java.util.Collection;
@@ -63,12 +64,8 @@
         super(context, attrs, defStyle);
         float densityScale = getResources().getDisplayMetrics().density;
         float pagingTouchSlop = ViewConfiguration.get(context).getScaledPagingTouchSlop();
-        float scrollSlop = context.getResources().getInteger(R.integer.swipeScrollSlop);
-        float minSwipe = context.getResources().getDimension(R.dimen.min_swipe);
-        float minVert = context.getResources().getDimension(R.dimen.min_vert);
-        float minLock = context.getResources().getDimension(R.dimen.min_lock);
-        mSwipeHelper = new SwipeHelper(SwipeHelper.X, this, densityScale, pagingTouchSlop,
-                scrollSlop, minSwipe, minVert, minLock);
+        mSwipeHelper = new SwipeHelper(context, SwipeHelper.X, this, densityScale,
+                pagingTouchSlop);
     }
 
     @Override
@@ -115,8 +112,7 @@
     @Override
     public boolean onInterceptTouchEvent(MotionEvent ev) {
         if (mEnableSwipe) {
-            return mSwipeHelper.onInterceptTouchEvent(ev)
-                    || super.onInterceptTouchEvent(ev);
+            return mSwipeHelper.onInterceptTouchEvent(ev) || super.onInterceptTouchEvent(ev);
         } else {
             return super.onInterceptTouchEvent(ev);
         }
@@ -162,10 +158,12 @@
     @Override
     public void onChildDismissed(SwipeableItemView v) {
         View view = v.getView();
-        if (view instanceof ConversationItemView) {
-        dismissChildren((ConversationItemView) v, null);
-        } else if (view instanceof LeaveBehindItem) {
-            ((LeaveBehindItem)view).commit();
+        if (view != null) {
+            if (view instanceof ConversationItemView) {
+                dismissChildren((ConversationItemView) view, null);
+            } else if (view instanceof LeaveBehindItem) {
+                ((LeaveBehindItem) view).commit();
+            }
         }
     }
 
@@ -181,7 +179,7 @@
     @Override
     public void onChildrenDismissed(SwipeableItemView target,
             Collection<ConversationItemView> views) {
-        assert(target instanceof ConversationItemView);
+        assert (target instanceof ConversationItemView);
         dismissChildren((ConversationItemView) target.getView(), views);
     }
 
@@ -201,8 +199,8 @@
                     conversations.add(conversation);
                 }
             }
-            undoOp = new ToastBarOperation(conversationViews != null ?
-                    (conversations.size() + 1) : 1, mSwipeAction, ToastBarOperation.UNDO);
+            undoOp = new ToastBarOperation(conversationViews != null ? (conversations.size() + 1)
+                    : 1, mSwipeAction, ToastBarOperation.UNDO);
             handleLeaveBehind(target, undoOp, context);
             adapter.delete(conversations, new DestructiveAction() {
                 @Override
@@ -218,28 +216,13 @@
                             // the current folder.
                             for (Conversation target : conversations) {
                                 HashMap<Uri, Folder> targetFolders = Folder
-                                        .hashMapForFoldersString(target.rawFolders);
+                                        .hashMapForFolders(target.getRawFolders());
                                 targetFolders.remove(folderOp.mFolder.uri);
-<<<<<<< HEAD
-                                target.folderList = Folder.getUriString(targetFolders.values());
-                                target.rawFolders = Folder.getSerializedFolderString(mFolder,
-                                        targetFolders.values());
-                                cc.updateStrings(context, Conversation.listOf(target),
-                                        Conversation.UPDATE_FOLDER_COLUMNS, new String[] {
-                                                target.folderList, target.rawFolders
-                                        });
-||||||| merged common ancestors
-                                target.rawFolders = Folder.getSerializedFolderString(targetFolders
-                                        .values());
-                                cc.updateString(context, Conversation.listOf(target),
-                                        Conversation.UPDATE_FOLDER_COLUMN, target.rawFolders);
-=======
                                 target.setRawFolders(Folder.getSerializedFolderString(targetFolders
                                         .values()));
                                 cc.updateString(context, Conversation.listOf(target),
                                         Conversation.UPDATE_FOLDER_COLUMN,
                                         target.getRawFoldersString());
->>>>>>> abb78177
                             }
                             break;
                         case R.id.delete:
@@ -264,31 +247,16 @@
             return;
         }
         adapter.setupLeaveBehind(conv, undoOp, conv.position);
-        ConversationCursor cc = (ConversationCursor)adapter.getCursor();
+        ConversationCursor cc = (ConversationCursor) adapter.getCursor();
         switch (mSwipeAction) {
             case R.id.change_folder:
                 FolderOperation folderOp = new FolderOperation(mFolder, false);
                 HashMap<Uri, Folder> targetFolders = Folder
-                        .hashMapForFoldersString(conv.rawFolders);
+                        .hashMapForFolders(conv.getRawFolders());
                 targetFolders.remove(folderOp.mFolder.uri);
-<<<<<<< HEAD
-                conv.folderList = Folder.getUriString(targetFolders.values());
-                conv.rawFolders = Folder.getSerializedFolderString(mFolder, targetFolders.values());
-||||||| merged common ancestors
-                conv.rawFolders = Folder.getSerializedFolderString(targetFolders.values());
-=======
                 conv.setRawFolders(Folder.getSerializedFolderString(targetFolders.values()));
->>>>>>> abb78177
                 cc.mostlyDestructiveUpdate(context, Conversation.listOf(conv),
-<<<<<<< HEAD
-                        Conversation.UPDATE_FOLDER_COLUMNS, new String[] {
-                                conv.folderList, conv.rawFolders
-                        });
-||||||| merged common ancestors
-                        Conversation.UPDATE_FOLDER_COLUMN, conv.rawFolders);
-=======
                         Conversation.UPDATE_FOLDER_COLUMN, conv.getRawFoldersString());
->>>>>>> abb78177
                 break;
             case R.id.archive:
                 cc.mostlyArchive(context, Conversation.listOf(conv));
@@ -311,7 +279,7 @@
         requestDisallowInterceptTouchEvent(true);
         SwipeableConversationItemView view = null;
         if (v instanceof ConversationItemView) {
-            view = (SwipeableConversationItemView)v.getParent();
+            view = (SwipeableConversationItemView) v.getParent();
         }
         if (view != null) {
             view.addBackground(getContext(), getSwipeActionText());
@@ -321,6 +289,41 @@
 
     @Override
     public void onDragCancelled(SwipeableItemView v) {
+        SwipeableConversationItemView view = null;
+        if (v instanceof ConversationItemView) {
+            view = (SwipeableConversationItemView) ((View) v).getParent();
+        }
+        if (view != null) {
+            view.removeBackground();
+        }
+    }
+
+    /**
+     * Get the position within the adapter's data set for the view, where view is a an adapter item
+     * or a descendant of an adapter item.
+     *
+     * @param view an adapter item, or a descendant of an adapter item. This must be visible in this
+     *        AdapterView at the time of the call.
+     * @return the position within the adapter's data set of the view, or {@link #INVALID_POSITION}
+     *         if the view does not correspond to a list item (or it is not currently visible).
+     */
+    // TODO(mindyp): remove this override once I fix b/6884047
+    @Override
+    public int getPositionForView(View view) {
+        View listItem = view;
+        View v = null;
+        try {
+            while (!(v = (View) listItem.getParent()).equals(this)) {
+                listItem = v;
+            }
+        } catch (ClassCastException e) {
+            // We made it up to the window without find this list view
+            return INVALID_POSITION;
+        } catch (NullPointerException e) {
+            LogUtils.e(LOG_TAG, e, "WHAT HAS NO PARENT " + (v != null ? v.getClass() : null));
+            return INVALID_POSITION;
+        }
+        return super.getPositionForView(view);
     }
 
     /**
@@ -358,7 +361,8 @@
 
     @Override
     public boolean performItemClick(View view, int pos, long id) {
-        // Commit any existing destructive actions when the user selects a conversation to view.
+        // Commit any existing destructive actions when the user selects a
+        // conversation to view.
         commitDestructiveActions();
         return super.performItemClick(view, pos, id);
     }
