/*
 * Copyright (C) 2012 Google Inc.
 * Licensed to The Android Open Source Project.
 *
 * Licensed under the Apache License, Version 2.0 (the "License");
 * you may not use this file except in compliance with the License.
 * You may obtain a copy of the License at
 *
 *      http://www.apache.org/licenses/LICENSE-2.0
 *
 * Unless required by applicable law or agreed to in writing, software
 * distributed under the License is distributed on an "AS IS" BASIS,
 * WITHOUT WARRANTIES OR CONDITIONS OF ANY KIND, either express or implied.
 * See the License for the specific language governing permissions and
 * limitations under the License.
 */

package com.android.mail.ui;

import android.content.ContentValues;
import android.content.Context;
import android.content.res.Configuration;
import android.graphics.Rect;
import android.net.Uri;
import android.util.AttributeSet;
import android.widget.AbsListView;
import android.widget.AbsListView.OnScrollListener;
import android.view.MotionEvent;
import android.view.View;
import android.view.ViewConfiguration;
import android.widget.ListView;

import com.android.mail.R;
import com.android.mail.browse.ConversationCursor;
import com.android.mail.browse.ConversationItemView;
import com.android.mail.browse.SwipeableConversationItemView;
import com.android.mail.providers.Conversation;
import com.android.mail.providers.Folder;
import com.android.mail.providers.FolderList;
import com.android.mail.ui.SwipeHelper.Callback;
import com.android.mail.utils.LogTag;
import com.android.mail.utils.LogUtils;
import com.android.mail.utils.Utils;

import java.util.ArrayList;
import java.util.Collection;
import java.util.HashMap;

public class SwipeableListView extends ListView implements Callback, OnScrollListener {
    private SwipeHelper mSwipeHelper;
    private boolean mEnableSwipe = false;

    public static final String LOG_TAG = LogTag.getLogTag();

    private ConversationSelectionSet mConvSelectionSet;
    private int mSwipeAction;
    private Folder mFolder;
    private ListItemSwipedListener mSwipedListener;
    private boolean mScrolling;

    public SwipeableListView(Context context) {
        this(context, null);
    }

    public SwipeableListView(Context context, AttributeSet attrs) {
        this(context, attrs, -1);
    }

    public SwipeableListView(Context context, AttributeSet attrs, int defStyle) {
        super(context, attrs, defStyle);
        float densityScale = getResources().getDisplayMetrics().density;
        float pagingTouchSlop = ViewConfiguration.get(context).getScaledPagingTouchSlop();
        mSwipeHelper = new SwipeHelper(context, SwipeHelper.X, this, densityScale,
                pagingTouchSlop);
        setOnScrollListener(this);
    }

    @Override
    protected void onConfigurationChanged(Configuration newConfig) {
        super.onConfigurationChanged(newConfig);
        float densityScale = getResources().getDisplayMetrics().density;
        mSwipeHelper.setDensityScale(densityScale);
        float pagingTouchSlop = ViewConfiguration.get(getContext()).getScaledPagingTouchSlop();
        mSwipeHelper.setPagingTouchSlop(pagingTouchSlop);
    }

    @Override
    protected void onFocusChanged(boolean gainFocus, int direction, Rect previouslyFocusedRect) {
        LogUtils.d(Utils.VIEW_DEBUGGING_TAG,
                "START CLF-ListView.onFocusChanged layoutRequested=%s root.layoutRequested=%s",
                isLayoutRequested(), getRootView().isLayoutRequested());
        super.onFocusChanged(gainFocus, direction, previouslyFocusedRect);
        LogUtils.d(Utils.VIEW_DEBUGGING_TAG, new Error(),
                "FINISH CLF-ListView.onFocusChanged layoutRequested=%s root.layoutRequested=%s",
                isLayoutRequested(), getRootView().isLayoutRequested());
    }

    /**
     * Enable swipe gestures.
     */
    public void enableSwipe(boolean enable) {
        mEnableSwipe = enable;
    }

    public boolean isSwipeEnabled() {
        return mEnableSwipe;
    }

    public void setSwipeAction(int action) {
        mSwipeAction = action;
    }

    public void setSwipedListener(ListItemSwipedListener listener) {
        mSwipedListener = listener;
    }

    public int getSwipeAction() {
        return mSwipeAction;
    }

    public void setSelectionSet(ConversationSelectionSet set) {
        mConvSelectionSet = set;
    }

    public void setCurrentFolder(Folder folder) {
        mFolder = folder;
    }

    @Override
    public ConversationSelectionSet getSelectionSet() {
        return mConvSelectionSet;
    }

    @Override
    public boolean onInterceptTouchEvent(MotionEvent ev) {
        if (mScrolling || !mEnableSwipe) {
            return super.onInterceptTouchEvent(ev);
        } else {
            return mSwipeHelper.onInterceptTouchEvent(ev) || super.onInterceptTouchEvent(ev);
        }
    }

    @Override
    public boolean onTouchEvent(MotionEvent ev) {
        if (mEnableSwipe) {
            return mSwipeHelper.onTouchEvent(ev) || super.onTouchEvent(ev);
        } else {
            return super.onTouchEvent(ev);
        }
    }

    @Override
    public View getChildAtPosition(MotionEvent ev) {
        // find the view under the pointer, accounting for GONE views
        final int count = getChildCount();
        int touchY = (int) ev.getY();
        int childIdx = 0;
        View slidingChild;
        for (; childIdx < count; childIdx++) {
            slidingChild = getChildAt(childIdx);
            if (slidingChild.getVisibility() == GONE) {
                continue;
            }
            if (touchY >= slidingChild.getTop() && touchY <= slidingChild.getBottom()) {
                if (slidingChild instanceof SwipeableConversationItemView) {
                    return ((SwipeableConversationItemView) slidingChild).getSwipeableItemView();
                }
                return slidingChild;
            }
        }
        return null;
    }

    @Override
    public boolean canChildBeDismissed(SwipeableItemView v) {
        return v.canChildBeDismissed();
    }

    @Override
    public void onChildDismissed(SwipeableItemView v) {
        if (v != null) {
            v.dismiss();
        }
    }

    // Call this whenever a new action is taken; this forces a commit of any
    // existing destructive actions.
    public void commitDestructiveActions(boolean animate) {
        final AnimatedAdapter adapter = getAnimatedAdapter();
        if (adapter != null) {
            adapter.commitLeaveBehindItems(animate);
        }
    }

    public void dismissChild(final ConversationItemView target) {
        final Context context = getContext();
        final ToastBarOperation undoOp;

        undoOp = new ToastBarOperation(1, mSwipeAction, ToastBarOperation.UNDO, false);
        Conversation conv = target.getConversation();
        target.getConversation().position = findConversation(target, conv);
        final AnimatedAdapter adapter = getAnimatedAdapter();
        if (adapter == null) {
            return;
        }
        adapter.setupLeaveBehind(conv, undoOp, conv.position);
        ConversationCursor cc = (ConversationCursor) adapter.getCursor();
        Collection<Conversation> convList = Conversation.listOf(conv);
        ArrayList<Uri> folderUris;
        ArrayList<Boolean> adds;
        switch (mSwipeAction) {
            case R.id.remove_folder:
                FolderOperation folderOp = new FolderOperation(mFolder, false);
                HashMap<Uri, Folder> targetFolders = Folder
                        .hashMapForFolders(conv.getRawFolders());
                targetFolders.remove(folderOp.mFolder.uri);
                final FolderList folders = FolderList.copyOf(targetFolders.values());
                conv.setRawFolders(folders);
                final ContentValues values = new ContentValues();
                folderUris = new ArrayList<Uri>();
                folderUris.add(mFolder.uri);
                adds = new ArrayList<Boolean>();
                adds.add(Boolean.FALSE);
                cc.addFolderUpdates(folderUris, adds, values);
                cc.addTargetFolders(targetFolders.values(), values);
                cc.mostlyDestructiveUpdate(context, Conversation.listOf(conv), values);
                break;
            case R.id.archive:
                cc.mostlyArchive(context, convList);
                break;
            case R.id.delete:
                cc.mostlyDelete(context, convList);
                break;
        }
        if (mSwipedListener != null) {
            mSwipedListener.onListItemSwiped(convList);
        }
        adapter.notifyDataSetChanged();
        if (mConvSelectionSet != null && !mConvSelectionSet.isEmpty()
                && mConvSelectionSet.contains(conv)) {
            mConvSelectionSet.toggle(null, conv);
            // Don't commit destructive actions if the item we just removed from
            // the selection set is the item we just destroyed!
            if (!conv.isMostlyDead() && mConvSelectionSet.isEmpty()) {
                commitDestructiveActions(true);
            }
        }
    }

    @Override
    public void onBeginDrag(View v) {
        // We do this so the underlying ScrollView knows that it won't get
        // the chance to intercept events anymore
        requestDisallowInterceptTouchEvent(true);
        SwipeableConversationItemView view = null;
        if (v instanceof ConversationItemView) {
            view = (SwipeableConversationItemView) v.getParent();
        }
        if (view != null) {
            view.addBackground(getContext());
            view.setBackgroundVisibility(View.VISIBLE);
        }
        cancelDismissCounter();
    }

    @Override
    public void onDragCancelled(SwipeableItemView v) {
        SwipeableConversationItemView view = null;
        if (v instanceof ConversationItemView) {
            view = (SwipeableConversationItemView) ((View) v).getParent();
        }
        if (view != null) {
            view.removeBackground();
        }
<<<<<<< HEAD
    }

    /**
     * Archive items using the swipe away animation before shrinking them away.
     */
    public boolean destroyItems(final ArrayList<ConversationItemView> views,
            final ListItemsRemovedListener listener) {
        if (views == null || views.size() == 0) {
            return false;
        }
        // Need to find the items in the LIST!
        final ArrayList<Conversation> conversations = new ArrayList<Conversation>();
        for (ConversationItemView view : views) {
            if (view == null) {
                continue;
            }
            final Conversation conv = view.getConversation();
            conv.position = findConversation(view, conv);
            conversations.add(conv);
        }
        destroyItems(conversations, listener);
        return true;
=======
        final AnimatedAdapter adapter = getAnimatedAdapter();
        if (adapter != null) {
            adapter.startDismissCounter();
            adapter.cancelFadeOutLastLeaveBehindItemText();
        }
>>>>>>> f3359e53
    }

    /**
     * Archive items using the swipe away animation before shrinking them away.
     */
    public boolean destroyItems(Collection<Conversation> convs,
            final ListItemsRemovedListener listener) {
        if (convs == null) {
            LogUtils.e(LOG_TAG, "SwipeableListView.destroyItems: null conversations.");
            return false;
        }
        final AnimatedAdapter adapter = getAnimatedAdapter();
        if (adapter == null) {
            LogUtils.e(LOG_TAG, "SwipeableListView.destroyItems: Cannot destroy: adapter is null.");
            return false;
        }
        adapter.swipeDelete(convs, listener);
        return true;
    }

    public int findConversation(ConversationItemView view, Conversation conv) {
        int position = conv.position;
        long convId = conv.id;
        try {
            if (position == INVALID_POSITION) {
                position = getPositionForView(view);
            }
        } catch (Exception e) {
            position = INVALID_POSITION;
            LogUtils.w(LOG_TAG, "Exception finding position; using alternate strategy");
        }
        if (position == INVALID_POSITION) {
            // Try the other way!
            Conversation foundConv;
            long foundId;
            for (int i = 0; i < getChildCount(); i++) {
                View child = getChildAt(i);
                if (child instanceof SwipeableConversationItemView) {
                    foundConv = ((SwipeableConversationItemView) child).getSwipeableItemView()
                            .getConversation();
                    foundId = foundConv.id;
                    if (foundId == convId) {
                        position = i;
                        break;
                    }
                }
            }
        }
        return position;
    }

    private AnimatedAdapter getAnimatedAdapter() {
        return (AnimatedAdapter) getAdapter();
    }

    @Override
    public boolean performItemClick(View view, int pos, long id) {
        boolean handled = super.performItemClick(view, pos, id);
        // Commit any existing destructive actions when the user selects a
        // conversation to view.
        commitDestructiveActions(true);
        return handled;
    }

    @Override
    public void onScroll() {
        commitDestructiveActions(true);
    }

    public interface ListItemsRemovedListener {
        public void onListItemsRemoved();
    }

    public interface ListItemSwipedListener {
        public void onListItemSwiped(Collection<Conversation> conversations);
    }

    @Override
    public void onScroll(AbsListView arg0, int arg1, int arg2, int arg3) {
        // Do nothing.
    }

    @Override
    public void onScrollStateChanged(AbsListView arg0, int scrollState) {
        switch (scrollState) {
            case OnScrollListener.SCROLL_STATE_IDLE:
                mScrolling = false;
                break;
            default:
                mScrolling = true;
        }
    }

    @Override
    public void cancelDismissCounter() {
        AnimatedAdapter adapter = getAnimatedAdapter();
        if (adapter != null) {
            adapter.cancelDismissCounter();
        }
    }

    @Override
    public LeaveBehindItem getLastSwipedItem() {
        AnimatedAdapter adapter = getAnimatedAdapter();
        if (adapter != null) {
            return adapter.getLastLeaveBehindItem();
        }
        return null;
    }
}<|MERGE_RESOLUTION|>--- conflicted
+++ resolved
@@ -272,36 +272,11 @@
         if (view != null) {
             view.removeBackground();
         }
-<<<<<<< HEAD
-    }
-
-    /**
-     * Archive items using the swipe away animation before shrinking them away.
-     */
-    public boolean destroyItems(final ArrayList<ConversationItemView> views,
-            final ListItemsRemovedListener listener) {
-        if (views == null || views.size() == 0) {
-            return false;
-        }
-        // Need to find the items in the LIST!
-        final ArrayList<Conversation> conversations = new ArrayList<Conversation>();
-        for (ConversationItemView view : views) {
-            if (view == null) {
-                continue;
-            }
-            final Conversation conv = view.getConversation();
-            conv.position = findConversation(view, conv);
-            conversations.add(conv);
-        }
-        destroyItems(conversations, listener);
-        return true;
-=======
         final AnimatedAdapter adapter = getAnimatedAdapter();
         if (adapter != null) {
             adapter.startDismissCounter();
             adapter.cancelFadeOutLastLeaveBehindItemText();
         }
->>>>>>> f3359e53
     }
 
     /**
