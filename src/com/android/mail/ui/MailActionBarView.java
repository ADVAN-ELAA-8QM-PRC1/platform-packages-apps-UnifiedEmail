/*
 * Copyright (C) 2012 Google Inc.
 * Licensed to The Android Open Source Project.
 *
 * Licensed under the Apache License, Version 2.0 (the "License");
 * you may not use this file except in compliance with the License.
 * You may obtain a copy of the License at
 *
 *      http://www.apache.org/licenses/LICENSE-2.0
 *
 * Unless required by applicable law or agreed to in writing, software
 * distributed under the License is distributed on an "AS IS" BASIS,
 * WITHOUT WARRANTIES OR CONDITIONS OF ANY KIND, either express or implied.
 * See the License for the specific language governing permissions and
 * limitations under the License.
 */

package com.android.mail.ui;

import android.app.ActionBar;
import android.app.SearchManager;
import android.app.SearchableInfo;
import android.content.ContentResolver;
import android.content.Context;
import android.content.res.Resources;
import android.database.Cursor;
import android.database.DataSetObserver;
import android.os.Bundle;
import android.os.Handler;
import android.text.SpannableString;
import android.text.SpannableStringBuilder;
import android.text.TextUtils;
import android.text.style.TextAppearanceSpan;
import android.util.AttributeSet;
import android.view.Menu;
import android.view.MenuItem;
import android.view.View;
import android.widget.LinearLayout;
import android.widget.SearchView;
import android.widget.SearchView.OnQueryTextListener;
import android.widget.SearchView.OnSuggestionListener;

import com.android.mail.AccountSpinnerAdapter;
import com.android.mail.R;
import com.android.mail.browse.SnippetTextView;
import com.android.mail.providers.Account;
import com.android.mail.providers.AccountObserver;
import com.android.mail.providers.Conversation;
import com.android.mail.providers.Folder;
import com.android.mail.providers.SearchRecentSuggestionsProvider;
import com.android.mail.providers.UIProvider;
import com.android.mail.providers.UIProvider.AccountCapabilities;
import com.android.mail.providers.UIProvider.FolderCapabilities;
import com.android.mail.utils.LogTag;
import com.android.mail.utils.LogUtils;
import com.android.mail.utils.Utils;

/**
 * View to manage the various states of the Mail Action Bar.
 * <p>
 * This also happens to be the custom view we supply to ActionBar.
 *
 */
public class MailActionBarView extends LinearLayout implements ViewMode.ModeChangeListener,
        OnQueryTextListener, OnSuggestionListener, MenuItem.OnActionExpandListener,
        SubjectDisplayChanger {

<<<<<<< HEAD
=======
    // This is a private setting available starting JB MR1.1.
>>>>>>> f3359e53
    private static final int DISPLAY_TITLE_MULTIPLE_LINES = 0x20;

    protected ActionBar mActionBar;
    protected ControllableActivity mActivity;
    protected ActivityController mController;
    /**
     * The current mode of the ActionBar. This references constants in {@link ViewMode}
     */
    private int mMode = ViewMode.UNKNOWN;

    private MenuItem mSearch;
    private AccountSpinnerAdapter mSpinnerAdapter;
    private MailSpinner mSpinner;
    /**
     * The account currently being shown
     */
    private Account mAccount;
    /**
     * The folder currently being shown
     */
    private Folder mFolder;

    private SnippetTextView mSubjectView;
    private SearchView mSearchWidget;
    private MenuItem mHelpItem;
    private MenuItem mSendFeedbackItem;
    private MenuItem mRefreshItem;
    private MenuItem mFolderSettingsItem;
    private View mRefreshActionView;
    private boolean mRefreshInProgress;
    private Conversation mCurrentConversation;
    /**
     * True if we are running on tablet.
     */
    private final boolean mIsOnTablet;

    public static final String LOG_TAG = LogTag.getLogTag();

    private final Handler mHandler = new Handler();
    private final Runnable mInvalidateMenu = new Runnable() {
        @Override
        public void run() {
            mActivity.invalidateOptionsMenu();
        }
    };
    private final boolean mShowConversationSubject;
    private DataSetObserver mFolderObserver;

    private final AccountObserver mAccountObserver = new AccountObserver() {
        @Override
        public void onChanged(Account newAccount) {
<<<<<<< HEAD
            mAccount = newAccount;
=======
            updateAccount(newAccount);
>>>>>>> f3359e53
            mSpinner.setAccount(mAccount);
        }
    };

    private final OnLayoutChangeListener mSnippetLayoutListener = new OnLayoutChangeListener() {
        @Override
        public void onLayoutChange(View v, int left, int top, int right, int bottom, int oldLeft,
                int oldTop, int oldRight, int oldBottom) {
            v.removeOnLayoutChangeListener(this);
            // We're in a layout, so try not to do anything layout-related here, and post a
            // runnable instead.
            v.post(new Runnable() {
                @Override
                public void run() {
<<<<<<< HEAD
                    // Switch over to title mode when the first fragment asks for a subject
                    // remainder. We assume that layout has happened by now, so the SnippetTextView
                    // already has measurements it needs to calculate remainders, and it's safe to
                    // switch over to TITLE mode to inherit standard system behaviors.
                    setTitleModeFlags(ActionBar.DISPLAY_SHOW_TITLE | DISPLAY_TITLE_MULTIPLE_LINES);

                    // Work around a bug where the title's container is stuck GONE when a title is
                    // set while in CUSTOM mode.
                    mActionBar.setTitle(mActionBar.getTitle());
                }
            });
        }
    };

=======
                    // Framework only started supporting multi-line action bars in JB MR1.1,
                    // so on earlier versions, always use our custom action bar.
                    if (actionBarReportsMultipleLineTitle(mActionBar)) {
                        // Switch over to title mode when the first fragment asks for a subject
                        // remainder. We assume that layout has happened by now, so the
                        // SnippetTextView already has measurements it needs to calculate
                        // remainders, and it's safe to switch over to TITLE mode to inherit
                        // standard system behaviors.
                        setTitleModeFlags(ActionBar.DISPLAY_SHOW_TITLE |
                                DISPLAY_TITLE_MULTIPLE_LINES);

                        // Work around a bug where the title's container is stuck GONE when a title
                        // is set while in CUSTOM mode.
                        mActionBar.setTitle(mActionBar.getTitle());
                    }
                }
            });
        }
    };

    private static boolean actionBarReportsMultipleLineTitle(ActionBar bar) {
        boolean reports = false;
        try {
            if (bar != null) {
                reports = (ActionBar.class.getField("DISPLAY_TITLE_MULTIPLE_LINES") != null);
            }
        } catch (NoSuchFieldException e) {
            // stay false
        }
        return reports;
    }

>>>>>>> f3359e53
    /** True if the application has more than one account. */
    private boolean mHasManyAccounts;

    public MailActionBarView(Context context) {
        this(context, null);
    }

    public MailActionBarView(Context context, AttributeSet attrs) {
        this(context, attrs, 0);
    }

    public MailActionBarView(Context context, AttributeSet attrs, int defStyle) {
        super(context, attrs, defStyle);
        final Resources r = getResources();
        mShowConversationSubject = r.getBoolean(R.bool.show_conversation_subject);
        mIsOnTablet = Utils.useTabletUI(r);
    }

    // update the pager title strip as the Folder's conversation count changes
    private class FolderObserver extends DataSetObserver {
        @Override
        public void onChanged() {
            onFolderUpdated(mController.getFolder());
        }
    }

    @Override
    protected void onFinishInflate() {
        super.onFinishInflate();

        mSubjectView = (SnippetTextView) findViewById(R.id.conversation_subject);
    }

    /**
     * Close the search view if it is expanded.
     */
    public void collapseSearch() {
        if (mSearch != null) {
            mSearch.collapseActionView();
        }
    }

    /**
     * Get the search menu item.
     */
    protected MenuItem getSearch() {
        return mSearch;
    }

    /**
     * Get whether to show the conversation subject in the action bar.
     */
    protected boolean showConversationSubject() {
        return ViewMode.isConversationMode(mMode) && mShowConversationSubject;
    }

    public boolean onCreateOptionsMenu(Menu menu) {
        // If the mode is valid, then set the initial menu
        if (mMode == ViewMode.UNKNOWN) {
            return false;
        }
        mSearch = menu.findItem(R.id.search);
        if (mSearch != null) {
            mSearchWidget = (SearchView) mSearch.getActionView();
            mSearch.setOnActionExpandListener(this);
            SearchManager searchManager = (SearchManager) mActivity.getActivityContext()
                    .getSystemService(Context.SEARCH_SERVICE);
            if (searchManager != null && mSearchWidget != null) {
                SearchableInfo info = searchManager.getSearchableInfo(mActivity.getComponentName());
                mSearchWidget.setSearchableInfo(info);
                mSearchWidget.setOnQueryTextListener(this);
                mSearchWidget.setOnSuggestionListener(this);
                mSearchWidget.setIconifiedByDefault(true);
            }
        }
        mHelpItem = menu.findItem(R.id.help_info_menu_item);
        mSendFeedbackItem = menu.findItem(R.id.feedback_menu_item);
        mRefreshItem = menu.findItem(R.id.refresh);
        mFolderSettingsItem = menu.findItem(R.id.folder_options);
        return true;
    }

    public int getOptionsMenuId() {
        // Relies on the ordering of the view modes, since they are integer constants.
        final int[] modeMenu = {
                // 0: UNKNOWN
                R.menu.conversation_list_menu,
                // 1: CONVERSATION
                R.menu.conversation_actions,
                // 2: CONVERSATION_LIST
                R.menu.conversation_list_menu,
                // 3: FOLDER_LIST
                R.menu.folder_list_menu,
                // 4: SEARCH_RESULTS_LIST
                R.menu.conversation_list_search_results_actions,
                // 5: SEARCH_RESULTS_CONVERSATION
                R.menu.conversation_search_results_actions,
                // 6: WAITING_FOR_ACCOUNT_INITIALIZATION
                R.menu.wait_mode_actions
        };
        return modeMenu[mMode];
    }

    public void handleRestore(Bundle savedInstanceState) {
    }

    public void handleSaveInstanceState(Bundle outState) {
    }

    public void initialize(ControllableActivity activity, ActivityController callback,
            ViewMode viewMode, ActionBar actionBar, RecentFolderList recentFolders) {
        mActionBar = actionBar;
        mController = callback;
        mActivity = activity;
        mFolderObserver = new FolderObserver();
        mController.registerFolderObserver(mFolderObserver);
        // We don't want to include the "Show all folders" menu item on tablet devices
        final Context context = getContext();
        final boolean showAllFolders = !Utils.useTabletUI(context.getResources());
        mSpinnerAdapter = new AccountSpinnerAdapter(activity, context, showAllFolders);
        mSpinner = (MailSpinner) findViewById(R.id.account_spinner);
        mSpinner.setAdapter(mSpinnerAdapter);
        mSpinner.setController(mController);
        updateAccount(mAccountObserver.initialize(activity.getAccountController()));
    }

    private void updateAccount(Account account) {
        mAccount = account;
        if (mAccount != null) {
            ContentResolver resolver = mActivity.getActivityContext().getContentResolver();
            Bundle bundle = new Bundle(1);
            bundle.putParcelable(UIProvider.SetCurrentAccountColumns.ACCOUNT, account);
            resolver.call(mAccount.uri, UIProvider.AccountCallMethods.SET_CURRENT_ACCOUNT,
                    mAccount.uri.toString(), bundle);
        }
    }

    /**
     * Attach the action bar to the view.
     */
    public void attach() {
        // Do nothing.
    }

    /**
     * Sets the array of accounts to the value provided here.
     * @param accounts
     */
    public void setAccounts(Account[] accounts) {
        mSpinnerAdapter.setAccountArray(accounts);
        mHasManyAccounts = accounts.length > 1;
        enableDisableSpinnner();
    }

    /**
     * Changes the spinner state according to the following logic. On phone we always show recent
     * labels: pre-populating if necessary. So on phone we always want to enable the spinner.
     * On tablet, we enable the spinner when the Folder list is NOT visible: In conversation view,
     * and search conversation view.
     */
    private final void enableDisableSpinnner() {
        // Spinner is always shown on phone, and it is enabled by default, so don't mess with it.
        // By default the drawable is set in the XML layout, and the view is enabled.
        if (!mIsOnTablet) {
            return;
        }
        // We do not populate default recent folders on tablet, so we need to check that in the
        // conversation mode we have some recent folders. If we don't have any, then we should
        // disable the spinner.
        final boolean hasRecentsInConvView = ViewMode.isConversationMode(mMode)
                && mSpinnerAdapter.hasRecentFolders();
        // More than one account, OR has recent folders in conversation view.
        final boolean enabled = mHasManyAccounts || hasRecentsInConvView;
        mSpinner.changeEnabledState(enabled);
    }

    /**
     * Called by the owner of the ActionBar to set the
     * folder that is currently being displayed.
     */
    public void setFolder(Folder folder) {
        setRefreshInProgress(false);
        mFolder = folder;
        mSpinner.setFolder(folder);
        mActivity.invalidateOptionsMenu();
    }

    public void onDestroy() {
        if (mFolderObserver != null) {
            mController.unregisterFolderObserver(mFolderObserver);
            mFolderObserver = null;
        }
        mSpinnerAdapter.destroy();
        mAccountObserver.unregisterAndDestroy();
    }

    @Override
    public void onViewModeChanged(int newMode) {
        mMode = newMode;
        // Always update the options menu and redraw. This will read the new mode and redraw
        // the options menu.
        enableDisableSpinnner();
        mActivity.invalidateOptionsMenu();
        // Check if we are either on a phone, or in Conversation mode on tablet. For these, the
        // recent folders is enabled.
        if (!mIsOnTablet || mMode == ViewMode.CONVERSATION) {
            mSpinnerAdapter.enableRecentFolders();
        } else {
            mSpinnerAdapter.disableRecentFolders();
        }

        switch (mMode) {
            case ViewMode.UNKNOWN:
                if (mSearch != null) {
                    mSearch.collapseActionView();
                }
                break;
            case ViewMode.CONVERSATION_LIST:
                showNavList();
                break;
            case ViewMode.CONVERSATION:
                mActionBar.setDisplayHomeAsUpEnabled(true);
                if (!mShowConversationSubject) {
                    showNavList();
                } else {
                    setSnippetMode();
                }
                break;
            case ViewMode.FOLDER_LIST:
                mActionBar.setDisplayHomeAsUpEnabled(true);
                setFoldersMode();
                break;
            case ViewMode.WAITING_FOR_ACCOUNT_INITIALIZATION:
                // We want the user to be able to switch accounts while waiting for an account
                // to sync.
                showNavList();
                break;
        }
    }

    protected int getMode() {
        return mMode;
    }

    public boolean onPrepareOptionsMenu(Menu menu) {
        // We start out with every option enabled. Based on the current view, we disable actions
        // that are possible.
        LogUtils.d(LOG_TAG, "ActionBarView.onPrepareOptionsMenu().");

        // TODO: move refresh stuff into setRefreshInProgress. can just setActionView without
        // invalidating.
        if (mRefreshInProgress) {
            if (mRefreshItem != null) {
                if (mRefreshActionView == null) {
                    mRefreshItem.setActionView(R.layout.action_bar_indeterminate_progress);
                    mRefreshActionView = mRefreshItem.getActionView();
                } else {
                    mRefreshItem.setActionView(mRefreshActionView);
                }
            }
        } else {
            if (mRefreshItem != null) {
                mRefreshItem.setActionView(null);
            }
        }
        if (mHelpItem != null) {
            mHelpItem.setVisible(mAccount != null
                    && mAccount.supportsCapability(AccountCapabilities.HELP_CONTENT));
        }
        if (mSendFeedbackItem != null) {
            mSendFeedbackItem.setVisible(mAccount != null
                    && mAccount.supportsCapability(AccountCapabilities.SEND_FEEDBACK));
        }
        if (mFolderSettingsItem != null) {
            mFolderSettingsItem.setVisible(mFolder != null
                    && mFolder.supportsCapability(FolderCapabilities.SUPPORTS_SETTINGS));
        }

        switch (mMode) {
            case ViewMode.CONVERSATION:
            case ViewMode.SEARCH_RESULTS_CONVERSATION:
                // We update the ActionBar options when we are entering conversation view because
                // waiting for the AbstractConversationViewFragment to do it causes duplicate icons
                // to show up during the time between the conversation is selected and the fragment
                // is added.
                setConversationModeOptions(menu);
                break;
            case ViewMode.CONVERSATION_LIST:
                // Show compose, search, folders, and sync based on the account
                // The only option that needs to be disabled is search
                Utils.setMenuItemVisibility(menu, R.id.search,
                        mAccount.supportsCapability(AccountCapabilities.FOLDER_SERVER_SEARCH));
                break;
        }
        return false;
    }

    /**
     * Put the ActionBar in List navigation mode. This starts the spinner up if it is missing.
     */
    private void showNavList() {
        setTitleModeFlags(ActionBar.DISPLAY_SHOW_CUSTOM);
        mSpinner.setVisibility(View.VISIBLE);
        mSubjectView.setVisibility(View.GONE);
    }

    /**
     * Set the actionbar mode to "snippet" mode: no list navigation, show what looks like 2-line
     * "standard" snippet. Later on, {@link #getUnshownSubject(String)} will seamlessly switch
     * back to bog-standard SHOW_TITLE mode once the text remainders can safely be determined.
     */
    protected void setSnippetMode() {
        setTitleModeFlags(ActionBar.DISPLAY_SHOW_CUSTOM);
        mSpinner.setVisibility(View.GONE);
        mSubjectView.setVisibility(View.VISIBLE);

        mSubjectView.addOnLayoutChangeListener(mSnippetLayoutListener);
    }

    private void setFoldersMode() {
        setTitleModeFlags(ActionBar.DISPLAY_SHOW_TITLE);
        mActionBar.setTitle(R.string.folders);
        mActionBar.setSubtitle(mAccount.name);
    }

    /**
     * Set the actionbar mode to empty: no title, no custom content.
     */
    protected void setEmptyMode() {
        setTitleModeFlags(ActionBar.DISPLAY_SHOW_CUSTOM);
        mSpinner.setVisibility(View.GONE);
        mSubjectView.setVisibility(View.GONE);
    }

    public void removeBackButton() {
        if (mActionBar == null) {
            return;
        }
        // Remove the back button but continue showing an icon.
        final int mask = ActionBar.DISPLAY_HOME_AS_UP | ActionBar.DISPLAY_SHOW_HOME;
        mActionBar.setDisplayOptions(ActionBar.DISPLAY_SHOW_HOME, mask);
        mActivity.getActionBar().setHomeButtonEnabled(false);
    }

    public void setBackButton() {
        if (mActionBar == null){
            return;
        }
        // Show home as up, and show an icon.
        final int mask = ActionBar.DISPLAY_HOME_AS_UP | ActionBar.DISPLAY_SHOW_HOME;
        mActionBar.setDisplayOptions(mask, mask);
        mActivity.getActionBar().setHomeButtonEnabled(true);
    }

    @Override
    public boolean onQueryTextSubmit(String query) {
        if (mSearch != null) {
            mSearch.collapseActionView();
            mSearchWidget.setQuery("", false);
        }
        mActivity.onSearchRequested(query.trim());
        return true;
    }

    @Override
    public boolean onQueryTextChange(String newText) {
        return false;
    }

    private boolean setRefreshInProgress(boolean inProgress) {
        if (inProgress != mRefreshInProgress) {
            mRefreshInProgress = inProgress;
            if (mSearch == null || !mSearch.isActionViewExpanded()) {
                mHandler.post(mInvalidateMenu);
            }
            return true;
        }
        return false;
    }

    private void onRefreshStarted() {
        setRefreshInProgress(true);
    }

    private void onRefreshStopped() {
        setRefreshInProgress(false);
    }

    /**
     * Get the query text the user entered in the search widget, or empty string
     * if there is none.
     */
    public String getQuery() {
        return mSearchWidget != null ? mSearchWidget.getQuery().toString() : "";
    }

    // Next two methods are called when search suggestions are clicked.
    @Override
    public boolean onSuggestionSelect(int position) {
        return onSuggestionClick(position);
    }

    @Override
    public boolean onSuggestionClick(int position) {
        final Cursor c = mSearchWidget.getSuggestionsAdapter().getCursor();
        final boolean haveValidQuery = (c != null) && c.moveToPosition(position);
        if (!haveValidQuery) {
            LogUtils.d(LOG_TAG, "onSuggestionClick: Couldn't get a search query");
            // We haven't handled this query, but the default behavior will
            // leave EXTRA_ACCOUNT un-populated, leading to a crash. So claim
            // that we have handled the event.
            return true;
        }
        collapseSearch();
        // what is in the text field
        String queryText = mSearchWidget.getQuery().toString();
        // What the suggested query is
        String query = c.getString(c.getColumnIndex(SearchManager.SUGGEST_COLUMN_QUERY));
        // If the text the user typed in is a prefix of what is in the search
        // widget suggestion query, just take the search widget suggestion
        // query. Otherwise, it is a suffix and we want to remove matching
        // prefix portions.
        if (!TextUtils.isEmpty(queryText) && query.indexOf(queryText) != 0) {
            final int queryTokenIndex = queryText
                    .lastIndexOf(SearchRecentSuggestionsProvider.QUERY_TOKEN_SEPARATOR);
            if (queryTokenIndex > -1) {
                queryText = queryText.substring(0, queryTokenIndex);
            }
            // Since we auto-complete on each token in a query, if the query the
            // user typed up until the last token is a substring of the
            // suggestion they click, make sure we don't double include the
            // query text. For example:
            // user types john, that matches john palo alto
            // User types john p, that matches john john palo alto
            // Remove the first john
            // Only do this if we have multiple query tokens.
            if (queryTokenIndex > -1 && !TextUtils.isEmpty(query) && query.contains(queryText)
                    && queryText.length() < query.length()) {
                int start = query.indexOf(queryText);
                query = query.substring(0, start) + query.substring(start + queryText.length());
            }
        }
        mController.onSearchRequested(query.trim());
        return true;
    }

    /**
     * Notify that the folder has changed.
     */
    public void onFolderUpdated(Folder folder) {
        mSpinner.onFolderUpdated(folder);
        int status = folder.syncStatus;
        if (folder.isSyncInProgress()) {
            onRefreshStarted();
        } else {
            // Stop the spinner here.
            onRefreshStopped();
        }
    }

    @Override
    public boolean onMenuItemActionExpand(MenuItem item) {
        // Do nothing. Required as part of the interface, we ar only interested in
        // onMenuItemActionCollapse(MenuItem).
        // Have to return true here. Unlike other callbacks, the return value here is whether
        // we want to suppress the action (rather than consume the action). We don't want to
        // suppress the action.
        return true;
    }

    @Override
    public boolean onMenuItemActionCollapse(MenuItem item) {
        // Work around b/6664203 by manually forcing this view to be VISIBLE
        // upon ActionView collapse. DISPLAY_SHOW_CUSTOM will still control its final
        // visibility.
        setVisibility(VISIBLE);
        // Have to return true here. Unlike other callbacks, the return value
        // here is whether we want to suppress the action (rather than consume the action). We
        // don't want to suppress the action.
        return true;
    }

    private void setTitleModeFlags(int enabledFlags) {
        final int mask = ActionBar.DISPLAY_SHOW_TITLE
                | ActionBar.DISPLAY_SHOW_CUSTOM | DISPLAY_TITLE_MULTIPLE_LINES;

        mActionBar.setDisplayOptions(enabledFlags, mask);
    }

    @Override
    public void setSubject(String subject) {
        if (!mShowConversationSubject) {
            return;
        }

        // Use a smaller font size than the default action bar title text size
        SpannableStringBuilder builder = new SpannableStringBuilder();
        SpannableString textSizeSpannable = new SpannableString(subject);
        textSizeSpannable.setSpan(
            new TextAppearanceSpan(getContext(), R.style.SubjectActionBarTitleText),
            0, subject.length(), 0);
        builder.append(textSizeSpannable);

        mActionBar.setTitle(builder);
        mActionBar.setSubtitle(null);
        mSubjectView.setText(subject);
    }

    @Override
    public void clearSubject() {
        if (!mShowConversationSubject) {
            return;
        }

        mActionBar.setTitle(null);
        mActionBar.setSubtitle(null);
        mSubjectView.setText(null);
    }

    @Override
    public String getUnshownSubject(String subject) {
        if (!mShowConversationSubject) {
            return subject;
        }

        return mSubjectView.getTextRemainder(subject);
    }

    public void setCurrentConversation(Conversation conversation) {
        mCurrentConversation = conversation;
    }

    //We need to do this here instead of in the fragment
    public void setConversationModeOptions(Menu menu) {
        if (mCurrentConversation == null) {
            return;
        }
        final boolean showMarkImportant = !mCurrentConversation.isImportant();
        Utils.setMenuItemVisibility(menu, R.id.mark_important, showMarkImportant
                && mAccount.supportsCapability(UIProvider.AccountCapabilities.MARK_IMPORTANT));
        Utils.setMenuItemVisibility(menu, R.id.mark_not_important, !showMarkImportant
                && mAccount.supportsCapability(UIProvider.AccountCapabilities.MARK_IMPORTANT));
        final boolean showDelete = mFolder != null &&
                mFolder.supportsCapability(UIProvider.FolderCapabilities.DELETE);
        Utils.setMenuItemVisibility(menu, R.id.delete, showDelete);
        // We only want to show the discard drafts menu item if we are not showing the delete menu
        // item, and the current folder is a draft folder and the account supports discarding
        // drafts for a conversation
        final boolean showDiscardDrafts = !showDelete && mFolder != null && mFolder.isDraft() &&
                mAccount.supportsCapability(AccountCapabilities.DISCARD_CONVERSATION_DRAFTS);
        Utils.setMenuItemVisibility(menu, R.id.discard_drafts, showDiscardDrafts);
        final boolean archiveVisible = mAccount.supportsCapability(AccountCapabilities.ARCHIVE)
                && mFolder != null && mFolder.supportsCapability(FolderCapabilities.ARCHIVE)
                && !mFolder.isTrash();
        Utils.setMenuItemVisibility(menu, R.id.archive, archiveVisible);
        Utils.setMenuItemVisibility(menu, R.id.remove_folder, !archiveVisible && mFolder != null
                && mFolder.supportsCapability(FolderCapabilities.CAN_ACCEPT_MOVED_MESSAGES)
                && !mFolder.isProviderFolder());
        final MenuItem removeFolder = menu.findItem(R.id.remove_folder);
        if (removeFolder != null) {
            removeFolder.setTitle(mActivity.getApplicationContext().getString(
                    R.string.remove_folder, mFolder.name));
        }
        Utils.setMenuItemVisibility(menu, R.id.report_spam,
                mAccount.supportsCapability(AccountCapabilities.REPORT_SPAM) && mFolder != null
                        && mFolder.supportsCapability(FolderCapabilities.REPORT_SPAM)
                        && !mCurrentConversation.spam);
        Utils.setMenuItemVisibility(menu, R.id.mark_not_spam,
                mAccount.supportsCapability(AccountCapabilities.REPORT_SPAM) && mFolder != null
                        && mFolder.supportsCapability(FolderCapabilities.MARK_NOT_SPAM)
                        && mCurrentConversation.spam);
        Utils.setMenuItemVisibility(menu, R.id.report_phishing,
                mAccount.supportsCapability(AccountCapabilities.REPORT_PHISHING) && mFolder != null
                        && mFolder.supportsCapability(FolderCapabilities.REPORT_PHISHING)
                        && !mCurrentConversation.phishing);
        Utils.setMenuItemVisibility(menu, R.id.mute,
                        mAccount.supportsCapability(AccountCapabilities.MUTE) && mFolder != null
                        && mFolder.supportsCapability(FolderCapabilities.DESTRUCTIVE_MUTE)
                        && !mCurrentConversation.muted);
    }
}<|MERGE_RESOLUTION|>--- conflicted
+++ resolved
@@ -65,10 +65,7 @@
         OnQueryTextListener, OnSuggestionListener, MenuItem.OnActionExpandListener,
         SubjectDisplayChanger {
 
-<<<<<<< HEAD
-=======
     // This is a private setting available starting JB MR1.1.
->>>>>>> f3359e53
     private static final int DISPLAY_TITLE_MULTIPLE_LINES = 0x20;
 
     protected ActionBar mActionBar;
@@ -120,11 +117,7 @@
     private final AccountObserver mAccountObserver = new AccountObserver() {
         @Override
         public void onChanged(Account newAccount) {
-<<<<<<< HEAD
-            mAccount = newAccount;
-=======
             updateAccount(newAccount);
->>>>>>> f3359e53
             mSpinner.setAccount(mAccount);
         }
     };
@@ -139,22 +132,6 @@
             v.post(new Runnable() {
                 @Override
                 public void run() {
-<<<<<<< HEAD
-                    // Switch over to title mode when the first fragment asks for a subject
-                    // remainder. We assume that layout has happened by now, so the SnippetTextView
-                    // already has measurements it needs to calculate remainders, and it's safe to
-                    // switch over to TITLE mode to inherit standard system behaviors.
-                    setTitleModeFlags(ActionBar.DISPLAY_SHOW_TITLE | DISPLAY_TITLE_MULTIPLE_LINES);
-
-                    // Work around a bug where the title's container is stuck GONE when a title is
-                    // set while in CUSTOM mode.
-                    mActionBar.setTitle(mActionBar.getTitle());
-                }
-            });
-        }
-    };
-
-=======
                     // Framework only started supporting multi-line action bars in JB MR1.1,
                     // so on earlier versions, always use our custom action bar.
                     if (actionBarReportsMultipleLineTitle(mActionBar)) {
@@ -187,7 +164,6 @@
         return reports;
     }
 
->>>>>>> f3359e53
     /** True if the application has more than one account. */
     private boolean mHasManyAccounts;
 
