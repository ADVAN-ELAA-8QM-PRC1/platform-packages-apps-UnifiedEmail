/*******************************************************************************
 *      Copyright (C) 2012 Google Inc.
 *      Licensed to The Android Open Source Project.
 *
 *      Licensed under the Apache License, Version 2.0 (the "License");
 *      you may not use this file except in compliance with the License.
 *      You may obtain a copy of the License at
 *
 *           http://www.apache.org/licenses/LICENSE-2.0
 *
 *      Unless required by applicable law or agreed to in writing, software
 *      distributed under the License is distributed on an "AS IS" BASIS,
 *      WITHOUT WARRANTIES OR CONDITIONS OF ANY KIND, either express or implied.
 *      See the License for the specific language governing permissions and
 *      limitations under the License.
 *******************************************************************************/

package com.android.mail.ui;

import android.app.Dialog;
import android.content.Context;
import android.content.Intent;
import android.nfc.NdefMessage;
import android.nfc.NdefRecord;
import android.nfc.NfcAdapter;
import android.os.Bundle;
import android.view.ActionMode;
import android.view.DragEvent;
import android.view.KeyEvent;
import android.view.Menu;
import android.view.MenuItem;
import android.view.MotionEvent;
import android.view.View;
import android.view.accessibility.AccessibilityManager;

import com.android.mail.providers.Folder;
import com.android.mail.ui.FolderListFragment.FolderListSelectionListener;
import com.android.mail.ui.ViewMode.ModeChangeListener;
import com.android.mail.utils.Utils;

import java.io.UnsupportedEncodingException;
import java.net.URLEncoder;

/**
 * This is the root activity container that holds the left navigation fragment
 * (usually a list of folders), and the main content fragment (either a
 * conversation list or a conversation view).
 */
public class MailActivity extends AbstractMailActivity implements ControllableActivity,
    AccessibilityManager.AccessibilityStateChangeListener {
    // TODO(viki) This class lacks: What's New dialog
    // TODO(viki) This class lacks: Sync Window Upgrade dialog

    private NfcAdapter mNfcAdapter; // final after onCreate
    private NdefMessage mForegroundNdef;

    /**
     * The activity controller to which we delegate most Activity lifecycle events.
     */
    private ActivityController mController;
    /**
     * A clean launch is when the activity is not resumed. We want to show a "What's New" dialog
     * on a clean launch: when the user started the Activity by tapping on the icon: not when he
     * selected "Up" from compose, not when he resumed the activity, etc.
     */
    private boolean mLaunchedCleanly = false;

    private ViewMode mViewMode;

    private ToastBarOperation mPendingToastOp;
    private boolean mAccessibilityEnabled;
<<<<<<< HEAD
    private AccessibilityManager mAccessibilityManager;
=======
>>>>>>> ca87de41
    private static MailActivity sForegroundInstance;

    public MailActivity() {
        super();
    }

    @Override
    public boolean dispatchTouchEvent(MotionEvent ev) {
        mController.onTouchEvent(ev);
        return super.dispatchTouchEvent(ev);
    }

    /**
     * Default implementation returns a null view mode.
     */
    @Override
    public ViewMode getViewMode() {
        return mViewMode;
    }

    @Override
    public void onActionModeFinished(ActionMode mode) {
        super.onActionModeFinished(mode);
    }

    @Override
    public void onActionModeStarted(ActionMode mode) {
        super.onActionModeStarted(mode);
    }

    @Override
    public void onActivityResult(int requestCode, int resultCode, Intent data) {
        mController.onActivityResult(requestCode, resultCode, data);
    }

    @Override
    public void onBackPressed() {
        if (!mController.onBackPressed()) {
            super.onBackPressed();
        }
    }

    @Override
    public void onCreate(Bundle savedState) {
        super.onCreate(savedState);

        mViewMode = new ViewMode(this);
        final boolean tabletUi = Utils.useTabletUI(this);
        mController = ControllerFactory.forActivity(this, mViewMode, tabletUi);
        mController.onCreate(savedState);

        Intent intent = getIntent();
        // Only display "What's New" and similar dialogs on a clean launch.
        // A clean launch is one where the activity is not resumed.
        // We also want to avoid showing any dialogs when the user goes "up"
        // from a compose
        // activity launched directly from a send-to intent. (in that case the
        // action is null.)
        if (savedState == null && intent.getAction() != null) {
            mLaunchedCleanly = true;
        }
<<<<<<< HEAD
        mAccessibilityManager =
                (AccessibilityManager) getSystemService(Context.ACCESSIBILITY_SERVICE);
        mAccessibilityEnabled = mAccessibilityManager.isEnabled();
=======
        AccessibilityManager accessibilityManager =
                (AccessibilityManager) getSystemService(Context.ACCESSIBILITY_SERVICE);
        accessibilityManager.addAccessibilityStateChangeListener(this);
        mAccessibilityEnabled = accessibilityManager.isEnabled();
>>>>>>> ca87de41
        setupNfc();
    }

    @Override
    protected void onRestart() {
        super.onRestart();
        mController.onRestart();
    }

    private void setupNfc() {
        mNfcAdapter = NfcAdapter.getDefaultAdapter(this);
    }

    /**
     * Sets an NDEF message to be shared with "zero-clicks" using NFC. The message
     * will be available as long as the current activity is in the foreground.
     */
    public static void setForegroundNdef(NdefMessage ndef) {
        MailActivity foreground = sForegroundInstance;
        if (foreground != null && foreground.mNfcAdapter != null) {
            synchronized (foreground) {
                foreground.mForegroundNdef = ndef;
                if (sForegroundInstance != null) {
                    if (ndef != null) {
                        sForegroundInstance.mNfcAdapter.enableForegroundNdefPush(
                                sForegroundInstance, ndef);
                    } else {
                        sForegroundInstance.mNfcAdapter.disableForegroundNdefPush(
                                sForegroundInstance);
                    }
                }
            }
        }
    }

    /**
     * Returns an NDEF message with a single mailto URI record
     * for the given email address.
     */
    public static NdefMessage getMailtoNdef(String account) {
        byte[] accountBytes;
        try {
            accountBytes = URLEncoder.encode(account, "UTF-8").getBytes("UTF-8");
        } catch (UnsupportedEncodingException e) {
            accountBytes = account.getBytes();
        }
        byte prefix = 0x06; // mailto:
        byte[] recordBytes = new byte[accountBytes.length + 1];
        recordBytes[0] = prefix;
        System.arraycopy(accountBytes, 0, recordBytes, 1, accountBytes.length);
        NdefRecord mailto = new NdefRecord(NdefRecord.TNF_WELL_KNOWN, NdefRecord.RTD_URI,
                new byte[0], recordBytes);
        return new NdefMessage(new NdefRecord[] { mailto });
    }

    @Override
    protected void onRestoreInstanceState(Bundle savedInstanceState) {
        super.onRestoreInstanceState(savedInstanceState);
        mController.onRestoreInstanceState(savedInstanceState);
    }

    @Override
    public Dialog onCreateDialog(int id, Bundle bundle) {
        Dialog dialog = mController.onCreateDialog(id, bundle);
        // TODO(viki): Handle what's new and the sync window upgrade dialog here.
        return dialog == null ? super.onCreateDialog(id, bundle) : dialog;
    }

    @Override
    public boolean onCreateOptionsMenu(Menu menu) {
        return mController.onCreateOptionsMenu(menu) || super.onCreateOptionsMenu(menu);
    }

    @Override
    public boolean onKeyDown(int keyCode, KeyEvent event) {
        return mController.onKeyDown(keyCode, event) || super.onKeyDown(keyCode, event);
    }

    @Override
    public boolean onOptionsItemSelected(MenuItem item) {
        return mController.onOptionsItemSelected(item) || super.onOptionsItemSelected(item);
    }

    @Override
    public void onPause() {
        super.onPause();
        mController.onPause();
        synchronized (this) {
            if (mNfcAdapter != null && mForegroundNdef != null) {
                mNfcAdapter.disableForegroundNdefPush(this);
            }
            sForegroundInstance = null;
        }
    }

    @Override
    public void onPrepareDialog(int id, Dialog dialog, Bundle bundle) {
        super.onPrepareDialog(id, dialog, bundle);
        mController.onPrepareDialog(id, dialog, bundle);
    }

    @Override
    public boolean onPrepareOptionsMenu(Menu menu) {
        mController.onPrepareOptionsMenu(menu);
        return super.onPrepareOptionsMenu(menu);
    }

    @Override
    public void onResume() {
        super.onResume();
        mController.onResume();
        synchronized (this) {
            sForegroundInstance = this;
            if (mNfcAdapter != null && mForegroundNdef != null) {
                mNfcAdapter.enableForegroundNdefPush(this, mForegroundNdef);
            }
        }
        boolean enabled = mAccessibilityManager.isEnabled();
        if (enabled != mAccessibilityEnabled) {
            onAccessibilityStateChanged(enabled);
        }
    }

    @Override
    public void onSaveInstanceState(Bundle outState) {
        super.onSaveInstanceState(outState);
        mController.onSaveInstanceState(outState);
    }

    @Override
    public boolean onSearchRequested(String query) {
        mController.onSearchRequested(query);
        return true;
    }

    @Override
    protected void onStart() {
        super.onStart();
        if (mLaunchedCleanly) {
            // TODO(viki): Show a "what's new screen"
        }
        mController.onStart();
    }

    @Override
    public boolean onSearchRequested() {
        mController.startSearch();
        return true;
    }

    @Override
    public void onStop() {
        super.onStop();
        mController.onStop();
    }

    @Override
    protected void onDestroy() {
        super.onDestroy();
        mController.onDestroy();
    }

    @Override
    public void onWindowFocusChanged(boolean hasFocus) {
        super.onWindowFocusChanged(hasFocus);
        mController.onWindowFocusChanged(hasFocus);
    }

    @Override
    public void setViewModeListener(ModeChangeListener listener) {
        mViewMode.addListener(listener);
    }

    @Override
    public void unsetViewModeListener(ModeChangeListener listener) {
        mViewMode.removeListener(listener);
    }

    @Override
    public ConversationListCallbacks getListHandler() {
        return mController;
    }

    @Override
    public FolderChangeListener getFolderChangeListener() {
        return mController;
    }

    @Override
    public FolderListSelectionListener getFolderListSelectionListener() {
        return mController;
    }

    @Override
    public FolderController getFolderController() {
        return mController;
    }

    @Override
    public ConversationSelectionSet getSelectedSet() {
        return mController.getSelectedSet();
    }

    @Override
    public boolean supportsDrag(DragEvent event, Folder folder) {
        return mController.supportsDrag(event, folder);
    }

    @Override
    public void handleDrop(DragEvent event, Folder folder) {
        mController.handleDrop(event, folder);
    }

    @Override
    public void onUndoAvailable(ToastBarOperation undoOp) {
        mController.onUndoAvailable(undoOp);
    }

    @Override
    public Folder getHierarchyFolder() {
        return mController.getHierarchyFolder();
    }

    @Override
    public ConversationUpdater getConversationUpdater() {
        return mController;
    }

    @Override
    public SubjectDisplayChanger getSubjectDisplayChanger() {
        return mController.getSubjectDisplayChanger();
    }

    @Override
    public ErrorListener getErrorListener() {
        return mController;
    }

    @Override
    public void setPendingToastOperation(ToastBarOperation op) {
        mPendingToastOp = op;
    }

    @Override
    public ToastBarOperation getPendingToastOperation() {
        return mPendingToastOp;
    }

    /**
     * Sole purpose of this method is to stop clicks where we don't want them in
     * the action bar. This can be hooked as a listener to view with
     * android:onClick.
     *
     * @param v
     */
    public void doNothingClickHandler(View v) {
        // Do nothing.
    }

    @Override
    public void onAnimationEnd(AnimatedAdapter animatedAdapter) {
        mController.onAnimationEnd(animatedAdapter);
    }

    @Override
    public AccountController getAccountController() {
        return mController;
    }

    @Override
    public RecentFolderController getRecentFolderController() {
        return mController;
    }

    @Override
    public void onFooterViewErrorActionClick(Folder folder, int errorStatus) {
        mController.onFooterViewErrorActionClick(folder, errorStatus);
    }

    @Override
    public void onFooterViewLoadMoreClick(Folder folder) {
        mController.onFooterViewLoadMoreClick(folder);
    }

    @Override
    public void startDragMode() {
        mController.startDragMode();
    }

    @Override
    public void stopDragMode() {
        mController.stopDragMode();
    }

    @Override
    public boolean isAccessibilityEnabled() {
        return mAccessibilityEnabled;
    }

<<<<<<< HEAD
=======
    @Override
>>>>>>> ca87de41
    public void onAccessibilityStateChanged(boolean enabled) {
        mAccessibilityEnabled = enabled;
        mController.onAccessibilityStateChanged();
    }
}<|MERGE_RESOLUTION|>--- conflicted
+++ resolved
@@ -69,10 +69,7 @@
 
     private ToastBarOperation mPendingToastOp;
     private boolean mAccessibilityEnabled;
-<<<<<<< HEAD
     private AccessibilityManager mAccessibilityManager;
-=======
->>>>>>> ca87de41
     private static MailActivity sForegroundInstance;
 
     public MailActivity() {
@@ -134,16 +131,9 @@
         if (savedState == null && intent.getAction() != null) {
             mLaunchedCleanly = true;
         }
-<<<<<<< HEAD
         mAccessibilityManager =
                 (AccessibilityManager) getSystemService(Context.ACCESSIBILITY_SERVICE);
         mAccessibilityEnabled = mAccessibilityManager.isEnabled();
-=======
-        AccessibilityManager accessibilityManager =
-                (AccessibilityManager) getSystemService(Context.ACCESSIBILITY_SERVICE);
-        accessibilityManager.addAccessibilityStateChangeListener(this);
-        mAccessibilityEnabled = accessibilityManager.isEnabled();
->>>>>>> ca87de41
         setupNfc();
     }
 
@@ -443,10 +433,6 @@
         return mAccessibilityEnabled;
     }
 
-<<<<<<< HEAD
-=======
-    @Override
->>>>>>> ca87de41
     public void onAccessibilityStateChanged(boolean enabled) {
         mAccessibilityEnabled = enabled;
         mController.onAccessibilityStateChanged();
