--- conflicted
+++ resolved
@@ -297,9 +297,8 @@
     public static final int LAST_LOADER_ID = 100;
     /**
      * Guaranteed to be the last loader ID used by the Fragment. Loaders are owned by Activity or
-     * fragments, and within an activity, loader IDs need to be unique. Currently,
-     * {@link SectionedInboxTeaserView} is the only class that uses the
-     * {@link ConversationListFragment}'s LoaderManager.
+     * fragments, and within an activity, loader IDs need to be unique. Currently, only one special
+     * view in Gmail uses {@link ConversationListFragment}'s LoaderManager.
      */
     public static final int LAST_FRAGMENT_LOADER_ID = 1000;
 
@@ -537,17 +536,8 @@
         LogUtils.d(LOG_TAG, "AAC.changeAccount(%s)", account);
         // Is the account or account settings different from the existing account?
         final boolean firstLoad = mAccount == null;
-        final boolean switchToDefaultInbox = !firstLoad && account.uri.equals(mAccount.uri);
         final boolean accountChanged = firstLoad || !account.uri.equals(mAccount.uri);
 
-<<<<<<< HEAD
-        // if the active account has been clicked in the drawer, go to default inbox
-        if (switchToDefaultInbox) {
-            loadAccountInbox();
-            return;
-        }
-=======
->>>>>>> 7e92c489
         // If nothing has changed, return early without wasting any more time.
         if (!accountChanged && !account.settingsDiffer(mAccount)) {
             return;
