/*
 * Copyright (C) 2012 Google Inc.
 * Licensed to The Android Open Source Project.
 *
 * Licensed under the Apache License, Version 2.0 (the "License");
 * you may not use this file except in compliance with the License.
 * You may obtain a copy of the License at
 *
 *      http://www.apache.org/licenses/LICENSE-2.0
 *
 * Unless required by applicable law or agreed to in writing, software
 * distributed under the License is distributed on an "AS IS" BASIS,
 * WITHOUT WARRANTIES OR CONDITIONS OF ANY KIND, either express or implied.
 * See the License for the specific language governing permissions and
 * limitations under the License.
 */

package com.android.mail.ui;

import android.app.Activity;
import android.app.ListFragment;
import android.app.LoaderManager;
import android.content.Context;
import android.content.res.Resources;
import android.database.DataSetObserver;
import android.os.Bundle;
import android.os.Handler;
import android.os.Parcelable;
import android.support.v4.widget.SwipeRefreshLayout.OnRefreshListener;
import android.view.LayoutInflater;
import android.view.View;
import android.view.ViewGroup;
import android.widget.AdapterView;
import android.widget.AdapterView.OnItemLongClickListener;
import android.widget.ListView;
import android.widget.TextView;

import com.android.mail.ConversationListContext;
import com.android.mail.R;
import com.android.mail.analytics.Analytics;
import com.android.mail.analytics.AnalyticsTimer;
import com.android.mail.browse.ConversationCursor;
import com.android.mail.browse.ConversationItemView;
import com.android.mail.browse.ConversationItemViewModel;
import com.android.mail.browse.ConversationListFooterView;
import com.android.mail.browse.ToggleableItem;
import com.android.mail.providers.Account;
import com.android.mail.providers.AccountObserver;
import com.android.mail.providers.Conversation;
import com.android.mail.providers.Folder;
import com.android.mail.providers.FolderObserver;
import com.android.mail.providers.Settings;
import com.android.mail.providers.UIProvider;
import com.android.mail.providers.UIProvider.AccountCapabilities;
import com.android.mail.providers.UIProvider.ConversationListIcon;
import com.android.mail.providers.UIProvider.FolderCapabilities;
import com.android.mail.providers.UIProvider.Swipe;
import com.android.mail.ui.SwipeableListView.ListItemSwipedListener;
import com.android.mail.ui.SwipeableListView.ListItemsRemovedListener;
import com.android.mail.ui.SwipeableListView.SwipeListener;
import com.android.mail.ui.ViewMode.ModeChangeListener;
import com.android.mail.utils.LogTag;
import com.android.mail.utils.LogUtils;
import com.android.mail.utils.Utils;
import com.google.common.collect.ImmutableList;

import java.util.Collection;
import java.util.List;

/**
 * The conversation list UI component.
 */
public final class ConversationListFragment extends ListFragment implements
        OnItemLongClickListener, ModeChangeListener, ListItemSwipedListener, OnRefreshListener,
        SwipeListener {
    /** Key used to pass data to {@link ConversationListFragment}. */
    private static final String CONVERSATION_LIST_KEY = "conversation-list";
    /** Key used to keep track of the scroll state of the list. */
    private static final String LIST_STATE_KEY = "list-state";

    private static final String LOG_TAG = LogTag.getLogTag();
    /** Key used to save the ListView choice mode, since ListView doesn't save it automatically! */
    private static final String CHOICE_MODE_KEY = "choice-mode-key";

    // True if we are on a tablet device
    private static boolean mTabletDevice;

    // Delay before displaying the loading view.
    private static int LOADING_DELAY_MS;
    // Minimum amount of time to keep the loading view displayed.
    private static int MINIMUM_LOADING_DURATION;

    /**
     * Frequency of update of timestamps. Initialized in
     * {@link #onCreate(Bundle)} and final afterwards.
     */
    private static int TIMESTAMP_UPDATE_INTERVAL = 0;

    private ControllableActivity mActivity;

    // Control state.
    private ConversationListCallbacks mCallbacks;

    private final Handler mHandler = new Handler();

    // The internal view objects.
    private SwipeableListView mListView;

    private TextView mSearchResultCountTextView;
    private TextView mSearchStatusTextView;

    private View mSearchStatusView;

    /**
     * Current Account being viewed
     */
    private Account mAccount;
    /**
     * Current folder being viewed.
     */
    private Folder mFolder;

    /**
     * A simple method to update the timestamps of conversations periodically.
     */
    private Runnable mUpdateTimestampsRunnable = null;

    private ConversationListContext mViewContext;

    private AnimatedAdapter mListAdapter;

    private ConversationListFooterView mFooterView;
    private ConversationListEmptyView mEmptyView;
    private View mLoadingView;
    private ErrorListener mErrorListener;
    private FolderObserver mFolderObserver;
    private DataSetObserver mConversationCursorObserver;

    private ConversationSelectionSet mSelectedSet;
    private final AccountObserver mAccountObserver = new AccountObserver() {
        @Override
        public void onChanged(Account newAccount) {
            mAccount = newAccount;
            setSwipeAction();
        }
    };
    private ConversationUpdater mUpdater;
    /** Hash of the Conversation Cursor we last obtained from the controller. */
    private int mConversationCursorHash;
    // The number of items in the last known ConversationCursor
    private int mConversationCursorLastCount;
    // State variable to keep track if we just loaded a new list
    private boolean mInitialCursorLoading;

    /** Duration, in milliseconds, of the CAB mode (peek icon) animation. */
    private static long sSelectionModeAnimationDuration = -1;

    // Let's ensure that we are only showing one out of the three views at once
    private void showListView() {
        mListView.setVisibility(View.VISIBLE);
        mEmptyView.setVisibility(View.INVISIBLE);
        mLoadingView.setVisibility(View.INVISIBLE);
    }

    private void showEmptyView() {
        mEmptyView.setupEmptyView(
                mFolder, mViewContext.searchQuery, mListAdapter.getBidiFormatter());
        mListView.setVisibility(View.INVISIBLE);
        mEmptyView.setVisibility(View.VISIBLE);
        mLoadingView.setVisibility(View.INVISIBLE);
    }

    private void showLoadingView() {
        mListView.setVisibility(View.INVISIBLE);
        mEmptyView.setVisibility(View.INVISIBLE);
        mLoadingView.setVisibility(View.VISIBLE);
    }

    private final Runnable mLoadingViewRunnable = new FragmentRunnable("LoadingRunnable", this) {
        @Override
        public void go() {
            if (isLoadingAndEmpty()) {
                mCanTakeDownLoadingView = false;
                showLoadingView();
                mHandler.removeCallbacks(mHideLoadingRunnable);
                mHandler.postDelayed(mHideLoadingRunnable, MINIMUM_LOADING_DURATION);
            }
            mLoadingViewPending = false;
        }
    };

    private final Runnable mHideLoadingRunnable = new FragmentRunnable("CancelLoading", this) {
        @Override
        public void go() {
            mCanTakeDownLoadingView = true;
            if (!isLoadingAndEmpty()) {
                hideLoadingViewAndShowContents();
            }
        }
    };

    // Keep track of if we are waiting for the loading view. This variable is also used to check
    // if the cursor corresponding to the current folder loaded (either partially or completely).
    private boolean mLoadingViewPending;
    private boolean mCanTakeDownLoadingView;

    /**
     * If <code>true</code>, we have restored (or attempted to restore) the list's scroll position
     * from when we were last on this conversation list.
     */
    private boolean mScrollPositionRestored = false;
    private MailSwipeRefreshLayout mSwipeRefreshWidget;

    /**
     * Constructor needs to be public to handle orientation changes and activity
     * lifecycle events.
     */
    public ConversationListFragment() {
        super();
    }

    @Override
    public void onBeginSwipe() {
        mSwipeRefreshWidget.setEnabled(false);
    }

    @Override
    public void onEndSwipe() {
        mSwipeRefreshWidget.setEnabled(true);
    }

    private class ConversationCursorObserver extends DataSetObserver {
        @Override
        public void onChanged() {
            onConversationListStatusUpdated();
        }
    }

    /**
     * Creates a new instance of {@link ConversationListFragment}, initialized
     * to display conversation list context.
     */
    public static ConversationListFragment newInstance(ConversationListContext viewContext) {
        final ConversationListFragment fragment = new ConversationListFragment();
        final Bundle args = new Bundle(1);
        args.putBundle(CONVERSATION_LIST_KEY, viewContext.toBundle());
        fragment.setArguments(args);
        return fragment;
    }

    /**
     * Show the header if the current conversation list is showing search
     * results.
     */
    void configureSearchResultHeader() {
        if (mActivity == null) {
            return;
        }
        // Only show the header if the context is for a search result
        final Resources res = getResources();
        final boolean showHeader = ConversationListContext.isSearchResult(mViewContext);
        // TODO(viki): This code contains intimate understanding of the view.
        // Much of this logic
        // needs to reside in a separate class that handles the text view in
        // isolation. Then,
        // that logic can be reused in other fragments.
        mSearchStatusView.setVisibility(showHeader ? View.INVISIBLE : View.GONE);
        int paddingTop = showHeader ? (int) res.getDimension(R.dimen.notification_view_height) : 0;
        mListView.setPadding(mListView.getPaddingLeft(), paddingTop, mListView.getPaddingRight(),
                mListView.getPaddingBottom());
    }

    /**
     * Show the header if the current conversation list is showing search
     * results.
     */
    private void updateSearchResultHeader(int count) {
        if (mActivity == null) {
            return;
        }
        // Only show the header if the context is for a search result
        final Resources res = getResources();
        final boolean showHeader = ConversationListContext.isSearchResult(mViewContext);
        if (showHeader) {
            mSearchStatusTextView.setText(res.getString(R.string.search_results_header));
            mSearchResultCountTextView
                    .setText(res.getString(R.string.search_results_loaded, count));
            mSearchStatusView.setVisibility(View.VISIBLE);
        }
    }

    /**
     * Initializes all internal state for a rendering.
     */
    private void initializeUiForFirstDisplay() {
        // TODO(mindyp): find some way to make the notification container more
        // re-usable.
        // TODO(viki): refactor according to comment in
        // configureSearchResultHandler()
        mSearchStatusView = mActivity.findViewById(R.id.search_status_view);
        mSearchStatusTextView = (TextView) mActivity.findViewById(R.id.search_status_text_view);
        mSearchResultCountTextView = (TextView) mActivity
                .findViewById(R.id.search_result_count_view);
    }

    @Override
    public void onActivityCreated(Bundle savedState) {
        super.onActivityCreated(savedState);
        mLoadingViewPending = false;
        mCanTakeDownLoadingView = true;
        if (sSelectionModeAnimationDuration < 0) {
            sSelectionModeAnimationDuration = getResources().getInteger(
                    R.integer.conv_item_view_cab_anim_duration);
        }

        // Strictly speaking, we get back an android.app.Activity from
        // getActivity. However, the
        // only activity creating a ConversationListContext is a MailActivity
        // which is of type
        // ControllableActivity, so this cast should be safe. If this cast
        // fails, some other
        // activity is creating ConversationListFragments. This activity must be
        // of type
        // ControllableActivity.
        final Activity activity = getActivity();
        if (!(activity instanceof ControllableActivity)) {
            LogUtils.e(LOG_TAG, "ConversationListFragment expects only a ControllableActivity to"
                    + "create it. Cannot proceed.");
        }
        mActivity = (ControllableActivity) activity;
        // Since we now have a controllable activity, load the account from it,
        // and register for
        // future account changes.
        mAccount = mAccountObserver.initialize(mActivity.getAccountController());
        mCallbacks = mActivity.getListHandler();
        mErrorListener = mActivity.getErrorListener();
        // Start off with the current state of the folder being viewed.
        Context activityContext = mActivity.getActivityContext();
        mFooterView = (ConversationListFooterView) LayoutInflater.from(
                activityContext).inflate(R.layout.conversation_list_footer_view,
                null);
        mFooterView.setClickListener(mActivity);
        final ConversationCursor conversationCursor = getConversationListCursor();
        final LoaderManager manager = getLoaderManager();

        // TODO: These special views are always created, doesn't matter whether they will
        // be shown or not, as we add more views this will get more expensive. Given these are
        // tips that are only shown once to the user, we should consider creating these on demand.
        final ConversationListHelper helper = mActivity.getConversationListHelper();
        final List<ConversationSpecialItemView> specialItemViews = helper != null ?
                ImmutableList.copyOf(helper.makeConversationListSpecialViews(
                        activity, mActivity, mAccount))
                : null;
        if (specialItemViews != null) {
            // Attach to the LoaderManager
            for (final ConversationSpecialItemView view : specialItemViews) {
                view.bindFragment(manager, savedState);
            }
        }

        mListAdapter = new AnimatedAdapter(mActivity.getApplicationContext(), conversationCursor,
                mActivity.getSelectedSet(), mActivity, mListView, specialItemViews);
        mListAdapter.addFooter(mFooterView);
        mListView.setAdapter(mListAdapter);
        mSelectedSet = mActivity.getSelectedSet();
        mListView.setSelectionSet(mSelectedSet);
        mListAdapter.setFooterVisibility(false);
        mFolderObserver = new FolderObserver(){
            @Override
            public void onChanged(Folder newFolder) {
                onFolderUpdated(newFolder);
            }
        };
        mFolderObserver.initialize(mActivity.getFolderController());
        mConversationCursorObserver = new ConversationCursorObserver();
        mUpdater = mActivity.getConversationUpdater();
        mUpdater.registerConversationListObserver(mConversationCursorObserver);
        mTabletDevice = Utils.useTabletUI(mActivity.getApplicationContext().getResources());
        initializeUiForFirstDisplay();
        configureSearchResultHeader();
        // The onViewModeChanged callback doesn't get called when the mode
        // object is created, so
        // force setting the mode manually this time around.
        onViewModeChanged(mActivity.getViewMode().getMode());
        mActivity.getViewMode().addListener(this);

        if (mActivity.isFinishing()) {
            // Activity is finishing, just bail.
            return;
        }
        mConversationCursorHash = (conversationCursor == null) ? 0 : conversationCursor.hashCode();
        // Belt and suspenders here; make sure we do any necessary sync of the
        // ConversationCursor
        if (conversationCursor != null && conversationCursor.isRefreshReady()) {
            conversationCursor.sync();
        }

        // On a phone we never highlight a conversation, so the default is to select none.
        // On a tablet, we highlight a SINGLE conversation in landscape conversation view.
        int choice = getDefaultChoiceMode(mTabletDevice);
        if (savedState != null) {
            // Restore the choice mode if it was set earlier, or NONE if creating a fresh view.
            // Choice mode here represents the current conversation only. CAB mode does not rely on
            // the platform: checked state is a local variable {@link ConversationItemView#mChecked}
            choice = savedState.getInt(CHOICE_MODE_KEY, choice);
            if (savedState.containsKey(LIST_STATE_KEY)) {
                // TODO: find a better way to unset the selected item when restoring
                mListView.clearChoices();
            }
        }
        setChoiceMode(choice);

        // Show list and start loading list.
        showList();
        ToastBarOperation pendingOp = mActivity.getPendingToastOperation();
        if (pendingOp != null) {
            // Clear the pending operation
            mActivity.setPendingToastOperation(null);
            mActivity.onUndoAvailable(pendingOp);
        }
    }

    /**
     * Returns the default choice mode for the list based on whether the list is displayed on tablet
     * or not.
     * @param isTablet
     * @return
     */
    private final static int getDefaultChoiceMode(boolean isTablet) {
        return isTablet ? ListView.CHOICE_MODE_SINGLE : ListView.CHOICE_MODE_NONE;
    }

    public AnimatedAdapter getAnimatedAdapter() {
        return mListAdapter;
    }

    @Override
    public void onCreate(Bundle savedState) {
        super.onCreate(savedState);

        // Initialize fragment constants from resources
        final Resources res = getResources();
        TIMESTAMP_UPDATE_INTERVAL = res.getInteger(R.integer.timestamp_update_interval);
        LOADING_DELAY_MS = res.getInteger(R.integer.conversationview_show_loading_delay);
        MINIMUM_LOADING_DURATION = res.getInteger(R.integer.conversationview_min_show_loading);
        mUpdateTimestampsRunnable = new Runnable() {
            @Override
            public void run() {
                mListView.invalidateViews();
                mHandler.postDelayed(mUpdateTimestampsRunnable, TIMESTAMP_UPDATE_INTERVAL);
            }
        };

        // Get the context from the arguments
        final Bundle args = getArguments();
        mViewContext = ConversationListContext.forBundle(args.getBundle(CONVERSATION_LIST_KEY));
        mAccount = mViewContext.account;

        setRetainInstance(false);
    }

    @Override
    public String toString() {
        final String s = super.toString();
        if (mViewContext == null) {
            return s;
        }
        final StringBuilder sb = new StringBuilder(s);
        sb.setLength(sb.length() - 1);
        sb.append(" mListAdapter=");
        sb.append(mListAdapter);
        sb.append(" folder=");
        sb.append(mViewContext.folder);
        sb.append("}");
        return sb.toString();
    }

    @Override
    public View onCreateView(LayoutInflater inflater, ViewGroup container, Bundle savedState) {
        View rootView = inflater.inflate(R.layout.conversation_list, null);
        mEmptyView = (ConversationListEmptyView) rootView.findViewById(R.id.empty_view);
        mLoadingView = rootView.findViewById(R.id.background_view);
        mLoadingView.setVisibility(View.GONE);
        mLoadingView.findViewById(R.id.loading_progress).setVisibility(View.VISIBLE);
        mListView = (SwipeableListView) rootView.findViewById(android.R.id.list);
        mListView.setHeaderDividersEnabled(false);
        mListView.setOnItemLongClickListener(this);
        mListView.enableSwipe(mAccount.supportsCapability(AccountCapabilities.UNDO));
        mListView.setListItemSwipedListener(this);
        mListView.setSwipeListener(this);

        // By default let's show the list view
        showListView();

        if (savedState != null && savedState.containsKey(LIST_STATE_KEY)) {
            mListView.onRestoreInstanceState(savedState.getParcelable(LIST_STATE_KEY));
        }
        mSwipeRefreshWidget =
                (MailSwipeRefreshLayout) rootView.findViewById(R.id.swipe_refresh_widget);
        mSwipeRefreshWidget.setColorScheme(R.color.swipe_refresh_color1,
                R.color.swipe_refresh_color2,
                R.color.swipe_refresh_color3, R.color.swipe_refresh_color4);
        mSwipeRefreshWidget.setOnRefreshListener(this);
        mSwipeRefreshWidget.setScrollableChild(mListView);

        return rootView;
    }

    /**
     * Sets the choice mode of the list view
     */
    private final void setChoiceMode(int choiceMode) {
        mListView.setChoiceMode(choiceMode);
    }

    /**
     * Tell the list to select nothing.
     */
    public final void setChoiceNone() {
        // On a phone, the default choice mode is already none, so nothing to do.
        if (!mTabletDevice) {
            return;
        }
        clearChoicesAndActivated();
        setChoiceMode(ListView.CHOICE_MODE_NONE);
    }

    /**
     * Tell the list to get out of selecting none.
     */
    public final void revertChoiceMode() {
        // On a phone, the default choice mode is always none, so nothing to do.
        if (!mTabletDevice) {
            return;
        }
        setChoiceMode(getDefaultChoiceMode(mTabletDevice));
    }

    @Override
    public void onDestroy() {
        super.onDestroy();
    }

    @Override
    public void onDestroyView() {

        // Clear the list's adapter
        mListAdapter.destroy();
        mListView.setAdapter(null);

        mActivity.getViewMode().removeListener(this);
        if (mFolderObserver != null) {
            mFolderObserver.unregisterAndDestroy();
            mFolderObserver = null;
        }
        if (mConversationCursorObserver != null) {
            mUpdater.unregisterConversationListObserver(mConversationCursorObserver);
            mConversationCursorObserver = null;
        }
        mAccountObserver.unregisterAndDestroy();
        getAnimatedAdapter().cleanup();
        super.onDestroyView();
    }

    /**
     * There are three binary variables, which determine what we do with a
     * message. checkbEnabled: Whether check boxes are enabled or not (forced
     * true on tablet) cabModeOn: Whether CAB mode is currently on or not.
     * pressType: long or short tap (There is a third possibility: phone or
     * tablet, but they have <em>identical</em> behavior) The matrix of
     * possibilities is:
     * <p>
     * Long tap: Always toggle selection of conversation. If CAB mode is not
     * started, then start it.
     * <pre>
     *              | Checkboxes | No Checkboxes
     *    ----------+------------+---------------
     *    CAB mode  |   Select   |     Select
     *    List mode |   Select   |     Select
     *
     * </pre>
     *
     * Reference: http://b/issue?id=6392199
     * <p>
     * {@inheritDoc}
     */
    @Override
    public boolean onItemLongClick(AdapterView<?> parent, View view, int position, long id) {
        // Ignore anything that is not a conversation item. Could be a footer.
        if (!(view instanceof ConversationItemView)) {
            return false;
        }
        return ((ConversationItemView) view).toggleSelectedStateOrBeginDrag();
    }

    /**
     * See the comment for
     * {@link #onItemLongClick(AdapterView, View, int, long)}.
     * <p>
     * Short tap behavior:
     *
     * <pre>
     *              | Checkboxes | No Checkboxes
     *    ----------+------------+---------------
     *    CAB mode  |    Peek    |     Select
     *    List mode |    Peek    |      Peek
     * </pre>
     *
     * Reference: http://b/issue?id=6392199
     * <p>
     * {@inheritDoc}
     */
    @Override
    public void onListItemClick(ListView l, View view, int position, long id) {
        if (view instanceof ToggleableItem) {
            final boolean showSenderImage =
                    (mAccount.settings.convListIcon == ConversationListIcon.SENDER_IMAGE);
            final boolean inCabMode = !mSelectedSet.isEmpty();
            if (!showSenderImage && inCabMode) {
                ((ToggleableItem) view).toggleSelectedState();
            } else {
                if (inCabMode) {
                    // this is a peek.
                    Analytics.getInstance().sendEvent("peek", null, null, mSelectedSet.size());
                }
                AnalyticsTimer.getInstance().trackStart(AnalyticsTimer.OPEN_CONV_VIEW_FROM_LIST);
                viewConversation(position);
            }
        } else {
            // Ignore anything that is not a conversation item. Could be a footer.
            // If we are using a keyboard, the highlighted item is the parent;
            // otherwise, this is a direct call from the ConverationItemView
            return;
        }
        // When a new list item is clicked, commit any existing leave behind
        // items. Wait until we have opened the desired conversation to cause
        // any position changes.
        commitDestructiveActions(Utils.useTabletUI(mActivity.getActivityContext().getResources()));
    }

    @Override
    public void onResume() {
        super.onResume();

        final ConversationCursor conversationCursor = getConversationListCursor();
        if (conversationCursor != null) {
            conversationCursor.handleNotificationActions();

            restoreLastScrolledPosition();
        }

        mSelectedSet.addObserver(mConversationSetObserver);
    }

    @Override
    public void onPause() {
        super.onPause();

        mSelectedSet.removeObserver(mConversationSetObserver);

        saveLastScrolledPosition();
    }

    @Override
    public void onSaveInstanceState(Bundle outState) {
        super.onSaveInstanceState(outState);
        if (mListView != null) {
            outState.putParcelable(LIST_STATE_KEY, mListView.onSaveInstanceState());
            outState.putInt(CHOICE_MODE_KEY, mListView.getChoiceMode());
        }

        if (mListAdapter != null) {
            mListAdapter.saveSpecialItemInstanceState(outState);
        }
    }

    @Override
    public void onStart() {
        super.onStart();
        mHandler.postDelayed(mUpdateTimestampsRunnable, TIMESTAMP_UPDATE_INTERVAL);
        Analytics.getInstance().sendView("ConversationListFragment");
    }

    @Override
    public void onStop() {
        super.onStop();
        mHandler.removeCallbacks(mUpdateTimestampsRunnable);
    }

    @Override
    public void onViewModeChanged(int newMode) {
        if (mTabletDevice) {
            if (ViewMode.isListMode(newMode)) {
                // There are no selected conversations when in conversation list mode.
                clearChoicesAndActivated();
            }
        }
        if (mFooterView != null) {
            mFooterView.onViewModeChanged(newMode);
        }
    }

    public boolean isAnimating() {
        final AnimatedAdapter adapter = getAnimatedAdapter();
        return (adapter != null && adapter.isAnimating()) ||
                (mListView != null && mListView.isScrolling());
    }

    private void clearChoicesAndActivated() {
        final int currentSelected = mListView.getCheckedItemPosition();
        if (currentSelected != ListView.INVALID_POSITION) {
            mListView.setItemChecked(mListView.getCheckedItemPosition(), false);
        }
    }

    /**
     * Handles a request to show a new conversation list, either from a search
     * query or for viewing a folder. This will initiate a data load, and hence
     * must be called on the UI thread.
     */
    private void showList() {
        mInitialCursorLoading = true;
        onFolderUpdated(mActivity.getFolderController().getFolder());
        onConversationListStatusUpdated();

        // try to get an order-of-magnitude sense for message count within folders
        // (N.B. this count currently isn't working for search folders, since their counts stream
        // in over time in pieces.)
        final Folder f = mViewContext.folder;
        if (f != null) {
            final long countLog;
            if (f.totalCount > 0) {
                countLog = (long) Math.log10(f.totalCount);
            } else {
                countLog = 0;
            }
            Analytics.getInstance().sendEvent("view_folder", f.getTypeDescription(),
                    Long.toString(countLog), f.totalCount);
        }
    }

    /**
     * View the message at the given position.
     *
     * @param position The position of the conversation in the list (as opposed to its position
     *        in the cursor)
     */
    private void viewConversation(final int position) {
        LogUtils.d(LOG_TAG, "ConversationListFragment.viewConversation(%d)", position);

        final ConversationCursor cursor =
                (ConversationCursor) getAnimatedAdapter().getItem(position);

        if (cursor == null) {
            LogUtils.e(LOG_TAG,
                    "unable to open conv at cursor pos=%s cursor=%s getPositionOffset=%s",
                    position, cursor, getAnimatedAdapter().getPositionOffset(position));
            return;
        }

        final Conversation conv = cursor.getConversation();
        /*
         * The cursor position may be different than the position method parameter because of
         * special views in the list.
         */
        conv.position = cursor.getPosition();
        setSelected(conv.position, true);
        mCallbacks.onConversationSelected(conv, false /* inLoaderCallbacks */);
    }

    /**
     * Sets the selected conversation to the position given here.
     * @param cursorPosition The position of the conversation in the cursor (as opposed to
     * in the list)
     * @param different if the currently selected conversation is different from the one provided
     * here.  This is a difference in conversations, not a difference in positions. For example, a
     * conversation at position 2 can move to position 4 as a result of new mail.
     */
    public void setSelected(final int cursorPosition, boolean different) {
        if (mListView.getChoiceMode() == ListView.CHOICE_MODE_NONE) {
            return;
        }

        final int position =
                cursorPosition + getAnimatedAdapter().getPositionOffset(cursorPosition);

        setRawSelected(position, different);
    }

    /**
     * Sets the selected conversation to the position given here.
     * @param position The position of the item in the list
     * @param different if the currently selected conversation is different from the one provided
     * here.  This is a difference in conversations, not a difference in positions. For example, a
     * conversation at position 2 can move to position 4 as a result of new mail.
     */
    public void setRawSelected(final int position, final boolean different) {
        if (mListView.getChoiceMode() == ListView.CHOICE_MODE_NONE) {
            return;
        }

        if (different) {
            mListView.smoothScrollToPosition(position);
        }
        mListView.setItemChecked(position, true);
    }

    /**
     * Returns the cursor associated with the conversation list.
     * @return
     */
    private ConversationCursor getConversationListCursor() {
        return mCallbacks != null ? mCallbacks.getConversationListCursor() : null;
    }

    /**
     * Request a refresh of the list. No sync is carried out and none is
     * promised.
     */
    public void requestListRefresh() {
        mListAdapter.notifyDataSetChanged();
    }

    /**
     * Change the UI to delete the conversations provided and then call the
     * {@link DestructiveAction} provided here <b>after</b> the UI has been
     * updated.
     * @param conversations
     * @param action
     */
    public void requestDelete(int actionId, final Collection<Conversation> conversations,
            final DestructiveAction action) {
        for (Conversation conv : conversations) {
            conv.localDeleteOnUpdate = true;
        }
        final ListItemsRemovedListener listener = new ListItemsRemovedListener() {
            @Override
            public void onListItemsRemoved() {
                action.performAction();
            }
        };
        final SwipeableListView listView = (SwipeableListView) getListView();
        if (listView.getSwipeAction() == actionId) {
            if (!listView.destroyItems(conversations, listener)) {
                // The listView failed to destroy the items, perform the action manually
                LogUtils.e(LOG_TAG, "ConversationListFragment.requestDelete: " +
                        "listView failed to destroy items.");
                action.performAction();
            }
            return;
        }
        // Delete the local delete items (all for now) and when done,
        // update...
        mListAdapter.delete(conversations, listener);
    }

    public void onFolderUpdated(Folder folder) {
        if (isLoadingAndEmpty()) {
            // Wait a bit before showing either the empty or loading view. If the messages are
            // actually local, it's disorienting to see this appear on every folder transition.
            // If they aren't, then it will likely take more than 200 milliseconds to load, and
            // then we'll see the loading view.
            if (!mLoadingViewPending) {
                mHandler.postDelayed(mLoadingViewRunnable, LOADING_DELAY_MS);
                mLoadingViewPending = true;
            }
        }

        mFolder = folder;
        setSwipeAction();

        // Update enabled state of swipe to refresh.
        mSwipeRefreshWidget.setEnabled(!ConversationListContext.isSearchResult(mViewContext));

        if (mFolder == null) {
            return;
        }
        mListAdapter.setFolder(mFolder);
        mFooterView.setFolder(mFolder);
        if (!mFolder.wasSyncSuccessful()) {
            mErrorListener.onError(mFolder, false);
        }

        // Notify of changes to the Folder.
        onFolderStatusUpdated();

        // Blow away conversation items cache.
        ConversationItemViewModel.onFolderUpdated(mFolder);
    }

    private boolean isLoadingAndEmpty() {
        final ConversationCursor cursor = getConversationListCursor();
        if (cursor == null) {
            return true;
        } else {
            final Bundle extras = cursor.getExtras();
            final int cursorStatus = extras.getInt(UIProvider.CursorExtraKeys.EXTRA_STATUS);
            // It's possible for cursor status to mess up and not get out of LOADING state on time
            // if that happens and the real cursor's count is actually 0, then we get flickering
            return (UIProvider.CursorStatus.isWaitingForResults(cursorStatus) &&
                    cursor.getCount() == 0 && mInitialCursorLoading);
        }
    }
    /**
     * Updates the footer visibility and updates the conversation cursor
     */
    public void onConversationListStatusUpdated() {
        // Also change the cursor here.
        onCursorUpdated();

        if (!isLoadingAndEmpty() && mCanTakeDownLoadingView) {
            hideLoadingViewAndShowContents();
        }
    }

    private void hideLoadingViewAndShowContents() {
        final ConversationCursor cursor = getConversationListCursor();
        if (cursor != null && cursor.getCount() == 0) {
            showEmptyView();
        } else {
            showListView();
        }
        final boolean showFooter = mFooterView.updateStatus(cursor);
        // Update the folder status, in case the cursor could affect it.
        onFolderStatusUpdated();
        mListAdapter.setFooterVisibility(showFooter);
        mLoadingViewPending = false;
        mHandler.removeCallbacks(mLoadingViewRunnable);
    }

    private void onFolderStatusUpdated() {
        // Update the sync status bar with sync results if needed
        checkSyncStatus();

        final ConversationCursor cursor = getConversationListCursor();
        Bundle extras = cursor != null ? cursor.getExtras() : Bundle.EMPTY;
        int errorStatus = extras.containsKey(UIProvider.CursorExtraKeys.EXTRA_ERROR) ?
                extras.getInt(UIProvider.CursorExtraKeys.EXTRA_ERROR)
                : UIProvider.LastSyncResult.SUCCESS;
        int cursorStatus = extras.getInt(UIProvider.CursorExtraKeys.EXTRA_STATUS);
        // We want to update the UI with this information if either we are loaded or complete, or
        // we have a folder with a non-0 count.
        final int folderCount = mFolder != null ? mFolder.totalCount : 0;
        if (errorStatus == UIProvider.LastSyncResult.SUCCESS
                && (cursorStatus == UIProvider.CursorStatus.LOADED
                || cursorStatus == UIProvider.CursorStatus.COMPLETE) || folderCount > 0) {
            updateSearchResultHeader(folderCount);
        }
    }

    private void setSwipeAction() {
        int swipeSetting = Settings.getSwipeSetting(mAccount.settings);
        if (swipeSetting == Swipe.DISABLED
                || !mAccount.supportsCapability(AccountCapabilities.UNDO)
                || (mFolder != null && mFolder.isTrash())) {
            mListView.enableSwipe(false);
        } else {
            final int action;
            mListView.enableSwipe(true);
            if (mFolder == null) {
                action = R.id.remove_folder;
            } else {
                switch (swipeSetting) {
                    // Try to respect user's setting as best as we can and default to doing nothing
                    case Swipe.DELETE:
                        action = R.id.delete;
                        break;
                    case Swipe.ARCHIVE:
                        // Special case spam since it shouldn't remove spam folder label on swipe
                        if (mAccount.supportsCapability(AccountCapabilities.ARCHIVE)
                                && !mFolder.isSpam()) {
                            if (mFolder.supportsCapability(FolderCapabilities.ARCHIVE)) {
                                action = R.id.archive;
                                break;
                            } else if (mFolder.supportsCapability
                                    (FolderCapabilities.CAN_ACCEPT_MOVED_MESSAGES)) {
                                action = R.id.remove_folder;
                                break;
                            }
                        }

                        /*
                         * If we get here, we don't support archive, on either the account or the
                         * folder, so we want to fall through to swipe doing nothing
                         */
                        //$FALL-THROUGH$
                    default:
                        mListView.enableSwipe(false);
                        action = 0; // Use default value so setSwipeAction essentially has no effect
                        break;
                }
            }
            mListView.setSwipeAction(action);
        }
        mListView.setCurrentAccount(mAccount);
        mListView.setCurrentFolder(mFolder);
    }

    /**
     * Changes the conversation cursor in the list and sets selected position if none is set.
     */
    private void onCursorUpdated() {
        if (mCallbacks == null || mListAdapter == null) {
            return;
        }
        // Check against the previous cursor here and see if they are the same. If they are, then
        // do a notifyDataSetChanged.
        final ConversationCursor newCursor = mCallbacks.getConversationListCursor();

        if (newCursor == null && mListAdapter.getCursor() != null) {
            // We're losing our cursor, so save our scroll position
            saveLastScrolledPosition();
        }

        mListAdapter.swapCursor(newCursor);
        // When the conversation cursor is *updated*, we get back the same instance. In that
        // situation, CursorAdapter.swapCursor() silently returns, without forcing a
        // notifyDataSetChanged(). So let's force a call to notifyDataSetChanged, since an updated
        // cursor means that the dataset has changed.
        final int newCursorHash = (newCursor == null) ? 0 : newCursor.hashCode();
        if (mConversationCursorHash == newCursorHash && mConversationCursorHash != 0) {
            mListAdapter.notifyDataSetChanged();
        }

        // Check if the cursor is ready for display
        if (newCursor != null && !mLoadingViewPending) {
            updateAnalyticsData(newCursor);
<<<<<<< HEAD
            updateSearchResultHeader(newCursor.getCount());
=======
            // Some analytics depend on this variable, so we'll set it after we update analytics
            mInitialCursorLoading = false;
>>>>>>> faa91980
        }
        mConversationCursorHash = newCursorHash;

        if (newCursor != null && newCursor.getCount() > 0) {
            newCursor.markContentsSeen();
            restoreLastScrolledPosition();
        }

        // If a current conversation is available, and none is selected in the list, then ask
        // the list to select the current conversation.
        final Conversation conv = mCallbacks.getCurrentConversation();
        if (conv != null) {
            if (mListView.getChoiceMode() != ListView.CHOICE_MODE_NONE
                    && mListView.getCheckedItemPosition() == -1) {
                setSelected(conv.position, true);
            }
        }
    }

    public void commitDestructiveActions(boolean animate) {
        if (mListView != null) {
            mListView.commitDestructiveActions(animate);

        }
    }

    @Override
    public void onListItemSwiped(Collection<Conversation> conversations) {
        mUpdater.showNextConversation(conversations);
    }

    private void checkSyncStatus() {
        if (mFolder != null && mFolder.isSyncInProgress()) {
            LogUtils.d(LOG_TAG, "CLF.checkSyncStatus still syncing");
            // Still syncing, ignore
        } else {
            // Finished syncing:
            LogUtils.d(LOG_TAG, "CLF.checkSyncStatus done syncing");
            mSwipeRefreshWidget.setRefreshing(false);
        }
    }

    /**
     * Displays the indefinite progress bar indicating a sync is in progress.  This
     * should only be called if user manually requested a sync, and not for background syncs.
     */
    protected void showSyncStatusBar() {
        mSwipeRefreshWidget.setRefreshing(true);
    }

    /**
     * Clears all items in the list.
     */
    public void clear() {
        mListView.setAdapter(null);
    }

    private final ConversationSetObserver mConversationSetObserver = new ConversationSetObserver() {
        @Override
        public void onSetPopulated(final ConversationSelectionSet set) {
            // Disable the swipe to refresh widget.
            mSwipeRefreshWidget.setEnabled(false);
        }

        @Override
        public void onSetEmpty() {
            mSwipeRefreshWidget.setEnabled(true);
        }

        @Override
        public void onSetChanged(final ConversationSelectionSet set) {
            // Do nothing
        }
    };

    private void saveLastScrolledPosition() {
        if (mListAdapter.getCursor() == null) {
            // If you save your scroll position in an empty list, you're gonna have a bad time
            return;
        }

        final Parcelable savedState = mListView.onSaveInstanceState();

        mActivity.getListHandler().setConversationListScrollPosition(
                mFolder.conversationListUri.toString(), savedState);
    }

    private void restoreLastScrolledPosition() {
        // Scroll to our previous position, if necessary
        if (!mScrollPositionRestored && mFolder != null) {
            final String key = mFolder.conversationListUri.toString();
            final Parcelable savedState = mActivity.getListHandler()
                    .getConversationListScrollPosition(key);
            if (savedState != null) {
                mListView.onRestoreInstanceState(savedState);
            }
            mScrollPositionRestored = true;
        }
    }

    /* (non-Javadoc)
     * @see android.support.v4.widget.SwipeRefreshLayout.OnRefreshListener#onRefresh()
     */
    @Override
    public void onRefresh() {
        Analytics.getInstance().sendEvent(Analytics.EVENT_CATEGORY_MENU_ITEM, "swipe_refresh", null,
                0);

        // This will call back to showSyncStatusBar():
        mActivity.getFolderController().requestFolderRefresh();
    }

    /**
     * Extracted function that handles Analytics state and logging updates whenever a new non-null
     * cursor is set as the new cursor
     * @param newCursor the new cursor pointer, cannot be null
     */
    private void updateAnalyticsData(ConversationCursor newCursor) {
        // If the count is 0, then we check which log is applicable
        if (newCursor.getCount() == 0) {
            if (mInitialCursorLoading) {
                Analytics.getInstance().sendEvent("empty_state", "post_label_change",
                        mFolder.getTypeDescription(), 0);
            } else if (mConversationCursorLastCount > 0) {
                Analytics.getInstance().sendEvent("empty_state", "post_delete",
                        mFolder.getTypeDescription(), 0);
            }
        }

        // We save the count here because for folders that are empty, multiple successful
        // cursor loads will occur with size of 0. Thus we don't want to emit any false
        // positive post_delete events.
        mConversationCursorLastCount = newCursor.getCount();
    }
}<|MERGE_RESOLUTION|>--- conflicted
+++ resolved
@@ -1025,12 +1025,9 @@
         // Check if the cursor is ready for display
         if (newCursor != null && !mLoadingViewPending) {
             updateAnalyticsData(newCursor);
-<<<<<<< HEAD
             updateSearchResultHeader(newCursor.getCount());
-=======
             // Some analytics depend on this variable, so we'll set it after we update analytics
             mInitialCursorLoading = false;
->>>>>>> faa91980
         }
         mConversationCursorHash = newCursorHash;
 
