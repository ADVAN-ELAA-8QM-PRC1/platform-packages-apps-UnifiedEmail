/*
 * Copyright (C) 2012 Google Inc.
 * Licensed to The Android Open Source Project.
 *
 * Licensed under the Apache License, Version 2.0 (the "License");
 * you may not use this file except in compliance with the License.
 * You may obtain a copy of the License at
 *
 *      http://www.apache.org/licenses/LICENSE-2.0
 *
 * Unless required by applicable law or agreed to in writing, software
 * distributed under the License is distributed on an "AS IS" BASIS,
 * WITHOUT WARRANTIES OR CONDITIONS OF ANY KIND, either express or implied.
 * See the License for the specific language governing permissions and
 * limitations under the License.
 */

package com.android.mail.ui;

import android.app.Activity;
import android.app.ListFragment;
import android.content.res.Resources;
import android.database.DataSetObserver;
import android.os.Bundle;
import android.os.Handler;
import android.view.LayoutInflater;
import android.view.View;
import android.view.ViewGroup;
import android.view.ViewGroup.MarginLayoutParams;
import android.widget.AdapterView;
import android.widget.AdapterView.OnItemLongClickListener;
import android.widget.ListView;
import android.widget.TextView;

import com.android.mail.ConversationListContext;
import com.android.mail.R;
import com.android.mail.browse.ToggleableItem;
import com.android.mail.browse.ConversationCursor;
import com.android.mail.browse.ConversationItemView;
import com.android.mail.browse.ConversationItemViewModel;
import com.android.mail.browse.ConversationListFooterView;
import com.android.mail.providers.Account;
import com.android.mail.providers.AccountObserver;
import com.android.mail.providers.Conversation;
import com.android.mail.providers.Folder;
import com.android.mail.providers.Settings;
import com.android.mail.providers.UIProvider;
import com.android.mail.providers.UIProvider.AccountCapabilities;
import com.android.mail.providers.UIProvider.FolderCapabilities;
import com.android.mail.providers.UIProvider.FolderType;
import com.android.mail.providers.UIProvider.Swipe;
import com.android.mail.ui.SwipeableListView.ListItemSwipedListener;
import com.android.mail.ui.SwipeableListView.ListItemsRemovedListener;
import com.android.mail.ui.ViewMode.ModeChangeListener;
import com.android.mail.utils.LogTag;
import com.android.mail.utils.LogUtils;
import com.android.mail.utils.Utils;

import java.util.Collection;

/**
 * The conversation list UI component.
 */
public final class ConversationListFragment extends ListFragment implements
        OnItemLongClickListener, ModeChangeListener, ListItemSwipedListener {
    /** Key used to pass data to {@link ConversationListFragment}. */
    private static final String CONVERSATION_LIST_KEY = "conversation-list";
    /** Key used to keep track of the scroll state of the list. */
    private static final String LIST_STATE_KEY = "list-state";

    private static final String LOG_TAG = LogTag.getLogTag();
    /** Key used to save the ListView choice mode, since ListView doesn't save it automatically! */
    private static final String CHOICE_MODE_KEY = "choice-mode-key";

    // True if we are on a tablet device
    private static boolean mTabletDevice;

    /**
     * Frequency of update of timestamps. Initialized in
     * {@link #onCreate(Bundle)} and final afterwards.
     */
    private static int TIMESTAMP_UPDATE_INTERVAL = 0;

    private ControllableActivity mActivity;

    // Control state.
    private ConversationListCallbacks mCallbacks;

    private final Handler mHandler = new Handler();

    // The internal view objects.
    private SwipeableListView mListView;

    private TextView mSearchResultCountTextView;
    private TextView mSearchStatusTextView;

    private View mSearchStatusView;

    /**
     * Current Account being viewed
     */
    private Account mAccount;
    /**
     * Current folder being viewed.
     */
    private Folder mFolder;

    /**
     * A simple method to update the timestamps of conversations periodically.
     */
    private Runnable mUpdateTimestampsRunnable = null;

    private ConversationListContext mViewContext;

    private AnimatedAdapter mListAdapter;

    private ConversationListFooterView mFooterView;
    private View mEmptyView;
    private ErrorListener mErrorListener;
    private DataSetObserver mFolderObserver;
    private DataSetObserver mConversationCursorObserver;

    private ConversationSelectionSet mSelectedSet;
    private final AccountObserver mAccountObserver = new AccountObserver() {
        @Override
        public void onChanged(Account newAccount) {
            mAccount = newAccount;
            setSwipeAction();
        }
    };
    private ConversationUpdater mUpdater;
    /** Hash of the Conversation Cursor we last obtained from the controller. */
    private int mConversationCursorHash;

    /**
     * Constructor needs to be public to handle orientation changes and activity
     * lifecycle events.
     */
    public ConversationListFragment() {
        super();
    }

    // update the pager title strip as the Folder's conversation count changes
    private class FolderObserver extends DataSetObserver {
        @Override
        public void onChanged() {
            if (mActivity == null) {
                return;
            }
            final FolderController controller = mActivity.getFolderController();
            if (controller == null) {
                return;
            }
            onFolderUpdated(controller.getFolder());
        }
    }

    private class ConversationCursorObserver extends DataSetObserver {
        @Override
        public void onChanged() {
            onConversationListStatusUpdated();
        }
    }

    /**
     * Creates a new instance of {@link ConversationListFragment}, initialized
     * to display conversation list context.
     */
    public static ConversationListFragment newInstance(ConversationListContext viewContext) {
        ConversationListFragment fragment = new ConversationListFragment();
        Bundle args = new Bundle();
        args.putBundle(CONVERSATION_LIST_KEY, viewContext.toBundle());
        fragment.setArguments(args);
        return fragment;
    }

    /**
     * Show the header if the current conversation list is showing search
     * results.
     */
    void configureSearchResultHeader() {
        if (mActivity == null) {
            return;
        }
        // Only show the header if the context is for a search result
        final Resources res = getResources();
        final boolean showHeader = ConversationListContext.isSearchResult(mViewContext);
        // TODO(viki): This code contains intimate understanding of the view.
        // Much of this logic
        // needs to reside in a separate class that handles the text view in
        // isolation. Then,
        // that logic can be reused in other fragments.
        if (showHeader) {
            mSearchStatusTextView.setText(res.getString(R.string.search_results_searching_header));
            // Initially reset the count
            mSearchResultCountTextView.setText("");
        }
        mSearchStatusView.setVisibility(showHeader ? View.VISIBLE : View.GONE);
        int marginTop = showHeader ? (int) res.getDimension(R.dimen.notification_view_height) : 0;
        MarginLayoutParams layoutParams = (MarginLayoutParams) mListView.getLayoutParams();
        layoutParams.topMargin = marginTop;
        mListView.setLayoutParams(layoutParams);
    }

    /**
     * Show the header if the current conversation list is showing search
     * results.
     */
    private void updateSearchResultHeader(int count) {
        if (mActivity == null) {
            return;
        }
        // Only show the header if the context is for a search result
        final Resources res = getResources();
        final boolean showHeader = ConversationListContext.isSearchResult(mViewContext);
        if (showHeader) {
            mSearchStatusTextView.setText(res.getString(R.string.search_results_header));
            mSearchResultCountTextView
                    .setText(res.getString(R.string.search_results_loaded, count));
        }
    }

    /**
     * Initializes all internal state for a rendering.
     */
    private void initializeUiForFirstDisplay() {
        // TODO(mindyp): find some way to make the notification container more
        // re-usable.
        // TODO(viki): refactor according to comment in
        // configureSearchResultHandler()
        mSearchStatusView = mActivity.findViewById(R.id.search_status_view);
        mSearchStatusTextView = (TextView) mActivity.findViewById(R.id.search_status_text_view);
        mSearchResultCountTextView = (TextView) mActivity
                .findViewById(R.id.search_result_count_view);
    }

    @Override
    public void onActivityCreated(Bundle savedState) {
        super.onActivityCreated(savedState);
        // Strictly speaking, we get back an android.app.Activity from
        // getActivity. However, the
        // only activity creating a ConversationListContext is a MailActivity
        // which is of type
        // ControllableActivity, so this cast should be safe. If this cast
        // fails, some other
        // activity is creating ConversationListFragments. This activity must be
        // of type
        // ControllableActivity.
        final Activity activity = getActivity();
        if (!(activity instanceof ControllableActivity)) {
            LogUtils.e(LOG_TAG, "ConversationListFragment expects only a ControllableActivity to"
                    + "create it. Cannot proceed.");
        }
        mActivity = (ControllableActivity) activity;
        // Since we now have a controllable activity, load the account from it,
        // and register for
        // future account changes.
        mAccount = mAccountObserver.initialize(mActivity.getAccountController());
        mCallbacks = mActivity.getListHandler();
        mErrorListener = mActivity.getErrorListener();
        // Start off with the current state of the folder being viewed.
        mFooterView = (ConversationListFooterView) LayoutInflater.from(
                mActivity.getActivityContext()).inflate(R.layout.conversation_list_footer_view,
                null);
        mFooterView.setClickListener(mActivity);
        final ConversationCursor conversationCursor = getConversationListCursor();
        mListAdapter = new AnimatedAdapter(mActivity.getApplicationContext(),
                conversationCursor, mActivity.getSelectedSet(), mActivity, mListView);
        mListAdapter.addFooter(mFooterView);
        mListView.setAdapter(mListAdapter);
        mSelectedSet = mActivity.getSelectedSet();
        mListView.setSelectionSet(mSelectedSet);
        mListAdapter.hideFooter();
        mFolderObserver = new FolderObserver();
        mActivity.getFolderController().registerFolderObserver(mFolderObserver);
        mConversationCursorObserver = new ConversationCursorObserver();
        mUpdater = mActivity.getConversationUpdater();
        mUpdater.registerConversationListObserver(mConversationCursorObserver);
        mTabletDevice = Utils.useTabletUI(mActivity.getApplicationContext().getResources());
        initializeUiForFirstDisplay();
        configureSearchResultHeader();
        // The onViewModeChanged callback doesn't get called when the mode
        // object is created, so
        // force setting the mode manually this time around.
        onViewModeChanged(mActivity.getViewMode().getMode());
        mActivity.getViewMode().addListener(this);

        if (mActivity.isFinishing()) {
            // Activity is finishing, just bail.
            return;
        }
        mConversationCursorHash = (conversationCursor == null) ? 0 : conversationCursor.hashCode();
        // Belt and suspenders here; make sure we do any necessary sync of the
        // ConversationCursor
        if (conversationCursor != null && conversationCursor.isRefreshReady()) {
            conversationCursor.sync();
        }

        // On a phone we never highlight a conversation, so the default is to select none.
        // On a tablet, we highlight a SINGLE conversation in landscape conversation view.
        int choice = getDefaultChoiceMode(mTabletDevice);
        if (savedState != null) {
            // Restore the choice mode if it was set earlier, or NONE if creating a fresh view.
            // Choice mode here represents the current conversation only. CAB mode does not rely on
            // the platform: checked state is a local variable {@link ConversationItemView#mChecked}
            choice = savedState.getInt(CHOICE_MODE_KEY, choice);
            if (savedState.containsKey(LIST_STATE_KEY)) {
                // TODO: find a better way to unset the selected item when restoring
                mListView.clearChoices();
            }
        }
        setChoiceMode(choice);

        // Show list and start loading list.
        showList();
        ToastBarOperation pendingOp = mActivity.getPendingToastOperation();
        if (pendingOp != null) {
            // Clear the pending operation
            mActivity.setPendingToastOperation(null);
            mActivity.onUndoAvailable(pendingOp);
        }
    }

    /**
     * Returns the default choice mode for the list based on whether the list is displayed on tablet
     * or not.
     * @param isTablet
     * @return
     */
    private final static int getDefaultChoiceMode(boolean isTablet) {
        return isTablet ? ListView.CHOICE_MODE_SINGLE : ListView.CHOICE_MODE_NONE;
    }

    public AnimatedAdapter getAnimatedAdapter() {
        return mListAdapter;
    }

    @Override
    public void onCreate(Bundle savedState) {
        super.onCreate(savedState);

        // Initialize fragment constants from resources
        final Resources res = getResources();
        TIMESTAMP_UPDATE_INTERVAL = res.getInteger(R.integer.timestamp_update_interval);
        mUpdateTimestampsRunnable = new Runnable() {
            @Override
            public void run() {
                mListView.invalidateViews();
                mHandler.postDelayed(mUpdateTimestampsRunnable, TIMESTAMP_UPDATE_INTERVAL);
            }
        };

        // Get the context from the arguments
        final Bundle args = getArguments();
        mViewContext = ConversationListContext.forBundle(args.getBundle(CONVERSATION_LIST_KEY));
        mAccount = mViewContext.account;

        setRetainInstance(false);
    }

    @Override
    public View onCreateView(LayoutInflater inflater, ViewGroup container, Bundle savedState) {
        View rootView = inflater.inflate(R.layout.conversation_list, null);
        mEmptyView = rootView.findViewById(R.id.empty_view);
        mListView = (SwipeableListView) rootView.findViewById(android.R.id.list);
        mListView.setHeaderDividersEnabled(false);
        mListView.setOnItemLongClickListener(this);
        mListView.enableSwipe(mAccount.supportsCapability(AccountCapabilities.UNDO));
        mListView.setSwipedListener(this);

        if (savedState != null && savedState.containsKey(LIST_STATE_KEY)) {
            mListView.onRestoreInstanceState(savedState.getParcelable(LIST_STATE_KEY));
        }
        return rootView;
    }

    /**
     * Sets the choice mode of the list view
     * @param choiceMode ListView#
     */
    private final void setChoiceMode(int choiceMode) {
        mListView.setChoiceMode(choiceMode);
    }

    /**
     * Tell the list to select nothing.
     */
    public final void setChoiceNone() {
        // On a phone, the default choice mode is already none, so nothing to do.
        if (!mTabletDevice) {
            return;
        }
        final int currentSelected = mListView.getCheckedItemPosition();
        mListView.clearChoices();
        // We use the activated state to show the blue highlight on tablet. Clearing the choices
        // removes the checked state, but doesn't do anything to the activated state.  We must
        // manually clear that.
        if (currentSelected != ListView.INVALID_POSITION) {
            final View v = mListView.getChildAt(currentSelected);
            if (v != null) {
                v.setActivated(false);
            }
        }
        setChoiceMode(ListView.CHOICE_MODE_NONE);
    }

    /**
     * Tell the list to get out of selecting none.
     */
    public final void revertChoiceMode() {
        // On a phone, the default choice mode is always none, so nothing to do.
        if (!mTabletDevice) {
            return;
        }
        setChoiceMode(getDefaultChoiceMode(mTabletDevice));
    }

    @Override
    public void onDestroy() {
        super.onDestroy();
    }

    @Override
    public void onDestroyView() {

        // Clear the list's adapter
        mListAdapter.destroy();
        mListView.setAdapter(null);

        mActivity.unsetViewModeListener(this);
        if (mFolderObserver != null) {
            mActivity.getFolderController().unregisterFolderObserver(mFolderObserver);
            mFolderObserver = null;
        }
        if (mConversationCursorObserver != null) {
            mUpdater.unregisterConversationListObserver(mConversationCursorObserver);
            mConversationCursorObserver = null;
        }
        mAccountObserver.unregisterAndDestroy();
        super.onDestroyView();
    }

    /**
     * There are three binary variables, which determine what we do with a
     * message. checkbEnabled: Whether check boxes are enabled or not (forced
     * true on tablet) cabModeOn: Whether CAB mode is currently on or not.
     * pressType: long or short tap (There is a third possibility: phone or
     * tablet, but they have <em>identical</em> behavior) The matrix of
     * possibilities is:
     * <p>
     * Long tap: Always toggle selection of conversation. If CAB mode is not
     * started, then start it.
     * <pre>
     *              | Checkboxes | No Checkboxes
     *    ----------+------------+---------------
     *    CAB mode  |   Select   |     Select
     *    List mode |   Select   |     Select
     *
     * </pre>
     *
     * Reference: http://b/issue?id=6392199
     * <p>
     * {@inheritDoc}
     */
    @Override
    public boolean onItemLongClick(AdapterView<?> parent, View view, int position, long id) {
        // Ignore anything that is not a conversation item. Could be a footer.
        if (!(view instanceof ConversationItemView)) {
            return true;
        }
        ((ConversationItemView) view).toggleCheckMarkOrBeginDrag();
        return true;
    }

    /**
     * See the comment for
     * {@link #onItemLongClick(AdapterView, View, int, long)}.
     * <p>
     * Short tap behavior:
     *
     * <pre>
     *              | Checkboxes | No Checkboxes
     *    ----------+------------+---------------
     *    CAB mode  |    Peek    |     Select
     *    List mode |    Peek    |      Peek
     * </pre>
     *
     * Reference: http://b/issue?id=6392199
     * <p>
     * {@inheritDoc}
     */
    @Override
    public void onListItemClick(ListView l, View view, int position, long id) {
        // Ignore anything that is not a conversation item. Could be a footer.
        // If we are using a keyboard, the highlighted item is the parent;
        // otherwise, this is a direct call from the ConverationItemView
        if (!(view instanceof ToggleableItem)) {
            return;
        }
        if (mAccount.settings.hideCheckboxes && !mSelectedSet.isEmpty()) {
            ToggleableItem v = (ToggleableItem) view;
            v.toggleCheckMarkOrBeginDrag();
        } else {
            viewConversation(position);
        }
        // When a new list item is clicked, commit any existing leave behind
        // items. Wait until we have opened the desired conversation to cause
        // any position changes.
        commitDestructiveActions(Utils.useTabletUI(mActivity.getActivityContext().getResources()));
    }

    @Override
    public void onPause() {
        super.onPause();
    }

    @Override
    public void onSaveInstanceState(Bundle outState) {
        super.onSaveInstanceState(outState);
        if (mListView != null) {
            outState.putParcelable(LIST_STATE_KEY, mListView.onSaveInstanceState());
            outState.putInt(CHOICE_MODE_KEY, mListView.getChoiceMode());
        }
    }

    @Override
    public void onStart() {
        super.onStart();
        mHandler.postDelayed(mUpdateTimestampsRunnable, TIMESTAMP_UPDATE_INTERVAL);
    }

    @Override
    public void onStop() {
        super.onStop();
        mHandler.removeCallbacks(mUpdateTimestampsRunnable);
    }

    @Override
    public void onViewModeChanged(int newMode) {
        // Change the divider based on view mode.
        if (mTabletDevice) {
            if (ViewMode.isConversationMode(newMode)) {
                mListView.setBackgroundResource(R.drawable.panel_conversation_leftstroke);
            } else if (ViewMode.isListMode(newMode)) {
                // There are no selected conversations when in conversation list mode.
                mListView.setBackgroundDrawable(null);
                mListView.clearChoices();
            }
        }
        if (mFooterView != null) {
            mFooterView.onViewModeChanged(newMode);
        }
    }

    /**
     * Handles a request to show a new conversation list, either from a search
     * query or for viewing a folder. This will initiate a data load, and hence
     * must be called on the UI thread.
     */
    private void showList() {
        mListView.setEmptyView(null);
        onFolderUpdated(mActivity.getFolderController().getFolder());
        onConversationListStatusUpdated();
    }

    /**
     * View the message at the given position.
     * @param position
     */
    protected void viewConversation(int position) {
        LogUtils.d(LOG_TAG, "ConversationListFragment.viewConversation(%d)", position);
        setSelected(position, true);
        final ConversationCursor cursor = getConversationListCursor();
        if (cursor != null && cursor.moveToPosition(position)) {
            final Conversation conv = new Conversation(cursor);
            conv.position = position;
            mCallbacks.onConversationSelected(conv, false /* inLoaderCallbacks */);
        }
    }

    /**
     * Sets the selected conversation to the position given here.
     * @param position
     * @param different if the currently selected conversation is different from the one provided
     * here.  This is a difference in conversations, not a difference in positions. For example, a
     * conversation at position 2 can move to position 4 as a result of new mail.
     */
    public void setSelected(int position, boolean different) {
        if (mListView.getChoiceMode() == ListView.CHOICE_MODE_NONE) {
            return;
        }
        if (different) {
            mListView.smoothScrollToPosition(position);
        }
        mListView.setItemChecked(position, true);
    }

    /**
     * Returns the cursor associated with the conversation list.
     * @return
     */
    private ConversationCursor getConversationListCursor() {
        return mCallbacks != null ? mCallbacks.getConversationListCursor() : null;
    }

    /**
     * Request a refresh of the list. No sync is carried out and none is
     * promised.
     */
    public void requestListRefresh() {
        mListAdapter.notifyDataSetChanged();
    }

    /**
     * Change the UI to delete the conversations provided and then call the
     * {@link DestructiveAction} provided here <b>after</b> the UI has been
     * updated.
     * @param conversations
     * @param action
     */
    public void requestDelete(int actionId, final Collection<Conversation> conversations,
            final DestructiveAction action) {
        for (Conversation conv : conversations) {
            conv.localDeleteOnUpdate = true;
        }
        final ListItemsRemovedListener listener = new ListItemsRemovedListener() {
            @Override
            public void onListItemsRemoved() {
                action.performAction();
            }
        };
        final SwipeableListView listView = (SwipeableListView) getListView();
        if (listView.getSwipeAction() == actionId) {
<<<<<<< HEAD
            final boolean itemsDestroyed;
            if (views == null) {
                itemsDestroyed = listView.destroyItems(conversations, listener);
            } else {
                itemsDestroyed = listView.destroyItems(
                        new ArrayList<ConversationItemView>(views), listener);
            }
            if (!itemsDestroyed) {
=======
            if (!listView.destroyItems(conversations, listener)) {
>>>>>>> f3359e53
                // The listView failed to destroy the items, perform the action manually
                LogUtils.e(LOG_TAG, "ConversationListFragment.requestDelete: " +
                        "listView failed to destroy items.");
                action.performAction();
            }
            return;
        }
        // Delete the local delete items (all for now) and when done,
        // update...
        mListAdapter.delete(conversations, listener);
    }

    public void onFolderUpdated(Folder folder) {
        mFolder = folder;
        setSwipeAction();
        if (mFolder == null) {
            return;
        }
        mListAdapter.setFolder(mFolder);
        mFooterView.setFolder(mFolder);
        if (!mFolder.wasSyncSuccessful()) {
            mErrorListener.onError(mFolder, false);
        }

        // Notify of changes to the Folder.
        onFolderStatusUpdated();

        // Blow away conversation items cache.
        ConversationItemViewModel.onFolderUpdated(mFolder);
    }

    /**
     * Updates the footer visibility and updates the conversation cursor
     */
    public void onConversationListStatusUpdated() {
        final ConversationCursor cursor = getConversationListCursor();
        final boolean showFooter = cursor != null && mFooterView.updateStatus(cursor);
        // Update the folder status, in case the cursor could affect it.
        onFolderStatusUpdated();
        mListAdapter.setFooterVisibility(showFooter);

        // Also change the cursor here.
        onCursorUpdated();
    }

    private void onFolderStatusUpdated() {
        final ConversationCursor cursor = getConversationListCursor();
        Bundle extras = cursor != null ? cursor.getExtras() : Bundle.EMPTY;
        int error = extras.containsKey(UIProvider.CursorExtraKeys.EXTRA_ERROR) ?
                extras.getInt(UIProvider.CursorExtraKeys.EXTRA_ERROR)
                : UIProvider.LastSyncResult.SUCCESS;
        int status = extras.getInt(UIProvider.CursorExtraKeys.EXTRA_STATUS);
        // We want to update the UI with this informaion if either we are loaded or complete, or
        // we have a folder with a non-0 count.
        final int folderCount = mFolder != null ? mFolder.totalCount : 0;
        if (error == UIProvider.LastSyncResult.SUCCESS
                && (status == UIProvider.CursorStatus.LOADED
                    || status == UIProvider.CursorStatus.COMPLETE) || folderCount > 0) {
            updateSearchResultHeader(folderCount);
            if (folderCount == 0) {
                mListView.setEmptyView(mEmptyView);
            }
        }
    }

    private void setSwipeAction() {
        int swipeSetting = Settings.getSwipeSetting(mAccount.settings);
        if (swipeSetting == Swipe.DISABLED
                || !mAccount.supportsCapability(AccountCapabilities.UNDO)
                || (mFolder != null && mFolder.isTrash())) {
            mListView.enableSwipe(false);
        } else {
            int action;
            if (ConversationListContext.isSearchResult(mViewContext)
                    || (mFolder != null && mFolder.type == FolderType.SPAM)) {
                action = R.id.delete;
            } else if (mFolder == null) {
                action = R.id.remove_folder;
            } else {
                // We have enough information to respect user settings.
                switch (swipeSetting) {
                    case Swipe.ARCHIVE:
                        if (mAccount.supportsCapability(AccountCapabilities.ARCHIVE)) {
                            if (mFolder.supportsCapability(FolderCapabilities.ARCHIVE)) {
                                action = R.id.archive;
                                break;
                            } else if (mFolder.supportsCapability
                                    (FolderCapabilities.CAN_ACCEPT_MOVED_MESSAGES)) {
                                action = R.id.remove_folder;
                                break;
                            }
                        }
                    case Swipe.DELETE:
                    default:
                        action = R.id.delete;
                        break;
                }
            }
            mListView.setSwipeAction(action);
        }
        mListView.setCurrentFolder(mFolder);
    }

    /**
     * Changes the conversation cursor in the list and sets selected position if none is set.
     */
    private void onCursorUpdated() {
        if (mCallbacks == null || mListAdapter == null) {
            return;
        }
        // Check against the previous cursor here and see if they are the same. If they are, then
        // do a notifyDataSetChanged.
        final ConversationCursor newCursor = mCallbacks.getConversationListCursor();
        mListAdapter.swapCursor(newCursor);
        // When the conversation cursor is *updated*, we get back the same instance. In that
        // situation, CursorAdapter.swapCursor() silently returns, without forcing a
        // notifyDataSetChanged(). So let's force a call to notifyDataSetChanged, since an updated
        // cursor means that the dataset has changed.
        final int newCursorHash = (newCursor == null) ? 0 : newCursor.hashCode();
        if (mConversationCursorHash == newCursorHash && mConversationCursorHash != 0) {
            mListAdapter.notifyDataSetChanged();
        }
        mConversationCursorHash = newCursorHash;
        // If a current conversation is available, and none is selected in the list, then ask
        // the list to select the current conversation.
        final Conversation conv = mCallbacks.getCurrentConversation();
        if (conv == null) {
            return;
        }
        if (mListView.getChoiceMode() != ListView.CHOICE_MODE_NONE
                && mListView.getCheckedItemPosition() == -1) {
            setSelected(conv.position, true);
        }
    }

    public void commitDestructiveActions(boolean animate) {
        if (mListView != null) {
            mListView.commitDestructiveActions(animate);

        }
    }

    @Override
    public void onListItemSwiped(Collection<Conversation> conversations) {
        mUpdater.showNextConversation(conversations);
    }
}<|MERGE_RESOLUTION|>--- conflicted
+++ resolved
@@ -631,18 +631,7 @@
         };
         final SwipeableListView listView = (SwipeableListView) getListView();
         if (listView.getSwipeAction() == actionId) {
-<<<<<<< HEAD
-            final boolean itemsDestroyed;
-            if (views == null) {
-                itemsDestroyed = listView.destroyItems(conversations, listener);
-            } else {
-                itemsDestroyed = listView.destroyItems(
-                        new ArrayList<ConversationItemView>(views), listener);
-            }
-            if (!itemsDestroyed) {
-=======
             if (!listView.destroyItems(conversations, listener)) {
->>>>>>> f3359e53
                 // The listView failed to destroy the items, perform the action manually
                 LogUtils.e(LOG_TAG, "ConversationListFragment.requestDelete: " +
                         "listView failed to destroy items.");
