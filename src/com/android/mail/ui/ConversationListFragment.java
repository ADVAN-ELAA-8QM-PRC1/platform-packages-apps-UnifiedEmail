/*
 * Copyright (C) 2012 Google Inc.
 * Licensed to The Android Open Source Project.
 *
 * Licensed under the Apache License, Version 2.0 (the "License");
 * you may not use this file except in compliance with the License.
 * You may obtain a copy of the License at
 *
 *      http://www.apache.org/licenses/LICENSE-2.0
 *
 * Unless required by applicable law or agreed to in writing, software
 * distributed under the License is distributed on an "AS IS" BASIS,
 * WITHOUT WARRANTIES OR CONDITIONS OF ANY KIND, either express or implied.
 * See the License for the specific language governing permissions and
 * limitations under the License.
 */

package com.android.mail.ui;

import android.app.Activity;
import android.app.ListFragment;
import android.app.LoaderManager;
import android.content.Context;
import android.content.res.Resources;
import android.database.DataSetObserver;
import android.os.Bundle;
import android.os.Handler;
import android.os.Parcelable;
import android.support.v4.widget.SwipeRefreshLayout.OnRefreshListener;
import android.view.LayoutInflater;
import android.view.View;
import android.view.ViewGroup;
import android.widget.AdapterView;
import android.widget.AdapterView.OnItemLongClickListener;
import android.widget.ListView;
import android.widget.TextView;

import com.android.mail.ConversationListContext;
import com.android.mail.R;
import com.android.mail.analytics.Analytics;
import com.android.mail.analytics.AnalyticsTimer;
import com.android.mail.browse.ConversationCursor;
import com.android.mail.browse.ConversationItemView;
import com.android.mail.browse.ConversationItemViewModel;
import com.android.mail.browse.ConversationListFooterView;
import com.android.mail.browse.ToggleableItem;
import com.android.mail.providers.Account;
import com.android.mail.providers.AccountObserver;
import com.android.mail.providers.Conversation;
import com.android.mail.providers.Folder;
import com.android.mail.providers.FolderObserver;
import com.android.mail.providers.Settings;
import com.android.mail.providers.UIProvider;
import com.android.mail.providers.UIProvider.AccountCapabilities;
import com.android.mail.providers.UIProvider.ConversationListIcon;
import com.android.mail.providers.UIProvider.FolderCapabilities;
import com.android.mail.providers.UIProvider.Swipe;
import com.android.mail.ui.SwipeableListView.ListItemSwipedListener;
import com.android.mail.ui.SwipeableListView.ListItemsRemovedListener;
import com.android.mail.ui.SwipeableListView.SwipeListener;
import com.android.mail.ui.ViewMode.ModeChangeListener;
import com.android.mail.utils.LogTag;
import com.android.mail.utils.LogUtils;
import com.android.mail.utils.Utils;
import com.google.common.collect.ImmutableList;

import java.util.Collection;
import java.util.List;

/**
 * The conversation list UI component.
 */
public final class ConversationListFragment extends ListFragment implements
        OnItemLongClickListener, ModeChangeListener, ListItemSwipedListener, OnRefreshListener,
        SwipeListener {
    /** Key used to pass data to {@link ConversationListFragment}. */
    private static final String CONVERSATION_LIST_KEY = "conversation-list";
    /** Key used to keep track of the scroll state of the list. */
    private static final String LIST_STATE_KEY = "list-state";

    private static final String LOG_TAG = LogTag.getLogTag();
    /** Key used to save the ListView choice mode, since ListView doesn't save it automatically! */
    private static final String CHOICE_MODE_KEY = "choice-mode-key";

    // True if we are on a tablet device
    private static boolean mTabletDevice;

    // Delay before displaying the loading view.
    private static int LOADING_DELAY_MS;
    // Minimum amount of time to keep the loading view displayed.
    private static int MINIMUM_LOADING_DURATION;

    /**
     * Frequency of update of timestamps. Initialized in
     * {@link #onCreate(Bundle)} and final afterwards.
     */
    private static int TIMESTAMP_UPDATE_INTERVAL = 0;

    private ControllableActivity mActivity;

    // Control state.
    private ConversationListCallbacks mCallbacks;

    private final Handler mHandler = new Handler();

    // The internal view objects.
    private SwipeableListView mListView;

    private TextView mSearchResultCountTextView;
    private TextView mSearchStatusTextView;

    private View mSearchStatusView;

    /**
     * Current Account being viewed
     */
    private Account mAccount;
    /**
     * Current folder being viewed.
     */
    private Folder mFolder;

    /**
     * A simple method to update the timestamps of conversations periodically.
     */
    private Runnable mUpdateTimestampsRunnable = null;

    private ConversationListContext mViewContext;

    private AnimatedAdapter mListAdapter;

    private ConversationListFooterView mFooterView;
    private ConversationListEmptyView mEmptyView;
    private View mLoadingView;
    private ErrorListener mErrorListener;
    private FolderObserver mFolderObserver;
    private DataSetObserver mConversationCursorObserver;

    private ConversationSelectionSet mSelectedSet;
    private final AccountObserver mAccountObserver = new AccountObserver() {
        @Override
        public void onChanged(Account newAccount) {
            mAccount = newAccount;
            setSwipeAction();
        }
    };
    private ConversationUpdater mUpdater;
    /** Hash of the Conversation Cursor we last obtained from the controller. */
    private int mConversationCursorHash;
    // The number of items in the last known ConversationCursor
    private int mConversationCursorLastCount;
    // State variable to keep track if we just loaded a new list
    private boolean mInitialCursorLoading;

    /** Duration, in milliseconds, of the CAB mode (peek icon) animation. */
    private static long sSelectionModeAnimationDuration = -1;

    // Let's ensure that we are only showing one out of the three views at once
    private void showListView() {
        mListView.setVisibility(View.VISIBLE);
        mEmptyView.setVisibility(View.INVISIBLE);
        mLoadingView.setVisibility(View.INVISIBLE);
    }

    private void showEmptyView() {
        mEmptyView.setupEmptyView(
                mFolder, mViewContext.searchQuery, mListAdapter.getBidiFormatter());
        mListView.setVisibility(View.INVISIBLE);
        mEmptyView.setVisibility(View.VISIBLE);
        mLoadingView.setVisibility(View.INVISIBLE);
    }

    private void showLoadingView() {
        mListView.setVisibility(View.INVISIBLE);
        mEmptyView.setVisibility(View.INVISIBLE);
        mLoadingView.setVisibility(View.VISIBLE);
    }

    private final Runnable mLoadingViewRunnable = new FragmentRunnable("LoadingRunnable", this) {
        @Override
        public void go() {
            if (isLoadingAndEmpty()) {
                mCanTakeDownLoadingView = false;
                showLoadingView();
                mHandler.removeCallbacks(mHideLoadingRunnable);
                mHandler.postDelayed(mHideLoadingRunnable, MINIMUM_LOADING_DURATION);
            }
            mLoadingViewPending = false;
            onViewStateUpdated();
        }
    };

    private final Runnable mHideLoadingRunnable = new FragmentRunnable("CancelLoading", this) {
        @Override
        public void go() {
            mCanTakeDownLoadingView = true;
            if (!isLoadingAndEmpty()) {
                hideLoadingViewAndShowContents();
            }
        }
    };

    // Keep track of if we are waiting for the loading view. This variable is also used to check
    // if the cursor corresponding to the current folder loaded (either partially or completely).
    private boolean mLoadingViewPending;
    private boolean mCanTakeDownLoadingView;

    /**
     * If <code>true</code>, we have restored (or attempted to restore) the list's scroll position
     * from when we were last on this conversation list.
     */
    private boolean mScrollPositionRestored = false;
    private MailSwipeRefreshLayout mSwipeRefreshWidget;

    /**
     * Constructor needs to be public to handle orientation changes and activity
     * lifecycle events.
     */
    public ConversationListFragment() {
        super();
    }

    @Override
    public void onBeginSwipe() {
        mSwipeRefreshWidget.setEnabled(false);
    }

    @Override
    public void onEndSwipe() {
        mSwipeRefreshWidget.setEnabled(true);
    }

    private class ConversationCursorObserver extends DataSetObserver {
        @Override
        public void onChanged() {
            onConversationListStatusUpdated();
        }
    }

    /**
     * Creates a new instance of {@link ConversationListFragment}, initialized
     * to display conversation list context.
     */
    public static ConversationListFragment newInstance(ConversationListContext viewContext) {
        final ConversationListFragment fragment = new ConversationListFragment();
        final Bundle args = new Bundle(1);
        args.putBundle(CONVERSATION_LIST_KEY, viewContext.toBundle());
        fragment.setArguments(args);
        return fragment;
    }

    /**
     * Show the header if the current conversation list is showing search
     * results.
     */
    void configureSearchResultHeader() {
        if (mActivity == null) {
            return;
        }
        // Only show the header if the context is for a search result
        final Resources res = getResources();
        final boolean showHeader = ConversationListContext.isSearchResult(mViewContext);
        // TODO(viki): This code contains intimate understanding of the view.
        // Much of this logic
        // needs to reside in a separate class that handles the text view in
        // isolation. Then,
        // that logic can be reused in other fragments.
        mSearchStatusView.setVisibility(showHeader ? View.INVISIBLE : View.GONE);
        int paddingTop = showHeader ? (int) res.getDimension(R.dimen.notification_view_height) : 0;
        mListView.setPadding(mListView.getPaddingLeft(), paddingTop, mListView.getPaddingRight(),
                mListView.getPaddingBottom());
    }

    /**
     * Show the header if the current conversation list is showing search
     * results.
     */
    private void updateSearchResultHeader(int count) {
        if (mActivity == null) {
            return;
        }
        // Only show the header if the context is for a search result
        final Resources res = getResources();
        final boolean showHeader = ConversationListContext.isSearchResult(mViewContext);
        if (showHeader) {
            mSearchStatusTextView.setText(res.getString(R.string.search_results_header));
            mSearchResultCountTextView
                    .setText(res.getString(R.string.search_results_loaded, count));
            mSearchStatusView.setVisibility(View.VISIBLE);
        }
    }

    /**
     * Initializes all internal state for a rendering.
     */
    private void initializeUiForFirstDisplay() {
        // TODO(mindyp): find some way to make the notification container more
        // re-usable.
        // TODO(viki): refactor according to comment in
        // configureSearchResultHandler()
        mSearchStatusView = mActivity.findViewById(R.id.search_status_view);
        mSearchStatusTextView = (TextView) mActivity.findViewById(R.id.search_status_text_view);
        mSearchResultCountTextView = (TextView) mActivity
                .findViewById(R.id.search_result_count_view);
    }

    @Override
    public void onActivityCreated(Bundle savedState) {
        super.onActivityCreated(savedState);
        mLoadingViewPending = false;
        mCanTakeDownLoadingView = true;
        if (sSelectionModeAnimationDuration < 0) {
            sSelectionModeAnimationDuration = getResources().getInteger(
                    R.integer.conv_item_view_cab_anim_duration);
        }

        // Strictly speaking, we get back an android.app.Activity from
        // getActivity. However, the
        // only activity creating a ConversationListContext is a MailActivity
        // which is of type
        // ControllableActivity, so this cast should be safe. If this cast
        // fails, some other
        // activity is creating ConversationListFragments. This activity must be
        // of type
        // ControllableActivity.
        final Activity activity = getActivity();
        if (!(activity instanceof ControllableActivity)) {
            LogUtils.e(LOG_TAG, "ConversationListFragment expects only a ControllableActivity to"
                    + "create it. Cannot proceed.");
        }
        mActivity = (ControllableActivity) activity;
        // Since we now have a controllable activity, load the account from it,
        // and register for
        // future account changes.
        mAccount = mAccountObserver.initialize(mActivity.getAccountController());
        mCallbacks = mActivity.getListHandler();
        mErrorListener = mActivity.getErrorListener();
        // Start off with the current state of the folder being viewed.
        Context activityContext = mActivity.getActivityContext();
        mFooterView = (ConversationListFooterView) LayoutInflater.from(
                activityContext).inflate(R.layout.conversation_list_footer_view,
                null);
        mFooterView.setClickListener(mActivity);
        final ConversationCursor conversationCursor = getConversationListCursor();
        final LoaderManager manager = getLoaderManager();

        // TODO: These special views are always created, doesn't matter whether they will
        // be shown or not, as we add more views this will get more expensive. Given these are
        // tips that are only shown once to the user, we should consider creating these on demand.
        final ConversationListHelper helper = mActivity.getConversationListHelper();
        final List<ConversationSpecialItemView> specialItemViews = helper != null ?
                ImmutableList.copyOf(helper.makeConversationListSpecialViews(
                        activity, mActivity, mAccount))
                : null;
        if (specialItemViews != null) {
            // Attach to the LoaderManager
            for (final ConversationSpecialItemView view : specialItemViews) {
                view.bindFragment(manager, savedState);
            }
        }

        mListAdapter = new AnimatedAdapter(mActivity.getApplicationContext(), conversationCursor,
                mActivity.getSelectedSet(), mActivity, mListView, specialItemViews);
        mListAdapter.addFooter(mFooterView);
        mListView.setAdapter(mListAdapter);
        mSelectedSet = mActivity.getSelectedSet();
        mListView.setSelectionSet(mSelectedSet);
        mListAdapter.setFooterVisibility(false);
        mFolderObserver = new FolderObserver(){
            @Override
            public void onChanged(Folder newFolder) {
                onFolderUpdated(newFolder);
            }
        };
        mFolderObserver.initialize(mActivity.getFolderController());
        mConversationCursorObserver = new ConversationCursorObserver();
        mUpdater = mActivity.getConversationUpdater();
        mUpdater.registerConversationListObserver(mConversationCursorObserver);
        mTabletDevice = Utils.useTabletUI(mActivity.getApplicationContext().getResources());
        initializeUiForFirstDisplay();
        configureSearchResultHeader();
        // The onViewModeChanged callback doesn't get called when the mode
        // object is created, so
        // force setting the mode manually this time around.
        onViewModeChanged(mActivity.getViewMode().getMode());
        mActivity.getViewMode().addListener(this);

        if (mActivity.isFinishing()) {
            // Activity is finishing, just bail.
            return;
        }
        mConversationCursorHash = (conversationCursor == null) ? 0 : conversationCursor.hashCode();
        // Belt and suspenders here; make sure we do any necessary sync of the
        // ConversationCursor
        if (conversationCursor != null && conversationCursor.isRefreshReady()) {
            conversationCursor.sync();
        }

        // On a phone we never highlight a conversation, so the default is to select none.
        // On a tablet, we highlight a SINGLE conversation in landscape conversation view.
        int choice = getDefaultChoiceMode(mTabletDevice);
        if (savedState != null) {
            // Restore the choice mode if it was set earlier, or NONE if creating a fresh view.
            // Choice mode here represents the current conversation only. CAB mode does not rely on
            // the platform: checked state is a local variable {@link ConversationItemView#mChecked}
            choice = savedState.getInt(CHOICE_MODE_KEY, choice);
            if (savedState.containsKey(LIST_STATE_KEY)) {
                // TODO: find a better way to unset the selected item when restoring
                mListView.clearChoices();
            }
        }
        setChoiceMode(choice);

        // Show list and start loading list.
        showList();
        ToastBarOperation pendingOp = mActivity.getPendingToastOperation();
        if (pendingOp != null) {
            // Clear the pending operation
            mActivity.setPendingToastOperation(null);
            mActivity.onUndoAvailable(pendingOp);
        }
    }

    /**
     * Returns the default choice mode for the list based on whether the list is displayed on tablet
     * or not.
     * @param isTablet
     * @return
     */
    private final static int getDefaultChoiceMode(boolean isTablet) {
        return isTablet ? ListView.CHOICE_MODE_SINGLE : ListView.CHOICE_MODE_NONE;
    }

    public AnimatedAdapter getAnimatedAdapter() {
        return mListAdapter;
    }

    @Override
    public void onCreate(Bundle savedState) {
        super.onCreate(savedState);

        // Initialize fragment constants from resources
        final Resources res = getResources();
        TIMESTAMP_UPDATE_INTERVAL = res.getInteger(R.integer.timestamp_update_interval);
        LOADING_DELAY_MS = res.getInteger(R.integer.conversationview_show_loading_delay);
        MINIMUM_LOADING_DURATION = res.getInteger(R.integer.conversationview_min_show_loading);
        mUpdateTimestampsRunnable = new Runnable() {
            @Override
            public void run() {
                mListView.invalidateViews();
                mHandler.postDelayed(mUpdateTimestampsRunnable, TIMESTAMP_UPDATE_INTERVAL);
            }
        };

        // Get the context from the arguments
        final Bundle args = getArguments();
        mViewContext = ConversationListContext.forBundle(args.getBundle(CONVERSATION_LIST_KEY));
        mAccount = mViewContext.account;

        setRetainInstance(false);
    }

    @Override
    public String toString() {
        final String s = super.toString();
        if (mViewContext == null) {
            return s;
        }
        final StringBuilder sb = new StringBuilder(s);
        sb.setLength(sb.length() - 1);
        sb.append(" mListAdapter=");
        sb.append(mListAdapter);
        sb.append(" folder=");
        sb.append(mViewContext.folder);
        sb.append("}");
        return sb.toString();
    }

    @Override
    public View onCreateView(LayoutInflater inflater, ViewGroup container, Bundle savedState) {
        View rootView = inflater.inflate(R.layout.conversation_list, null);
        mEmptyView = (ConversationListEmptyView) rootView.findViewById(R.id.empty_view);
        mLoadingView = rootView.findViewById(R.id.background_view);
        mLoadingView.setVisibility(View.GONE);
        mLoadingView.findViewById(R.id.loading_progress).setVisibility(View.VISIBLE);
        mListView = (SwipeableListView) rootView.findViewById(android.R.id.list);
        mListView.setHeaderDividersEnabled(false);
        mListView.setOnItemLongClickListener(this);
        mListView.enableSwipe(mAccount.supportsCapability(AccountCapabilities.UNDO));
        mListView.setListItemSwipedListener(this);
        mListView.setSwipeListener(this);

        // By default let's show the list view
        showListView();

        if (savedState != null && savedState.containsKey(LIST_STATE_KEY)) {
            mListView.onRestoreInstanceState(savedState.getParcelable(LIST_STATE_KEY));
        }
        mSwipeRefreshWidget =
                (MailSwipeRefreshLayout) rootView.findViewById(R.id.swipe_refresh_widget);
        mSwipeRefreshWidget.setColorScheme(R.color.swipe_refresh_color1,
                R.color.swipe_refresh_color2,
                R.color.swipe_refresh_color3, R.color.swipe_refresh_color4);
        mSwipeRefreshWidget.setOnRefreshListener(this);
        mSwipeRefreshWidget.setScrollableChild(mListView);

        return rootView;
    }

    /**
     * Sets the choice mode of the list view
     */
    private final void setChoiceMode(int choiceMode) {
        mListView.setChoiceMode(choiceMode);
    }

    /**
     * Tell the list to select nothing.
     */
    public final void setChoiceNone() {
        // On a phone, the default choice mode is already none, so nothing to do.
        if (!mTabletDevice) {
            return;
        }
        clearChoicesAndActivated();
        setChoiceMode(ListView.CHOICE_MODE_NONE);
    }

    /**
     * Tell the list to get out of selecting none.
     */
    public final void revertChoiceMode() {
        // On a phone, the default choice mode is always none, so nothing to do.
        if (!mTabletDevice) {
            return;
        }
        setChoiceMode(getDefaultChoiceMode(mTabletDevice));
    }

    @Override
    public void onDestroy() {
        super.onDestroy();
    }

    @Override
    public void onDestroyView() {

        // Clear the list's adapter
        mListAdapter.destroy();
        mListView.setAdapter(null);

        mActivity.getViewMode().removeListener(this);
        if (mFolderObserver != null) {
            mFolderObserver.unregisterAndDestroy();
            mFolderObserver = null;
        }
        if (mConversationCursorObserver != null) {
            mUpdater.unregisterConversationListObserver(mConversationCursorObserver);
            mConversationCursorObserver = null;
        }
        mAccountObserver.unregisterAndDestroy();
        getAnimatedAdapter().cleanup();
        super.onDestroyView();
    }

    /**
     * There are three binary variables, which determine what we do with a
     * message. checkbEnabled: Whether check boxes are enabled or not (forced
     * true on tablet) cabModeOn: Whether CAB mode is currently on or not.
     * pressType: long or short tap (There is a third possibility: phone or
     * tablet, but they have <em>identical</em> behavior) The matrix of
     * possibilities is:
     * <p>
     * Long tap: Always toggle selection of conversation. If CAB mode is not
     * started, then start it.
     * <pre>
     *              | Checkboxes | No Checkboxes
     *    ----------+------------+---------------
     *    CAB mode  |   Select   |     Select
     *    List mode |   Select   |     Select
     *
     * </pre>
     *
     * Reference: http://b/issue?id=6392199
     * <p>
     * {@inheritDoc}
     */
    @Override
    public boolean onItemLongClick(AdapterView<?> parent, View view, int position, long id) {
        // Ignore anything that is not a conversation item. Could be a footer.
        if (!(view instanceof ConversationItemView)) {
            return false;
        }
        return ((ConversationItemView) view).toggleSelectedStateOrBeginDrag();
    }

    /**
     * See the comment for
     * {@link #onItemLongClick(AdapterView, View, int, long)}.
     * <p>
     * Short tap behavior:
     *
     * <pre>
     *              | Checkboxes | No Checkboxes
     *    ----------+------------+---------------
     *    CAB mode  |    Peek    |     Select
     *    List mode |    Peek    |      Peek
     * </pre>
     *
     * Reference: http://b/issue?id=6392199
     * <p>
     * {@inheritDoc}
     */
    @Override
    public void onListItemClick(ListView l, View view, int position, long id) {
        if (view instanceof ToggleableItem) {
            final boolean showSenderImage =
                    (mAccount.settings.convListIcon == ConversationListIcon.SENDER_IMAGE);
            final boolean inCabMode = !mSelectedSet.isEmpty();
            if (!showSenderImage && inCabMode) {
                ((ToggleableItem) view).toggleSelectedState();
            } else {
                if (inCabMode) {
                    // this is a peek.
                    Analytics.getInstance().sendEvent("peek", null, null, mSelectedSet.size());
                }
                AnalyticsTimer.getInstance().trackStart(AnalyticsTimer.OPEN_CONV_VIEW_FROM_LIST);
                viewConversation(position);
            }
        } else {
            // Ignore anything that is not a conversation item. Could be a footer.
            // If we are using a keyboard, the highlighted item is the parent;
            // otherwise, this is a direct call from the ConverationItemView
            return;
        }
        // When a new list item is clicked, commit any existing leave behind
        // items. Wait until we have opened the desired conversation to cause
        // any position changes.
        commitDestructiveActions(Utils.useTabletUI(mActivity.getActivityContext().getResources()));
    }

    @Override
    public void onResume() {
        super.onResume();

        final ConversationCursor conversationCursor = getConversationListCursor();
        if (conversationCursor != null) {
            conversationCursor.handleNotificationActions();

            restoreLastScrolledPosition();
        }

        mSelectedSet.addObserver(mConversationSetObserver);
    }

    @Override
    public void onPause() {
        super.onPause();

        mSelectedSet.removeObserver(mConversationSetObserver);

        saveLastScrolledPosition();
    }

    @Override
    public void onSaveInstanceState(Bundle outState) {
        super.onSaveInstanceState(outState);
        if (mListView != null) {
            outState.putParcelable(LIST_STATE_KEY, mListView.onSaveInstanceState());
            outState.putInt(CHOICE_MODE_KEY, mListView.getChoiceMode());
        }

        if (mListAdapter != null) {
            mListAdapter.saveSpecialItemInstanceState(outState);
        }
    }

    @Override
    public void onStart() {
        super.onStart();
        mHandler.postDelayed(mUpdateTimestampsRunnable, TIMESTAMP_UPDATE_INTERVAL);
        Analytics.getInstance().sendView("ConversationListFragment");
    }

    @Override
    public void onStop() {
        super.onStop();
        mHandler.removeCallbacks(mUpdateTimestampsRunnable);
    }

    @Override
    public void onViewModeChanged(int newMode) {
        if (mTabletDevice) {
            if (ViewMode.isListMode(newMode)) {
                // There are no selected conversations when in conversation list mode.
                clearChoicesAndActivated();
            }
        }
        if (mFooterView != null) {
            mFooterView.onViewModeChanged(newMode);
        }
    }

    public boolean isAnimating() {
        final AnimatedAdapter adapter = getAnimatedAdapter();
        return (adapter != null && adapter.isAnimating()) ||
                (mListView != null && mListView.isScrolling());
    }

    private void clearChoicesAndActivated() {
        final int currentSelected = mListView.getCheckedItemPosition();
        if (currentSelected != ListView.INVALID_POSITION) {
            mListView.setItemChecked(mListView.getCheckedItemPosition(), false);
        }
    }

    /**
     * Handles a request to show a new conversation list, either from a search
     * query or for viewing a folder. This will initiate a data load, and hence
     * must be called on the UI thread.
     */
    private void showList() {
        mInitialCursorLoading = true;
        onFolderUpdated(mActivity.getFolderController().getFolder());
        onConversationListStatusUpdated();

        // try to get an order-of-magnitude sense for message count within folders
        // (N.B. this count currently isn't working for search folders, since their counts stream
        // in over time in pieces.)
        final Folder f = mViewContext.folder;
        if (f != null) {
            final long countLog;
            if (f.totalCount > 0) {
                countLog = (long) Math.log10(f.totalCount);
            } else {
                countLog = 0;
            }
            Analytics.getInstance().sendEvent("view_folder", f.getTypeDescription(),
                    Long.toString(countLog), f.totalCount);
        }
    }

    /**
     * View the message at the given position.
     *
     * @param position The position of the conversation in the list (as opposed to its position
     *        in the cursor)
     */
    private void viewConversation(final int position) {
        LogUtils.d(LOG_TAG, "ConversationListFragment.viewConversation(%d)", position);

        final ConversationCursor cursor =
                (ConversationCursor) getAnimatedAdapter().getItem(position);

        if (cursor == null) {
            LogUtils.e(LOG_TAG,
                    "unable to open conv at cursor pos=%s cursor=%s getPositionOffset=%s",
                    position, cursor, getAnimatedAdapter().getPositionOffset(position));
            return;
        }

        final Conversation conv = cursor.getConversation();
        /*
         * The cursor position may be different than the position method parameter because of
         * special views in the list.
         */
        conv.position = cursor.getPosition();
        setSelected(conv.position, true);
        mCallbacks.onConversationSelected(conv, false /* inLoaderCallbacks */);
    }

    /**
     * Sets the selected conversation to the position given here.
     * @param cursorPosition The position of the conversation in the cursor (as opposed to
     * in the list)
     * @param different if the currently selected conversation is different from the one provided
     * here.  This is a difference in conversations, not a difference in positions. For example, a
     * conversation at position 2 can move to position 4 as a result of new mail.
     */
    public void setSelected(final int cursorPosition, boolean different) {
        if (mListView.getChoiceMode() == ListView.CHOICE_MODE_NONE) {
            return;
        }

        final int position =
                cursorPosition + getAnimatedAdapter().getPositionOffset(cursorPosition);

        setRawSelected(position, different);
    }

    /**
     * Sets the selected conversation to the position given here.
     * @param position The position of the item in the list
     * @param different if the currently selected conversation is different from the one provided
     * here.  This is a difference in conversations, not a difference in positions. For example, a
     * conversation at position 2 can move to position 4 as a result of new mail.
     */
    public void setRawSelected(final int position, final boolean different) {
        if (mListView.getChoiceMode() == ListView.CHOICE_MODE_NONE) {
            return;
        }

        if (different) {
            mListView.smoothScrollToPosition(position);
        }
        mListView.setItemChecked(position, true);
    }

    /**
     * Returns the cursor associated with the conversation list.
     * @return
     */
    private ConversationCursor getConversationListCursor() {
        return mCallbacks != null ? mCallbacks.getConversationListCursor() : null;
    }

    /**
     * Request a refresh of the list. No sync is carried out and none is
     * promised.
     */
    public void requestListRefresh() {
        mListAdapter.notifyDataSetChanged();
    }

    /**
     * Change the UI to delete the conversations provided and then call the
     * {@link DestructiveAction} provided here <b>after</b> the UI has been
     * updated.
     * @param conversations
     * @param action
     */
    public void requestDelete(int actionId, final Collection<Conversation> conversations,
            final DestructiveAction action) {
        for (Conversation conv : conversations) {
            conv.localDeleteOnUpdate = true;
        }
        final ListItemsRemovedListener listener = new ListItemsRemovedListener() {
            @Override
            public void onListItemsRemoved() {
                action.performAction();
            }
        };
        final SwipeableListView listView = (SwipeableListView) getListView();
        if (listView.getSwipeAction() == actionId) {
            if (!listView.destroyItems(conversations, listener)) {
                // The listView failed to destroy the items, perform the action manually
                LogUtils.e(LOG_TAG, "ConversationListFragment.requestDelete: " +
                        "listView failed to destroy items.");
                action.performAction();
            }
            return;
        }
        // Delete the local delete items (all for now) and when done,
        // update...
        mListAdapter.delete(conversations, listener);
    }

    public void onFolderUpdated(Folder folder) {
        if (isLoadingAndEmpty()) {
            // Wait a bit before showing either the empty or loading view. If the messages are
            // actually local, it's disorienting to see this appear on every folder transition.
            // If they aren't, then it will likely take more than 200 milliseconds to load, and
            // then we'll see the loading view.
            if (!mLoadingViewPending) {
                mHandler.postDelayed(mLoadingViewRunnable, LOADING_DELAY_MS);
                mLoadingViewPending = true;
            }
        }

        mFolder = folder;
        setSwipeAction();

        // Update enabled state of swipe to refresh.
        mSwipeRefreshWidget.setEnabled(!ConversationListContext.isSearchResult(mViewContext));

        if (mFolder == null) {
            return;
        }
        mListAdapter.setFolder(mFolder);
        mFooterView.setFolder(mFolder);
        if (!mFolder.wasSyncSuccessful()) {
            mErrorListener.onError(mFolder, false);
        }

        // Notify of changes to the Folder.
        onFolderStatusUpdated();

        // Blow away conversation items cache.
        ConversationItemViewModel.onFolderUpdated(mFolder);
    }

    private boolean isLoadingAndEmpty() {
        final ConversationCursor cursor = getConversationListCursor();
        if (cursor == null) {
            return true;
        } else {
            final Bundle extras = cursor.getExtras();
            final int cursorStatus = extras.getInt(UIProvider.CursorExtraKeys.EXTRA_STATUS);
            // It's possible for cursor status to mess up and not get out of LOADING state on time
            // if that happens and the real cursor's count is actually 0, then we get flickering
            return (UIProvider.CursorStatus.isWaitingForResults(cursorStatus) &&
                    cursor.getCount() == 0 && mInitialCursorLoading);
        }
    }
    /**
     * Updates the footer visibility and updates the conversation cursor
     */
    public void onConversationListStatusUpdated() {
        // Also change the cursor here.
        onCursorUpdated();

        if (!isLoadingAndEmpty() && mCanTakeDownLoadingView) {
            hideLoadingViewAndShowContents();
        }
    }

    private void hideLoadingViewAndShowContents() {
        final ConversationCursor cursor = getConversationListCursor();
        if (cursor != null && cursor.getCount() == 0) {
            showEmptyView();
        } else {
            showListView();
        }
        final boolean showFooter = mFooterView.updateStatus(cursor);
        // Update the folder status, in case the cursor could affect it.
        onFolderStatusUpdated();
        mListAdapter.setFooterVisibility(showFooter);
        mLoadingViewPending = false;
        mHandler.removeCallbacks(mLoadingViewRunnable);
    }

    private void onFolderStatusUpdated() {
        // Update the sync status bar with sync results if needed
        checkSyncStatus();

        final ConversationCursor cursor = getConversationListCursor();
        Bundle extras = cursor != null ? cursor.getExtras() : Bundle.EMPTY;
        int errorStatus = extras.containsKey(UIProvider.CursorExtraKeys.EXTRA_ERROR) ?
                extras.getInt(UIProvider.CursorExtraKeys.EXTRA_ERROR)
                : UIProvider.LastSyncResult.SUCCESS;
        int cursorStatus = extras.getInt(UIProvider.CursorExtraKeys.EXTRA_STATUS);
        // We want to update the UI with this information if either we are loaded or complete, or
        // we have a folder with a non-0 count.
        final int folderCount = mFolder != null ? mFolder.totalCount : 0;
        if (errorStatus == UIProvider.LastSyncResult.SUCCESS
                && (cursorStatus == UIProvider.CursorStatus.LOADED
                || cursorStatus == UIProvider.CursorStatus.COMPLETE) || folderCount > 0) {
            updateSearchResultHeader(folderCount);
        }
    }

    private void setSwipeAction() {
        int swipeSetting = Settings.getSwipeSetting(mAccount.settings);
        if (swipeSetting == Swipe.DISABLED
                || !mAccount.supportsCapability(AccountCapabilities.UNDO)
                || (mFolder != null && mFolder.isTrash())) {
            mListView.enableSwipe(false);
        } else {
            final int action;
            mListView.enableSwipe(true);
            if (mFolder == null) {
                action = R.id.remove_folder;
            } else {
                switch (swipeSetting) {
                    // Try to respect user's setting as best as we can and default to doing nothing
                    case Swipe.DELETE:
                        action = R.id.delete;
                        break;
                    case Swipe.ARCHIVE:
                        // Special case spam since it shouldn't remove spam folder label on swipe
                        if (mAccount.supportsCapability(AccountCapabilities.ARCHIVE)
                                && !mFolder.isSpam()) {
                            if (mFolder.supportsCapability(FolderCapabilities.ARCHIVE)) {
                                action = R.id.archive;
                                break;
                            } else if (mFolder.supportsCapability
                                    (FolderCapabilities.CAN_ACCEPT_MOVED_MESSAGES)) {
                                action = R.id.remove_folder;
                                break;
                            }
                        }

                        /*
                         * If we get here, we don't support archive, on either the account or the
                         * folder, so we want to fall through to swipe doing nothing
                         */
                        //$FALL-THROUGH$
                    default:
                        mListView.enableSwipe(false);
                        action = 0; // Use default value so setSwipeAction essentially has no effect
                        break;
                }
            }
            mListView.setSwipeAction(action);
        }
        mListView.setCurrentAccount(mAccount);
        mListView.setCurrentFolder(mFolder);
    }

    /**
     * Changes the conversation cursor in the list and sets selected position if none is set.
     */
    private void onCursorUpdated() {
        if (mCallbacks == null || mListAdapter == null) {
            return;
        }
        // Check against the previous cursor here and see if they are the same. If they are, then
        // do a notifyDataSetChanged.
        final ConversationCursor newCursor = mCallbacks.getConversationListCursor();

        if (newCursor == null && mListAdapter.getCursor() != null) {
            // We're losing our cursor, so save our scroll position
            saveLastScrolledPosition();
        }

        mListAdapter.swapCursor(newCursor);
        // When the conversation cursor is *updated*, we get back the same instance. In that
        // situation, CursorAdapter.swapCursor() silently returns, without forcing a
        // notifyDataSetChanged(). So let's force a call to notifyDataSetChanged, since an updated
        // cursor means that the dataset has changed.
        final int newCursorHash = (newCursor == null) ? 0 : newCursor.hashCode();
        if (mConversationCursorHash == newCursorHash && mConversationCursorHash != 0) {
            mListAdapter.notifyDataSetChanged();
        }
<<<<<<< HEAD

        // Check if the cursor is ready for display
        if (newCursor != null && !mLoadingViewPending) {
            updateAnalyticsData(newCursor);
            updateSearchResultHeader(newCursor.getCount());
            // Some analytics depend on this variable, so we'll set it after we update analytics
            mInitialCursorLoading = false;
        }
=======
>>>>>>> 779dd601
        mConversationCursorHash = newCursorHash;

        onViewStateUpdated();

        if (newCursor != null && newCursor.getCount() > 0) {
            newCursor.markContentsSeen();
            restoreLastScrolledPosition();
        }

        // If a current conversation is available, and none is selected in the list, then ask
        // the list to select the current conversation.
        final Conversation conv = mCallbacks.getCurrentConversation();
        if (conv != null) {
            if (mListView.getChoiceMode() != ListView.CHOICE_MODE_NONE
                    && mListView.getCheckedItemPosition() == -1) {
                setSelected(conv.position, true);
            }
        }
    }

    public void commitDestructiveActions(boolean animate) {
        if (mListView != null) {
            mListView.commitDestructiveActions(animate);

        }
    }

    @Override
    public void onListItemSwiped(Collection<Conversation> conversations) {
        mUpdater.showNextConversation(conversations);
    }

    private void checkSyncStatus() {
        if (mFolder != null && mFolder.isSyncInProgress()) {
            LogUtils.d(LOG_TAG, "CLF.checkSyncStatus still syncing");
            // Still syncing, ignore
        } else {
            // Finished syncing:
            LogUtils.d(LOG_TAG, "CLF.checkSyncStatus done syncing");
            mSwipeRefreshWidget.setRefreshing(false);
        }
    }

    /**
     * Displays the indefinite progress bar indicating a sync is in progress.  This
     * should only be called if user manually requested a sync, and not for background syncs.
     */
    protected void showSyncStatusBar() {
        mSwipeRefreshWidget.setRefreshing(true);
    }

    /**
     * Clears all items in the list.
     */
    public void clear() {
        mListView.setAdapter(null);
    }

    private final ConversationSetObserver mConversationSetObserver = new ConversationSetObserver() {
        @Override
        public void onSetPopulated(final ConversationSelectionSet set) {
            // Disable the swipe to refresh widget.
            mSwipeRefreshWidget.setEnabled(false);
        }

        @Override
        public void onSetEmpty() {
            mSwipeRefreshWidget.setEnabled(true);
        }

        @Override
        public void onSetChanged(final ConversationSelectionSet set) {
            // Do nothing
        }
    };

    private void saveLastScrolledPosition() {
        if (mListAdapter.getCursor() == null) {
            // If you save your scroll position in an empty list, you're gonna have a bad time
            return;
        }

        final Parcelable savedState = mListView.onSaveInstanceState();

        mActivity.getListHandler().setConversationListScrollPosition(
                mFolder.conversationListUri.toString(), savedState);
    }

    private void restoreLastScrolledPosition() {
        // Scroll to our previous position, if necessary
        if (!mScrollPositionRestored && mFolder != null) {
            final String key = mFolder.conversationListUri.toString();
            final Parcelable savedState = mActivity.getListHandler()
                    .getConversationListScrollPosition(key);
            if (savedState != null) {
                mListView.onRestoreInstanceState(savedState);
            }
            mScrollPositionRestored = true;
        }
    }

    /* (non-Javadoc)
     * @see android.support.v4.widget.SwipeRefreshLayout.OnRefreshListener#onRefresh()
     */
    @Override
    public void onRefresh() {
        Analytics.getInstance().sendEvent(Analytics.EVENT_CATEGORY_MENU_ITEM, "swipe_refresh", null,
                0);

        // This will call back to showSyncStatusBar():
        mActivity.getFolderController().requestFolderRefresh();
    }

    /**
     * This is called whenever the conversation cursor gets updated or mLoadingViewPending is
     * set to true. The latter is necessary to ensure that this function is called AT LEAST ONCE
     * after mLoadingViewPending changes to true.
     */
    private void onViewStateUpdated() {
        // Check if the cursor is ready for display
        ConversationCursor cursor = getConversationListCursor();
        if (cursor != null && !mLoadingViewPending) {
            updateAnalyticsData(cursor);
            // Some analytics depend on this variable, so we'll set it after we update analytics
            mInitialCursorLoading = false;
        }
    }

    /**
     * Extracted function that handles Analytics state and logging updates whenever a new non-null
     * cursor is set as the new cursor
     * @param newCursor the new cursor pointer, cannot be null
     */
    private void updateAnalyticsData(ConversationCursor newCursor) {
        // If the count is 0, then we check which log is applicable
        if (newCursor.getCount() == 0 && mConversationCursorLastCount > 0) {
            Analytics.getInstance().sendEvent("empty_state", "post_delete",
                mFolder.getTypeDescription(), 0);
        }

        // This marks the very first time the cursor with the data the user sees returned.
        // Use this point to log the appropriate timing information that depends on when
        // the conversation list view finishes loading
        if (mInitialCursorLoading) {
            if (newCursor.getCount() == 0) {
                Analytics.getInstance().sendEvent("empty_state", "post_label_change",
                        mFolder.getTypeDescription(), 0);
            }
            AnalyticsTimer.getInstance().logDuration(AnalyticsTimer.COLD_START_LAUNCHER,
                    true /* isDestructive */, "cold_start_to_list", "from_launcher", null);
            // Don't need null checks because the activity, controller, and folder cannot
            // be null in this case
            if (mActivity.getFolderController().getFolder().isSearch()) {
                AnalyticsTimer.getInstance().logDuration(AnalyticsTimer.SEARCH_TO_LIST,
                        true /* isDestructive */, "search_to_list", null, null);
            }
        }

        // We save the count here because for folders that are empty, multiple successful
        // cursor loads will occur with size of 0. Thus we don't want to emit any false
        // positive post_delete events.
        mConversationCursorLastCount = newCursor.getCount();
    }
}<|MERGE_RESOLUTION|>--- conflicted
+++ resolved
@@ -1022,17 +1022,6 @@
         if (mConversationCursorHash == newCursorHash && mConversationCursorHash != 0) {
             mListAdapter.notifyDataSetChanged();
         }
-<<<<<<< HEAD
-
-        // Check if the cursor is ready for display
-        if (newCursor != null && !mLoadingViewPending) {
-            updateAnalyticsData(newCursor);
-            updateSearchResultHeader(newCursor.getCount());
-            // Some analytics depend on this variable, so we'll set it after we update analytics
-            mInitialCursorLoading = false;
-        }
-=======
->>>>>>> 779dd601
         mConversationCursorHash = newCursorHash;
 
         onViewStateUpdated();
@@ -1156,6 +1145,7 @@
         ConversationCursor cursor = getConversationListCursor();
         if (cursor != null && !mLoadingViewPending) {
             updateAnalyticsData(cursor);
+            updateSearchResultHeader(cursor.getCount());
             // Some analytics depend on this variable, so we'll set it after we update analytics
             mInitialCursorLoading = false;
         }
